--- conflicted
+++ resolved
@@ -1,10 +1,6 @@
 package:
   name: hexrd
-<<<<<<< HEAD
   version: {{ environ.get('GIT_DESCRIBE_TAG', '')[1:] }}
-=======
-  version: master
->>>>>>> 8d2c646e
 
 source:
   #git_url: https://github.com/joelvbernier/hexrd.git
