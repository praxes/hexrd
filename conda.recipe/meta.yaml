package:
  name: hexrd
  version: master

source:
  git_url: https://github.com/joelvbernier/hexrd.git
  git_tag: master # edit to point to specific branch or tag

build:
<<<<<<< HEAD
  detect_binary_files_with_prefix: true
=======
  number: {{ environ.get('GIT_DESCRIBE_NUMBER', 0) }}
  #  detect_binary_files_with_prefix: true
>>>>>>> e52a60f5
  osx_is_app: yes
  entry_points:
    - hexrd = hexrd.cli:main

app:
  entry: hexrd gui
  summary: High-energy x-ray diffraction analysis

requirements:
  build:
    # - nomkl # in case MKL is broken on Linux
    - h5py
    - numpy
    - python
    - setuptools
  run:
    - dill
    - h5py
    - matplotlib
    # - nomkl # in case MKL is broken on Linux
    - numba
    - numpy
    - progressbar >=2.3
    - python
    - python.app # [osx]
    - pyyaml
    - qtconsole
    - scikit-learn
    - scipy
    - wxpython

test:
  imports:
    - hexrd
  commands:
    - hexrd -V
    - hexrd -h
    - hexrd help
    - hexrd find-orientations -h
    - hexrd help find-orientations
    - hexrd fit-grains -h
    - hexrd help fit-grains
    - hexrd gui -h
    - hexrd help gui
    - hexrd test

about:
  license: LGPL
  home: https://github.com/praxes/hexrd
  summary: High energy diffraction data analysis<|MERGE_RESOLUTION|>--- conflicted
+++ resolved
@@ -7,12 +7,8 @@
   git_tag: master # edit to point to specific branch or tag
 
 build:
-<<<<<<< HEAD
-  detect_binary_files_with_prefix: true
-=======
   number: {{ environ.get('GIT_DESCRIBE_NUMBER', 0) }}
   #  detect_binary_files_with_prefix: true
->>>>>>> e52a60f5
   osx_is_app: yes
   entry_points:
     - hexrd = hexrd.cli:main
