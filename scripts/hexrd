#!/usr/bin/env python
<<<<<<< HEAD
=======

>>>>>>> dc668566
import sys

from hexrd.wx import mainapp

mainapp.execute(*sys.argv[1:])<|MERGE_RESOLUTION|>--- conflicted
+++ resolved
@@ -1,8 +1,5 @@
-#!/usr/bin/env python
-<<<<<<< HEAD
-=======
+#!/opt/conda/bin/python
 
->>>>>>> dc668566
 import sys
 
 from hexrd.wx import mainapp
