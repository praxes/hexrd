#! /usr/bin/env python
# ============================================================
# Copyright (c) 2012, Lawrence Livermore National Security, LLC.
# Produced at the Lawrence Livermore National Laboratory.
# Written by Joel Bernier <bernier2@llnl.gov> and others.
# LLNL-CODE-529294.
# All rights reserved.
#
# This file is part of HEXRD. For details on dowloading the source,
# see the file COPYING.
#
# Please also see the file LICENSE.
#
# This program is free software; you can redistribute it and/or modify it under the
# terms of the GNU Lesser General Public License (as published by the Free Software
# Foundation) version 2.1 dated February 1999.
#
# This program is distributed in the hope that it will be useful, but
# WITHOUT ANY WARRANTY; without even the IMPLIED WARRANTY OF MERCHANTABILITY
# or FITNESS FOR A PARTICULAR PURPOSE. See the terms and conditions of the
# GNU General Public License for more details.
#
# You should have received a copy of the GNU Lesser General Public
# License along with this program (see file LICENSE); if not, write to
# the Free Software Foundation, Inc., 59 Temple Place, Suite 330,
# Boston, MA 02111-1307 USA or visit <http://www.gnu.org/licenses/>.
# ============================================================
#
"""Panel for detector calibration

STATUS

* Needs to work with the MAR detector

TO DO

* Panel for modifying plane-data (in progress)

"""
<<<<<<< HEAD
import sys, os
=======
import sys,os
>>>>>>> dc668566

import wx
import numpy

numpy.seterr(over='ignore')
 
#
#  XRD Modules
#
from hexrd.xrd            import detector
from hexrd.xrd.experiment import FitModes

from hexrd.xrd.crystallography import dUnit as WAVELENGTH_UNIT
from hexrd.xrd.crystallography import processWavelength
#
#  wx Modules
#
from hexrd.wx.guiconfig import WindowParameters as WP
from hexrd.wx.guiutil import ResetChoice, AddSpacer, EmptyWindow, makeTitleBar
from hexrd.wx.floatcontrol import FloatControl, EVT_FLOAT_CTRL
from hexrd.wx.logwindows   import logWindow
from hexrd.wx.ringsubpanel import ringPanel
from hexrd.wx.selecthkls   import selectHKLsDialog as hklsDlg #TBR

# AngstromTimesKev = 12.39854 # from APS site (lose digits accuracy this way)
AngstromTimesKev = processWavelength(1.0)
#
# ---------------------------------------------------CLASS:  plotPanel
#
class detectorPanel(wx.Panel):
    """plotPanel """
    def __init__(self, parent, id, **kwargs):
        """Constructor for plotPanel."""
        #
        wx.Panel.__init__(self, parent, id, **kwargs)
        self.SetBackgroundColour(WP.BG_COLOR_PANEL)
        #
        #  Data
        #
        #  *** NONE YET ***
        #
        #  Window Objects.
        #
        self.__makeObjects()
        #
        #  Bindings.
        #
        self.__makeBindings()
        #
        #  Sizing.
        #
        self.__makeSizers()
        #
        self.SetAutoLayout(True)
        self.SetSizerAndFit(self.sizer)
        #
        return
    #
    # ============================== Internal Methods
    #
    def __makeObjects(self):
        """Add interactors"""
        #
        exp = wx.GetApp().ws
        #
        #  Titlebar
        #
        self.tbarSizer = makeTitleBar(self, 'Detector Calibration')
        #
        #  Material Selection
        #
        self.mats_lab = wx.StaticText(self, wx.NewId(),
                                        'Active Material', style=wx.ALIGN_CENTER)
        self.mats_cho = wx.Choice(self, wx.NewId(),
                                  choices=[m.name for m in exp.matList])
        #
        #  Rings panel
        #
        self.ring_pan = ringPanel(self, wx.NewId())
        #
        #  II.  Geometry
        #
        #  Will have a checkbox and a spin control for each parameter.
        #
        self.detLabSizer = makeTitleBar(self, 'Detector Parameters',
                                        color=WP.TITLEBAR_BG_COLOR_PANEL1)
        deltaBoxTip = "Use this box to set the increment for the spinner to the left"
        app = wx.GetApp()
        det = app.ws.detector

        name = 'x Center'
        self.cbox_xc  = wx.CheckBox(self, wx.NewId(), name)
        self.float_xc = FloatControl(self, wx.NewId())
        self.float_xc.SetValue(det.xc)
        self.float_xc.SetDelta(0.5*det.pixelPitch)

        name = 'y Center'
        self.cbox_yc  = wx.CheckBox(self, wx.NewId(), name)
        self.float_yc = FloatControl(self, wx.NewId())
        self.float_yc.SetValue(det.yc)
        self.float_yc.SetDelta(0.5*det.pixelPitch)

        name = 'Distance'
        self.cbox_D  = wx.CheckBox(self, wx.NewId(), name)
        self.float_D = FloatControl(self, wx.NewId())
        self.float_D.SetValue(det.workDist)
        self.float_D.SetDelta(10*det.pixelPitch)

        name = 'x Tilt'
        self.cbox_xt  = wx.CheckBox(self, wx.NewId(), name)
        self.float_xt = FloatControl(self, wx.NewId())
        self.float_xt.SetValue(det.xTilt)

        name = 'y Tilt'
        self.cbox_yt  = wx.CheckBox(self, wx.NewId(), name)
        self.float_yt = FloatControl(self, wx.NewId())
        self.float_yt.SetValue(det.yTilt)

        name = 'z Tilt'
        self.cbox_zt  = wx.CheckBox(self, wx.NewId(), name)
        self.float_zt = FloatControl(self, wx.NewId())
        self.float_zt.SetValue(det.zTilt)

        name = 'chi Tilt'
        self.cbox_ct  = wx.CheckBox(self, wx.NewId(), name)
        self.float_ct = FloatControl(self, wx.NewId())
        self.float_ct.SetValue(det.chiTilt)
        
        #
        #  Distortion parameters
        #
        #  *) NOTE THAT THESE ARE SPECIFIC FOR THE GE
        #  *) must break these out into a subpanel, as the
        #     number (if any at all) will change for each
        #     detector type.
        name = 'p0'
        self.cbox_d1  = wx.CheckBox(self, wx.NewId(), name)
        self.float_d1 = FloatControl(self, wx.NewId())
        self.float_d1.SetValue(det.dparms[0])

        name = 'p1'
        self.cbox_d2  = wx.CheckBox(self, wx.NewId(), name)
        self.float_d2 = FloatControl(self, wx.NewId())
        self.float_d2.SetValue(det.dparms[1])

        name = 'p2'
        self.cbox_d3  = wx.CheckBox(self, wx.NewId(), name)
        self.float_d3 = FloatControl(self, wx.NewId())
        self.float_d3.SetValue(det.dparms[2])

        name = 'n0'
        self.cbox_d4  = wx.CheckBox(self, wx.NewId(), name)
        self.float_d4 = FloatControl(self, wx.NewId())
        self.float_d4.SetValue(det.dparms[3])

        name = 'n1'
        self.cbox_d5  = wx.CheckBox(self, wx.NewId(), name)
        self.float_d5 = FloatControl(self, wx.NewId())
        self.float_d5.SetValue(det.dparms[4])

        name = 'n2'
        self.cbox_d6  = wx.CheckBox(self, wx.NewId(), name)
        self.float_d6 = FloatControl(self, wx.NewId())
        self.float_d6.SetValue(det.dparms[5])
        #
        #  Fitting method
        #
        self.fitLabelSizer = makeTitleBar(self, 'Fitting Method',
                                          color=WP.TITLEBAR_BG_COLOR_PANEL1)
        self.fitDir_rb = wx.RadioButton(self, wx.NewId(), 'Direct Fit',
                                       style=wx.RB_GROUP)
        self.fitBin_rb = wx.RadioButton(self, wx.NewId(), 'Binned Fit')
        #
        #  III. Caking
        #
        self.numEta_lab = wx.StaticText(self, wx.NewId(),
                                        'Azimuthal bins',
                                         style=wx.ALIGN_RIGHT)
        self.numRho_lab = wx.StaticText(self, wx.NewId(),
                                        'Radial bins per ring',
                                         style=wx.ALIGN_RIGHT)
        self.numEta_spn = wx.SpinCtrl(self, wx.NewId(), min=12, initial=36)
        self.numRho_spn = wx.SpinCtrl(self, wx.NewId(), min=10, initial=20)
        #
        #  Fit button with options (at some point)
        #
        self.runFit_but  = wx.Button(self, wx.NewId(), 'Run Fit')

        return

    def __makeBindings(self):
        """Bind interactors"""
        # calibrant section
        self.Bind(wx.EVT_CHOICE,     self.OnMatChoice,   self.mats_cho)

        self.Bind(wx.EVT_SPINCTRL,   self.OnNumRho,  self.numRho_spn)
        self.Bind(wx.EVT_SPINCTRL,   self.OnNumEta,  self.numEta_spn)

        # detector section
        self.Bind(EVT_FLOAT_CTRL, self.OnFloatXC, self.float_xc)
        self.Bind(EVT_FLOAT_CTRL, self.OnFloatYC, self.float_yc)
        self.Bind(EVT_FLOAT_CTRL, self.OnFloatD,  self.float_D)
        self.Bind(EVT_FLOAT_CTRL, self.OnFloatXT, self.float_xt)
        self.Bind(EVT_FLOAT_CTRL, self.OnFloatYT, self.float_yt)
        self.Bind(EVT_FLOAT_CTRL, self.OnFloatZT, self.float_zt)
        self.Bind(EVT_FLOAT_CTRL, self.OnFloatCT, self.float_ct)

        self.Bind(EVT_FLOAT_CTRL, self.OnFloatd1, self.float_d1)
        self.Bind(EVT_FLOAT_CTRL, self.OnFloatd2, self.float_d2)
        self.Bind(EVT_FLOAT_CTRL, self.OnFloatd3, self.float_d3)
        self.Bind(EVT_FLOAT_CTRL, self.OnFloatd4, self.float_d4)
        self.Bind(EVT_FLOAT_CTRL, self.OnFloatd5, self.float_d5)
        self.Bind(EVT_FLOAT_CTRL, self.OnFloatd6, self.float_d6)

        # checkboxes
        self.Bind(wx.EVT_CHECKBOX,   self.OnCheck_xc, self.cbox_xc)
        self.Bind(wx.EVT_CHECKBOX,   self.OnCheck_yc, self.cbox_yc)
        self.Bind(wx.EVT_CHECKBOX,   self.OnCheck_D,  self.cbox_D)
        self.Bind(wx.EVT_CHECKBOX,   self.OnCheck_xt, self.cbox_xt)
        self.Bind(wx.EVT_CHECKBOX,   self.OnCheck_yt, self.cbox_yt)
        self.Bind(wx.EVT_CHECKBOX,   self.OnCheck_zt, self.cbox_zt)
        self.Bind(wx.EVT_CHECKBOX,   self.OnCheck_ct, self.cbox_ct)

        self.Bind(wx.EVT_CHECKBOX,   self.OnCheck_d1, self.cbox_d1)
        self.Bind(wx.EVT_CHECKBOX,   self.OnCheck_d2, self.cbox_d2)
        self.Bind(wx.EVT_CHECKBOX,   self.OnCheck_d3, self.cbox_d3)
        self.Bind(wx.EVT_CHECKBOX,   self.OnCheck_d4, self.cbox_d4)
        self.Bind(wx.EVT_CHECKBOX,   self.OnCheck_d5, self.cbox_d5)
        self.Bind(wx.EVT_CHECKBOX,   self.OnCheck_d6, self.cbox_d6)

        # fitting section
        self.Bind(wx.EVT_RADIOBUTTON, self.OnFitDir, self.fitDir_rb)
        self.Bind(wx.EVT_RADIOBUTTON, self.OnFitBin, self.fitBin_rb)

        self.Bind(wx.EVT_BUTTON, self.OnRunFit, self.runFit_but)

        return

    def __makeSizers(self):
        """Lay out the interactors"""
        #
        #  Material sizer
        #
        matSizer = wx.BoxSizer(wx.HORIZONTAL)
        matSizer.Add(self.mats_lab, 0, wx.ALIGN_RIGHT)
        matSizer.Add(self.mats_cho, 0, wx.ALIGN_LEFT|wx.LEFT, 5)
        #
        #  Geometry sizer
        #
        nrow = 13; ncol = 2; padx = 5; pady = 5
        self.geoSizer = wx.FlexGridSizer(nrow, ncol, padx, pady)
        self.geoSizer.AddGrowableCol(0, 1)
        self.geoSizer.AddGrowableCol(1, 1)
        #  * x-center
        self.geoSizer.Add(self.cbox_xc,  1, wx.EXPAND)
        self.geoSizer.Add(self.float_xc, 1, wx.EXPAND)
        #  * y-center
        self.geoSizer.Add(self.cbox_yc,  1, wx.EXPAND)
        self.geoSizer.Add(self.float_yc, 1, wx.EXPAND)
        #  * distance
        self.geoSizer.Add(self.cbox_D,  1, wx.EXPAND)
        self.geoSizer.Add(self.float_D, 1, wx.EXPAND)
        #  * x-tilt
        self.geoSizer.Add(self.cbox_xt,  1, wx.EXPAND)
        self.geoSizer.Add(self.float_xt, 1, wx.EXPAND)
        #  * y-tilt
        self.geoSizer.Add(self.cbox_yt,  1, wx.EXPAND)
        self.geoSizer.Add(self.float_yt, 1, wx.EXPAND)
        #  * z-tilt
        self.geoSizer.Add(self.cbox_zt,  1, wx.EXPAND)
        self.geoSizer.Add(self.float_zt, 1, wx.EXPAND)
        #  * chi-tilt
        self.geoSizer.Add(self.cbox_ct,  1, wx.EXPAND)
        self.geoSizer.Add(self.float_ct, 1, wx.EXPAND)

        #  *** distortion parameters ***
        self.geoSizer.Add( self.cbox_d1,  1, wx.EXPAND)
        self.geoSizer.Add(self.float_d1, 1, wx.EXPAND)
        #
        self.geoSizer.Add( self.cbox_d2,  1, wx.EXPAND)
        self.geoSizer.Add(self.float_d2, 1, wx.EXPAND)
        #
        self.geoSizer.Add( self.cbox_d3,  1, wx.EXPAND)
        self.geoSizer.Add(self.float_d3, 1, wx.EXPAND)
        #
        self.geoSizer.Add( self.cbox_d4,  1, wx.EXPAND)
        self.geoSizer.Add(self.float_d4, 1, wx.EXPAND)
        #
        self.geoSizer.Add( self.cbox_d5,  1, wx.EXPAND)
        self.geoSizer.Add(self.float_d5, 1, wx.EXPAND)
        #
        self.geoSizer.Add( self.cbox_d6,  1, wx.EXPAND)
        self.geoSizer.Add(self.float_d6, 1, wx.EXPAND)
        #
        #  Radio buttons
        #
        self.rbSizer = wx.BoxSizer(wx.VERTICAL)
        self.rbSizer.Add(self.fitDir_rb, 0)
        self.rbSizer.Add(self.fitBin_rb, 0)
        #
        #  Caking sizer
        #
        nrow = 0; ncol = 2; padx = pady = 5
        self.cakeSizer = wx.FlexGridSizer(nrow, ncol, padx, pady)
        #
        self.cakeSizer.AddGrowableCol(0, 1)
        self.cakeSizer.Add(self.numEta_lab, 1, wx.ALIGN_RIGHT)
        self.cakeSizer.Add(self.numEta_spn, 0, wx.ALIGN_LEFT)
        self.cakeSizer.Add(self.numRho_lab, 1, wx.ALIGN_RIGHT)
        self.cakeSizer.Add(self.numRho_spn, 0, wx.ALIGN_LEFT)
        #
        #  Fit sizer
        #
        self.fitSizer = wx.BoxSizer(wx.HORIZONTAL)
        self.fitSizer.Add(self.rbSizer,   1, wx.ALIGN_LEFT)
        self.fitSizer.Add(self.cakeSizer, 0)
        #
        #  Main Sizer: two subpanels
        #
        self.sizer = wx.BoxSizer(wx.VERTICAL)
        self.sizer.Add(self.tbarSizer,  0, wx.TOP | wx.EXPAND, 5)
        self.sizer.Add(matSizer,  0, wx.TOP | wx.EXPAND, 5)
        self.sizer.Add(self.ring_pan,   0, wx.TOP | wx.EXPAND, 5)
        self.sizer.Add(self.detLabSizer, 1, wx.TOP | wx.EXPAND, 5)
        self.sizer.Add(self.geoSizer,   0, wx.TOP | wx.EXPAND, 5)
        self.sizer.Add(self.fitLabelSizer, 1, wx.TOP | wx.EXPAND, 5)
        self.sizer.Add(self.fitSizer,   0, wx.TOP | wx.EXPAND, 5)
        AddSpacer(self, self.sizer, WP.BG_COLOR_TITLEBAR_PANEL1)
        self.sizer.Add(self.runFit_but, 0, wx.ALIGN_RIGHT|wx.RIGHT, 5)

        return

    def __initExclusions(self):
        """Nothing yet"""
        return

    def __showCbox(self, cb, fl, val):
        """Set status on checkbox"""
        cb.SetValue(val)
        fl.Enable(val)

        return

    def __showGeoParams(self):
        """Display current values of geometric parameters"""
        det = wx.GetApp().ws.detector

        self.float_xc.SetValue(det.xc)
        self.float_yc.SetValue(det.yc)
        self.float_D.SetValue(det.workDist)
        self.float_xt.SetValue(det.xTilt)
        self.float_yt.SetValue(det.yTilt)
        self.float_zt.SetValue(det.zTilt)
        self.float_ct.SetValue(det.chiTilt)

        self.float_d1.SetValue(det.dparms[0])
        self.float_d2.SetValue(det.dparms[1])
        self.float_d3.SetValue(det.dparms[2])
        self.float_d4.SetValue(det.dparms[3])
        self.float_d5.SetValue(det.dparms[4])
        self.float_d6.SetValue(det.dparms[5])

        self.__showCbox(self.cbox_xc, self.float_xc, det.refineFlags[0])
        self.__showCbox(self.cbox_yc, self.float_yc, det.refineFlags[1])
        self.__showCbox(self.cbox_D,  self.float_D,  det.refineFlags[2])
        self.__showCbox(self.cbox_xt, self.float_xt, det.refineFlags[3])
        self.__showCbox(self.cbox_yt, self.float_yt, det.refineFlags[4])
        self.__showCbox(self.cbox_zt, self.float_zt, det.refineFlags[5])
        self.__showCbox(self.cbox_ct, self.float_ct, False)
        
        self.__showCbox(self.cbox_d1, self.float_d1, det.refineFlags[6])
        self.__showCbox(self.cbox_d2, self.float_d2, det.refineFlags[7])
        self.__showCbox(self.cbox_d3, self.float_d3, det.refineFlags[8])
        self.__showCbox(self.cbox_d4, self.float_d4, det.refineFlags[9])
        self.__showCbox(self.cbox_d5, self.float_d5, det.refineFlags[10])
        self.__showCbox(self.cbox_d6, self.float_d6, det.refineFlags[11])

        return

    def __showFitOpts(self):
        """Set option interactors"""
        exp = wx.GetApp().ws
        cin = exp.calInput

        self.numRho_spn.SetValue(cin.numRho)
        self.numEta_spn.SetValue(cin.numEta)

        if cin.fitType == FitModes.DIRECT:
            self.fitDir_rb.SetValue(True)
            self.numRho_spn.Disable()
            self.numEta_spn.Disable()
        else:
            self.fitBin_rb.SetValue(True)
            self.numRho_spn.Enable()
            self.numEta_spn.Enable()
            pass

        return
    #
    # ============================== API
    #
    #                     ========== *** Access Methods
    #
    def updateFromExp(self):
        """Update all subwindows"""
        app = wx.GetApp()
        exp = app.ws
        mat = exp.activeMaterial

        ResetChoice(self.mats_cho, exp.matNames, mat.name)

        self.__showGeoParams()
        self.ring_pan.updateFromExp()
        self.__showFitOpts()

        app.getCanvas().update()

        return
    #
    #                     ========== *** Event Callbacks
    #
    def OnMatChoice(self, e):
        """Select new material"""
        exp = wx.GetApp().ws

        sel = self.mats_cho.GetSelection()
        if sel >= 0:
            exp.activeMaterial = sel
            self.updateFromExp()
            pass

        return

    def OnRunFit(self, evt):
        """Callback for runFit_but"""
        #
        #  Get workspace.
        #
        exp = wx.GetApp().ws
<<<<<<< HEAD

=======
>>>>>>> dc668566
        exp.calibrate(log=sys.stdout)
        # try:
        #     action = {
        #         'exec': exp.calibrate,
        #         'args': (),
        #         'kwargs': dict()
        #         }
        #     logwin = logWindow(self, wx.NewId(), action, 'Fitting Log')
        #     logwin.ShowModal()
        # 
        # except Exception as e:
        #     wx.MessageBox(str(e))
        #     pass

        self.Refresh()
        self.updateFromExp()
        #
        return

    def OnFitDir(self, e):
        """Direct fit chosen"""
        exp = wx.GetApp().ws
        exp.calInput.fitType = FitModes.DIRECT

        self.numRho_spn.Disable()
        self.numEta_spn.Disable()
        return

    def OnFitBin(self, e):
        """Binned fit chosen"""
        exp = wx.GetApp().ws
        exp.calInput.fitType = FitModes.MULTIRING

        self.numRho_spn.Enable()
        self.numEta_spn.Enable()
        return
    #
    #  Detector Parameters
    #
    def OnFloatXC(self, evt):
        """Callback for float_xc choice"""
        try:
            a = wx.GetApp()
            a.ws.detector.xc = evt.floatValue
            a.getCanvas().update()

        except Exception as e:
            msg = 'Failed to set x-center value: \n%s' % str(e)
            wx.MessageBox(msg)
            pass

        return

    def OnFloatYC(self, evt):
        """Callback for float_yc choice"""
        try:
            a = wx.GetApp()
            a.ws.detector.yc = evt.floatValue
            a.getCanvas().update()

        except Exception as e:
            msg = 'Failed to set y-center value: \n%s' % str(e)
            wx.MessageBox(msg)
            pass

        return

    def OnFloatD(self, evt):
        """Callback for float_d choice"""
        try:
            a = wx.GetApp()
            a.ws.detector.workDist = evt.floatValue
            a.getCanvas().update()

        except Exception as e:
            msg = 'Failed to set detector distance value: \n%s' % str(e)
            wx.MessageBox(msg)
            pass

        return

    def OnFloatXT(self, evt):
        """Callback for float_xt choice"""
        try:
            a = wx.GetApp()
            a.ws.detector.xTilt = evt.floatValue
            a.getCanvas().update()

        except Exception as e:
            msg = 'Failed to set x-tilt value: \n%s' % str(e)
            wx.MessageBox(msg)
            pass

        return

    def OnFloatYT(self, evt):
        """Callback for float_yt choice"""
        try:
            a = wx.GetApp()
            a.ws.detector.yTilt = evt.floatValue
            a.getCanvas().update()

        except Exception as e:
            msg = 'Failed to set y-tilt value: \n%s' % str(e)
            wx.MessageBox(msg)
            pass

        return

    def OnFloatZT(self, evt):
        """Callback for float_yt choice"""
        try:
            a = wx.GetApp()
            a.ws.detector.zTilt = evt.floatValue
            a.getCanvas().update()

        except Exception as e:
            msg = 'Failed to set z-tilt value: \n%s' % str(e)
            wx.MessageBox(msg)
            pass

        return

    def OnFloatCT(self, evt):
        """Callback for float_yt choice"""
        try:
            a = wx.GetApp()
            a.ws.detector.chiTilt = evt.floatValue
            a.getCanvas().update()

        except Exception as e:
            msg = 'Failed to set chi-tilt value: \n%s' % str(e)
            wx.MessageBox(msg)
            pass

        return

    def OnFloatd1(self, evt):
        """Callback for float_d1 choice"""
        try:
            a = wx.GetApp()
            a.ws.detector.dparms[0] = evt.floatValue
            a.getCanvas().update()

        except Exception as e:
            msg = 'Failed to set distortion parameter 1: \n%s' % str(e)
            wx.MessageBox(msg)
            pass

        return

    def OnFloatd2(self, evt):
        """Callback for float_d2 choice"""
        try:
            a = wx.GetApp()
            a.ws.detector.dparms[1] = evt.floatValue
            a.getCanvas().update()

        except Exception as e:
            msg = 'Failed to set distortion parameter 1: \n%s' % str(e)
            wx.MessageBox(msg)
            pass

        return

    def OnFloatd3(self, evt):
        """Callback for float_d3 choice"""
        try:
            a = wx.GetApp()
            a.ws.detector.dparms[2] = evt.floatValue
            a.getCanvas().update()

        except Exception as e:
            msg = 'Failed to set distortion parameter 1: \n%s' % str(e)
            wx.MessageBox(msg)
            pass

        return

    def OnFloatd4(self, evt):
        """Callback for float_d4 choice"""
        try:
            a = wx.GetApp()
            a.ws.detector.dparms[3] = evt.floatValue
            a.getCanvas().update()

        except Exception as e:
            msg = 'Failed to set distortion parameter 1: \n%s' % str(e)
            wx.MessageBox(msg)
            pass

        return

    def OnFloatd5(self, evt):
        """Callback for float_d5 choice"""
        try:
            a = wx.GetApp()
            a.ws.detector.dparms[4] = evt.floatValue
            a.getCanvas().update()

        except Exception as e:
            msg = 'Failed to set distortion parameter 5: \n%s' % str(e)
            wx.MessageBox(msg)
            pass

        return

    def OnFloatd6(self, evt):
        """Callback for float_d6 choice"""
        try:
            a = wx.GetApp()
            a.ws.detector.dparms[5] = evt.floatValue
            a.getCanvas().update()

        except Exception as e:
            msg = 'Failed to set distortion parameter 6: \n%s' % str(e)
            wx.MessageBox(msg)
            pass

        return


    def OnNumRho(self, e):
        """Number of rho bins has changed"""
        exp = wx.GetApp().ws
        exp.calInput.numRho = self.numRho_spn.GetValue()
        print 'changing numrho:', exp.calInput.numRho

        return

    def OnNumEta(self, e):
        """Number of eta bins has changed"""
        exp = wx.GetApp().ws
        exp.calInput.numEta = self.numEta_spn.GetValue()

        return

    #
    #  Checkboxes
    #
    def OnCheck_xc(self, e):
        """xc box is checked"""
        ind  = 0
        fc   = self.float_xc

        exp  = wx.GetApp().ws
        stat = e.IsChecked()

        exp.refineFlags[ind] = stat
        fc.Enable(stat)

        #print 'xc:  ', stat

        return

    def OnCheck_yc(self, e):
        """yc box is checked"""
        fc   = self.float_yc
        ind  = 1

        exp  = wx.GetApp().ws
        stat = e.IsChecked()

        exp.refineFlags[ind] = stat
        fc.Enable(stat)

        return

    def OnCheck_D(self, e):
        """D box is checked"""
        fc   = self.float_D
        ind  = 2

        exp  = wx.GetApp().ws
        stat = e.IsChecked()

        exp.refineFlags[ind] = stat
        fc.Enable(stat)

        return

    def OnCheck_xt(self, e):
        """xt box is checked"""
        ind  = 3
        fc   = self.float_xt

        exp  = wx.GetApp().ws
        stat = e.IsChecked()

        exp.refineFlags[ind] = stat
        fc.Enable(stat)

        return

    def OnCheck_yt(self, e):
        """yt box is checked"""
        ind  = 4
        fc   = self.float_yt

        exp  = wx.GetApp().ws
        stat = e.IsChecked()

        exp.refineFlags[ind] = stat
        fc.Enable(stat)

        return

    def OnCheck_zt(self, e):
        """zt box is checked"""
        ind  = 5
        fc   = self.float_zt

        exp  = wx.GetApp().ws
        stat = e.IsChecked()

        exp.refineFlags[ind] = stat
        fc.Enable(stat)

        return

    def OnCheck_ct(self, e):
        """chiTilt box is checked"""
        print "checking chiTilt has no effect yet"
        fc   = self.float_ct

        stat = e.IsChecked()

        fc.Enable(stat)
        return

    def OnCheck_d1(self, e):
        """xc box is checked"""
        ind  = 6
        fc   = self.float_d1

        exp  = wx.GetApp().ws
        stat = e.IsChecked()

        exp.refineFlags[ind] = stat
        fc.Enable(stat)

        return

    def OnCheck_d2(self, e):
        """xc box is checked"""
        ind  = 7
        fc   = self.float_d2

        exp  = wx.GetApp().ws
        stat = e.IsChecked()

        exp.refineFlags[ind] = stat
        fc.Enable(stat)

        return

    def OnCheck_d3(self, e):
        """xc box is checked"""
        ind  = 8
        fc   = self.float_d3

        exp  = wx.GetApp().ws
        stat = e.IsChecked()

        exp.refineFlags[ind] = stat
        fc.Enable(stat)

        return

    def OnCheck_d4(self, e):
        """xc box is checked"""
        ind  = 9
        fc   = self.float_d4

        exp  = wx.GetApp().ws
        stat = e.IsChecked()

        exp.refineFlags[ind] = stat
        fc.Enable(stat)

        return

    def OnCheck_d5(self, e):
        """xc box is checked"""
        ind  = 10
        fc   = self.float_d5

        exp  = wx.GetApp().ws
        stat = e.IsChecked()

        exp.refineFlags[ind] = stat
        fc.Enable(stat)

        return

    def OnCheck_d6(self, e):
        """xc box is checked"""
        ind  = 11
        fc   = self.float_d6

        exp  = wx.GetApp().ws
        stat = e.IsChecked()

        exp.refineFlags[ind] = stat
        fc.Enable(stat)

        return
    pass # end class
#
# -----------------------------------------------END CLASS:  plotPanel<|MERGE_RESOLUTION|>--- conflicted
+++ resolved
@@ -37,11 +37,7 @@
 * Panel for modifying plane-data (in progress)
 
 """
-<<<<<<< HEAD
 import sys, os
-=======
-import sys,os
->>>>>>> dc668566
 
 import wx
 import numpy
@@ -481,10 +477,6 @@
         #  Get workspace.
         #
         exp = wx.GetApp().ws
-<<<<<<< HEAD
-
-=======
->>>>>>> dc668566
         exp.calibrate(log=sys.stdout)
         # try:
         #     action = {
