--- conflicted
+++ resolved
@@ -21,32 +21,25 @@
 			double * gVec_c)
 {
   /*
-   *  takes an angle spec (2*theta, eta, omega) for nvecs g-vectors and
+   *  takes an angle spec (2*theta, eta, omega) for nvecs g-vectors and 
    *  returns the unit g-vector components in the crystal frame
-   *
-   *  For unit g-vector in the lab frame, spec rMat_c = Identity and
+   * 
+   *  For unit g-vector in the lab frame, spec rMat_c = Identity and 
    *  overwrite the omega values with zeros
    */
   int i, j, k, l;
   double rMat_e[9], rMat_s[9], rMat_ctst[9];
-<<<<<<< HEAD
-  double gVec_e[3], gVec_c_tmp[3] = {0.0, 0.0, 0.0};
-
-=======
   double gVec_e[3], gVec_l[3], gVec_c_tmp[3];
   
->>>>>>> 793e7f19
   /* Need eta frame cob matrix (could omit for standard setting) */
   makeEtaFrameRotMat_cfunc(bHat_l, eHat_l, rMat_e);
-
+  
   /* make vector array */
   for (i=0; i<nvecs; i++) {
     /* components in BEAM frame */
     gVec_e[0] = cos(0.5*angs[3*i]) * cos(angs[3*i+1]);
     gVec_e[1] = cos(0.5*angs[3*i]) * sin(angs[3*i+1]);
     gVec_e[2] = sin(0.5*angs[3*i]);
-<<<<<<< HEAD
-=======
     
     /* take from beam frame to lab frame */
     for (j=0; j<3; j++) {
@@ -55,7 +48,6 @@
 	gVec_l[j] += rMat_e[3*j+k]*gVec_e[k];
 	}
     }
->>>>>>> 793e7f19
 
     /* need pointwise rMat_s according to omega */
     makeOscillRotMat_cfunc(chi, angs[3*i+2], rMat_s);
@@ -69,13 +61,8 @@
 	}
       }
       gVec_c_tmp[j] = 0.0;
-<<<<<<< HEAD
-      for (k=0; k<3; k++) {
-	gVec_c_tmp[j] += rMat_ctst[3*j+k]*gVec_e[k];
-=======
       for (k=0; k<3; k++) {      
 	gVec_c_tmp[j] += rMat_ctst[3*j+k]*gVec_l[k];
->>>>>>> 793e7f19
       }
       gVec_c[3*i+j] = gVec_c_tmp[j];
     }
@@ -332,38 +319,38 @@
                             double * beamVec, double * etaVec,
                             double * tTh, double * eta, double * gVec_l)
 {
-    long int i;
-    int j, k;
+  long int i;
+  int j, k;
     double nrm, bVec[3], tVec1[3];
-    double rMat_e[9];
-
-    /* Fill rMat_e */
-    makeEtaFrameRotMat_cfunc(beamVec, etaVec, rMat_e);
-
-    /* Normalize the beam vector */
-    nrm = 0.0;
-    for (j=0; j<3; j++) {
-        nrm += beamVec[j]*beamVec[j];
-    }
-
-    if ( nrm > epsf ) {
+  double rMat_e[9];
+
+  /* Fill rMat_e */
+  makeEtaFrameRotMat_cfunc(beamVec,etaVec,rMat_e);
+
+  /* Normalize the beam vector */
+  nrm = 0.0;
+  for (j=0; j<3; j++) {
+    nrm += beamVec[j]*beamVec[j];
+  }
+
+  if ( nrm > epsf ) {
         double nrm_factor = 1.0/sqrt(nrm);
-        for (j=0; j<3; j++)
+    for (j=0; j<3; j++)
             bVec[j] = beamVec[j]*nrm_factor;
-    } else {
-        for (j=0; j<3; j++)
-            bVec[j] = beamVec[j];
-    }
-
-    /* Compute shift vector */
-    for (j=0; j<3; j++) {
-        tVec1[j] = tVec_d[j]-tVec_s[j];
-        for (k=0; k<3; k++) {
-            tVec1[j] -= rMat_s[3*j+k]*tVec_c[k];
-        }
-    }
-
-    for (i=0; i<npts; i++) {
+  } else {
+    for (j=0; j<3; j++)
+      bVec[j] = beamVec[j];
+  }
+
+  /* Compute shift vector */
+  for (j=0; j<3; j++) {
+    tVec1[j] = tVec_d[j]-tVec_s[j];
+    for (k=0; k<3; k++) {
+      tVec1[j] -= rMat_s[3*j+k]*tVec_c[k];
+    }
+  }
+
+  for (i=0; i<npts; i++) {
         detectorXYToGVecOne_cfunc(xy+2*i, rMat_d, rMat_e, tVec1, bVec, tTh + i, eta + i, gVec_l + 3*i);
     }
 }
@@ -389,7 +376,7 @@
     nrm = 0.0;
     for (j=0; j<3; j++) {
         nrm += beamVec[j]*beamVec[j];
-    }
+      }
 
     if ( nrm > epsf ) {
         double nrm_factor = 1.0/sqrt(nrm);
@@ -398,26 +385,26 @@
     } else {
         for (j=0; j<3; j++)
             bVec[j] = beamVec[j];
-    }
+      }
 
     for (j=0; j<3; j++) {
         tVec1[j] = tVec_d[j]-tVec_s[j];
-        for (k=0; k<3; k++) {
+      for (k=0; k<3; k++) {
             tVec1[j] -= rMat_s[3*j+k]*tVec_c[k];
-        }
+      }
     }
 
     for (i=0; i<npts; i++) {
         /* Compute shift vector */
-        for (j=0; j<3; j++) {
+    for (j=0; j<3; j++) {
             tVec1[j] = tVec_d[j]-tVec_s[j];
             for (k=0; k<3; k++) {
                 tVec1[j] -= rMat_s[3*j+k]*tVec_c[k];
-            }
-        }
+    }
+    }
         detectorXYToGVecOne_cfunc(xy+2*i, rMat_d, rMat_e, tVec1, bVec,
                                   tTh + i, eta + i, gVec_l + 3*i);
-    }
+  }
 }
 
 void oscillAnglesOfHKLs_cfunc(long int npts, double * hkls, double chi,
@@ -1059,7 +1046,7 @@
     else {
       hPtr[3*i+0] = 0.;
       hPtr[3*i+1] = 0.;
-      hPtr[3*i+2] = 0.;
+      hPtr[3*i+2] = 0.;      
     }
   }
 }