from __future__ import absolute_import

import copy
import logging
import multiprocessing as mp
from multiprocessing.queues import Empty
import os
import sys
import time

import yaml

import numpy as np
from scipy.sparse import coo_matrix
from scipy.linalg.matfuncs import logm

from hexrd.coreutil import (
    initialize_experiment, migrate_detector_to_instrument_config
    )
from hexrd.matrixutil import vecMVToSymm
from hexrd.utils.progressbar import (
    Bar, ETA, Percentage, ProgressBar, ReverseBar
    )

from hexrd.xrd import distortion as dFuncs
from hexrd.xrd.fitting import fitGrain, objFuncFitGrain
from hexrd.xrd.rotations import angleAxisOfRotMat, rotMatOfQuat, angularDifference
from hexrd.xrd.transforms import bVec_ref, eta_ref, mapAngle, vInv_ref
from hexrd.xrd.xrdutil import pullSpots


logger = logging.getLogger(__name__)


# grain parameter refinement flags
gFlag = np.array([1, 1, 1,
                  1, 1, 1,
                  1, 1, 1, 1, 1, 1], dtype=bool)
# grain parameter scalings
gScl  = np.array([1., 1., 1.,
                  1., 1., 1.,
                  1., 1., 1., 0.01, 0.01, 0.01])


def get_frames(reader, cfg, show_progress=False):
    # TODO: this should be updated to read only the frames requested in cfg
    # either the images start, step, stop, or based on omega start, step, stop
    start = time.time()

    n_frames = reader.getNFrames()
    logger.info("reading %d frames of data", n_frames)
    if show_progress:
        widgets = [Bar('>'), ' ', ETA(), ' ', ReverseBar('<')]
        pbar = ProgressBar(widgets=widgets, maxval=n_frames).start()

    frame_list = []
    for i in range(n_frames):
        frame = reader.read()
        frame[frame <= cfg.fit_grains.threshold] = 0
        frame_list.append(coo_matrix(frame))
        if show_progress:
            pbar.update(i)
    frame_list = np.array(frame_list)
    omega_start = np.radians(cfg.image_series.omega.start)
    omega_step = np.radians(cfg.image_series.omega.step)
    reader = [frame_list, [omega_start, omega_step]]
    if show_progress:
        pbar.finish()
    elapsed = time.time()-start
    logger.info('read %d frames in %g seconds', n_frames, elapsed)
    return reader


def get_instrument_parameters(cfg):
    # TODO: this needs to be
    det_p = cfg.instrument.parameters
    if not os.path.exists(det_p):
        migrate_detector_to_instrument_config(
            np.loadtxt(cfg.instrument.detector.parameters_old),
            cfg.instrument.detector.pixels.rows,
            cfg.instrument.detector.pixels.columns,
            cfg.instrument.detector.pixels.size,
            detID='GE',
            chi=0.,
            tVec_s=np.zeros(3),
            filename=cfg.instrument.parameters
            )
    with open(cfg.instrument.parameters, 'r') as f:
        # only one panel for now
        # TODO: configurize this
        return [cfg for cfg in yaml.load_all(f)][0]


def get_detector_parameters(instr_cfg):
    return np.hstack([
        instr_cfg['detector']['transform']['tilt_angles'],
        instr_cfg['detector']['transform']['t_vec_d'],
        instr_cfg['oscillation_stage']['chi'],
        instr_cfg['oscillation_stage']['t_vec_s'],
        ])


def get_distortion_correction(instrument_cfg):
    # ***FIX***
    # at this point we know we have a GE and hardwire the distortion func;
    # need to pull name from yml file in general case
    return (
        dFuncs.GE_41RT,
        instrument_cfg['detector']['distortion']['parameters']
        )


def get_saturation_level(instr_cfg):
    return instr_cfg['detector']['saturation_level']


def set_planedata_exclusions(cfg, detector, pd):
    tth_max = cfg.fit_grains.tth_max
    if tth_max is True:
        pd.exclusions = np.zeros_like(pd.exclusions, dtype=bool)
        pd.exclusions = pd.getTTh() > detector.getTThMax()
    elif tth_max > 0:
        pd.exclusions = np.zeros_like(pd.exclusions, dtype=bool)
        pd.exclusions = pd.getTTh() >= np.radians(tth_max)


def get_job_queue(cfg, max_grains=None):
    job_queue = mp.JoinableQueue()
    # load the queue
    try:
        # use an estimate of the grain parameters, if available
        estimate_f = cfg.fit_grains.estimate
        grain_params_list = np.atleast_2d(np.loadtxt(estimate_f))
        n_quats = len(grain_params_list)
        if max_grains is None or max_grains > n_quats:
            max_grains = n_quats
        for grain_params in grain_params_list[:max_grains]:
            grain_id = grain_params[0]
            job_queue.put((grain_id, grain_params[3:15]))
        logger.info(
            'fitting grains using "%s" for the initial estimate',
            estimate_f
            )
    except (ValueError, IOError):
        # no estimate available, use orientations and defaults
        logger.info('fitting grains using default initial estimate')
        # load quaternion file
        quats = np.atleast_2d(
            np.loadtxt(os.path.join(cfg.working_dir, 'accepted_orientations.dat'))
            )
        n_quats = len(quats)
        if max_grains is None or max_grains > n_quats:
            max_grains = n_quats
        quats = quats[:max_grains]
        phi, n = angleAxisOfRotMat(rotMatOfQuat(quats.T))
        for i, (phi, n) in enumerate(zip(phi, n.T)):
            exp_map = phi*n
            grain_params = np.hstack(
                [exp_map, 0., 0., 0., 1., 1., 1., 0., 0., 0.]
                )
            job_queue.put((i, grain_params))
<<<<<<< HEAD
    logger.info("fitting grains for %d orientations", n_quats)
    return job_queue, n_quats
=======
    logger.info("fitting grains for %d of %d orientations", max_grains, n_quats)
    return job_queue, np.min([max_grains, n_quats])
>>>>>>> 345a7cb3


def get_data(cfg, show_progress=False):
    # TODO: this should be refactored somehow to avoid initialize_experiment
    # and avoid using the old reader. Also, the detector is not used here.
    pd, reader, detector = initialize_experiment(cfg)
    reader = get_frames(reader, cfg, show_progress)

    instrument_cfg = get_instrument_parameters(cfg)
    detector_params = get_detector_parameters(instrument_cfg)
    saturation_level = get_saturation_level(instrument_cfg)
    distortion = get_distortion_correction(instrument_cfg)
    set_planedata_exclusions(cfg, detector, pd)
    pkwargs = {
        'distortion': distortion,
        'omega_start': cfg.image_series.omega.start,
        'omega_step': cfg.image_series.omega.step,
        'omega_stop': cfg.image_series.omega.stop,
        'eta_range': np.radians(cfg.find_orientations.eta.range),
        'omega_period': np.radians(cfg.find_orientations.omega.period),
        'tth_tol': cfg.fit_grains.tolerance.tth,
        'eta_tol': cfg.fit_grains.tolerance.eta,
        'omega_tol': cfg.fit_grains.tolerance.omega,
        'panel_buffer': cfg.fit_grains.panel_buffer,
        'npdiv': cfg.fit_grains.npdiv,
        'threshold': cfg.fit_grains.threshold,
        'spots_stem': os.path.join(cfg.analysis_dir, 'spots_%05d.out'),
        'plane_data': pd,
        'detector_params': detector_params,
        'saturation_level': saturation_level
        }
    return reader, pkwargs


def fit_grains(cfg, force=False, show_progress=False, max_grains=None):
    # load the data
    reader, pkwargs = get_data(cfg, show_progress)
<<<<<<< HEAD
    job_queue, njobs = get_job_queue(cfg)
    #njobs = job_queue.qsize() # ...THIS CAUSES PROBLEMS ON MAC OS X
=======
    job_queue, njobs = get_job_queue(cfg, max_grains)
    #njobs = job_queue.qsize() # ...raises NotImplementedError on Mac OS
>>>>>>> 345a7cb3

    # log this before starting progress bar
    ncpus = cfg.multiprocessing
    ncpus = ncpus if ncpus < njobs else njobs
    logger.info('running pullspots with %d processors', ncpus)
    if ncpus == 1:
        logger.info('multiprocessing disabled')

    start = time.time()
    pbar = None
    if show_progress:
        pbar = ProgressBar(
            widgets=[Bar('>'), ' ', ETA(), ' ', ReverseBar('<')],
            maxval=njobs
            ).start()

    # finally start processing data
    if ncpus == 1:
        # no multiprocessing
        results = []
        w = FitGrainsWorker(
            job_queue, results, reader, copy.deepcopy(pkwargs),
            progressbar=pbar
            )
        w.run()
    else:
        # multiprocessing
        manager = mp.Manager()
        results = manager.list()
        for i in range(ncpus):
            # lets make a deep copy of the pkwargs, just in case:
            w = FitGrainsWorkerMP(
                job_queue, results, reader, copy.deepcopy(pkwargs)
                )
            w.daemon = True
            w.start()
    while True:
        n_res = len(results)
        if show_progress:
            pbar.update(n_res)
        if n_res == njobs:
            break
        time.sleep(0.1)
    job_queue.join()

    write_grains_file(cfg, results)

    if show_progress:
        pbar.finish()
    elapsed = time.time() - start
    logger.info('processed %d grains in %g minutes', n_res, elapsed/60)


def write_grains_file(cfg, results):
    # record the results to file
    f = open(os.path.join(cfg.analysis_dir, 'grains.out'), 'w')
    # going to some length to make the header line up with the data
    # while also keeping the width of the lines to a minimum, settled
    # on %19.12g representation.
    header_items = (
        'grain ID', 'completeness', 'sum(resd**2)/nrefl',
        'xi[0]', 'xi[1]', 'xi[2]', 'tVec_c[0]', 'tVec_c[1]', 'tVec_c[2]',
        'vInv_s[0]', 'vInv_s[1]', 'vInv_s[2]', 'vInv_s[4]*sqrt(2)',
        'vInv_s[5]*sqrt(2)', 'vInv_s[6]*sqrt(2)', 'ln(V[0,0])',
        'ln(V[1,1])', 'ln(V[2,2])', 'ln(V[1,2])', 'ln(V[0,2])', 'ln(V[0,1])',
        )
    len_items = []
    for i in header_items[1:]:
        temp = len(i)
        len_items.append(temp if temp > 19 else 19) # for %19.12g
    fmtstr = '#%13s  ' + '  '.join(['%%%ds' % i for i in len_items]) + '\n'
    f.write(fmtstr % header_items)
    for (id, g_refined, compl, eMat, resd) in sorted(results):
        res_items = (
            id, compl, resd, g_refined[0], g_refined[1], g_refined[2],
            g_refined[3], g_refined[4], g_refined[5], g_refined[6],
            g_refined[7], g_refined[8], g_refined[9], g_refined[10],
            g_refined[11], eMat[0, 0], eMat[1, 1], eMat[2, 2], eMat[1, 2],
            eMat[0, 2], eMat[0, 1],
            )
        fmtstr = (
            '%14d  ' + '  '.join(['%%%d.12g' % i for i in len_items]) + '\n'
            )
        f.write(fmtstr % res_items)



class FitGrainsWorker(object):


    def __init__(self, jobs, results, reader, pkwargs, **kwargs):
        self._jobs = jobs
        self._results = results
        self._reader = reader
        # a dict containing the rest of the parameters
        self._p = pkwargs

        # lets make a couple shortcuts:
        self._p['bMat'] = np.ascontiguousarray(
            self._p['plane_data'].latVecOps['B']
            ) # is it still necessary to re-cast?
        self._p['wlen'] = self._p['plane_data'].wavelength
        self._pbar = kwargs.get('progressbar', None)


    def pull_spots(self, grain_id, grain_params, iteration):
        return pullSpots(
            self._p['plane_data'],
            self._p['detector_params'],
            grain_params,
            self._reader,
            distortion=self._p['distortion'],
            eta_range=self._p['eta_range'],
            ome_period=self._p['omega_period'],
            eta_tol=self._p['eta_tol'][iteration],
            ome_tol=self._p['omega_tol'][iteration],
            tth_tol=self._p['tth_tol'][iteration],
            panel_buff=self._p['panel_buffer'],
            npdiv=self._p['npdiv'],
            threshold=self._p['threshold'],
            doClipping=False,
            filename=self._p['spots_stem'] % grain_id,
            )


    def fit_grains(self, grain_id, grain_params):
        ome_start = self._p['omega_start']
        ome_step = self._p['omega_step']
        ome_stop =  self._p['omega_stop']
        gtable = np.loadtxt(self._p['spots_stem'] % grain_id)
        valid_refl_ids = gtable[:, 0] >= 0
        unsat_spots = gtable[:, 5] < self._p['saturation_level']
        pred_ome = gtable[:, 6]
        if angularDifference(ome_start, ome_stop, units='degrees') > 0:
            # if here, incomplete have omega range and
            # clip the refelctions very close to the edges to avoid
            # problems with the least squares...
            if np.sign(ome_step) < 0:
                idx_ome = np.logical_and(
                    pred_ome < np.radians(ome_start + 2*ome_step),
                    pred_ome > np.radians(ome_stop - 2*ome_step)
                    )
            else:
                idx_ome = np.logical_and(
                    pred_ome > np.radians(ome_start + 2*ome_step),
                    pred_ome < np.radians(ome_stop - 2*ome_step)
                    )
            idx = np.logical_and(
                unsat_spots,
                np.logical_and(valid_refl_ids, idx_ome)
                )
        else:
            idx = np.logical_and(valid_refl_ids, unsat_spots)
            
        hkls = gtable[idx, 1:4].T # must be column vectors
        self._p['hkls'] = hkls
        xyo_det = gtable[idx, -3:] # these are the cartesian centroids + ome
        xyo_det[:, 2] = mapAngle(xyo_det[:, 2], self._p['omega_period'])
        self._p['xyo_det'] = xyo_det
        if sum(idx) <= 12:
            return grain_params, 0
        grain_params = fitGrain(
            xyo_det, hkls, self._p['bMat'], self._p['wlen'],
            self._p['detector_params'],
            grain_params[:3], grain_params[3:6], grain_params[6:],
            beamVec=bVec_ref, etaVec=eta_ref,
            distortion=self._p['distortion'],
            gFlag=gFlag, gScl=gScl,
            omePeriod=self._p['omega_period']
            )
        completeness = sum(idx)/float(len(idx))
        return grain_params, completeness


    def get_e_mat(self, grain_params):
        # TODO: document what is this?
        return logm(np.linalg.inv(vecMVToSymm(grain_params[6:])))


    def get_residuals(self, grain_params):
        dFunc, dParams = self._p['distortion']
        return objFuncFitGrain(
            grain_params[gFlag], grain_params, gFlag,
            self._p['detector_params'],
            self._p['xyo_det'], self._p['hkls'],
            self._p['bMat'], self._p['wlen'],
            bVec_ref, eta_ref,
            dFunc, dParams,
            self._p['omega_period'],
            simOnly=False
            )


    def loop(self):
        id, grain_params = self._jobs.get(False)

        # skips the first loop if have_estimate is True
        have_estimate = not np.all(grain_params[-9] == [0,0,0,1,1,1,0,0,0])
        iterations = (have_estimate, len(self._p['eta_tol']))
        for iteration in range(*iterations):
            self.pull_spots(id, grain_params, iteration)
            grain_params, compl = self.fit_grains(id, grain_params)
            if compl == 0:
                break

        eMat = self.get_e_mat(grain_params)
        resd = self.get_residuals(grain_params)

        self._results.append((id, grain_params, compl, eMat, sum(resd**2)))
        self._jobs.task_done()


    def run(self):
        n_res = 0
        while True:
            try:
                self.loop()
                n_res += 1
                if self._pbar is not None:
                    self._pbar.update(n_res)
            except Empty:
                break



class FitGrainsWorkerMP(FitGrainsWorker, mp.Process):

    def __init__(self, *args, **kwargs):
        mp.Process.__init__(self)
        FitGrainsWorker.__init__(self, *args, **kwargs)<|MERGE_RESOLUTION|>--- conflicted
+++ resolved
@@ -159,13 +159,8 @@
                 [exp_map, 0., 0., 0., 1., 1., 1., 0., 0., 0.]
                 )
             job_queue.put((i, grain_params))
-<<<<<<< HEAD
-    logger.info("fitting grains for %d orientations", n_quats)
-    return job_queue, n_quats
-=======
     logger.info("fitting grains for %d of %d orientations", max_grains, n_quats)
     return job_queue, np.min([max_grains, n_quats])
->>>>>>> 345a7cb3
 
 
 def get_data(cfg, show_progress=False):
@@ -203,13 +198,8 @@
 def fit_grains(cfg, force=False, show_progress=False, max_grains=None):
     # load the data
     reader, pkwargs = get_data(cfg, show_progress)
-<<<<<<< HEAD
-    job_queue, njobs = get_job_queue(cfg)
-    #njobs = job_queue.qsize() # ...THIS CAUSES PROBLEMS ON MAC OS X
-=======
     job_queue, njobs = get_job_queue(cfg, max_grains)
     #njobs = job_queue.qsize() # ...raises NotImplementedError on Mac OS
->>>>>>> 345a7cb3
 
     # log this before starting progress bar
     ncpus = cfg.multiprocessing
