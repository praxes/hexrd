--- conflicted
+++ resolved
@@ -132,12 +132,10 @@
         estimate_f = cfg.fit_grains.estimate
         grain_params_list = np.atleast_2d(np.loadtxt(estimate_f))
         n_quats = len(grain_params_list)
-        if max_grains is None:
+        if max_grains is None or max_grains > n_quats:
             max_grains = n_quats
-        for grain_params in grain_params_list:
+        for grain_params in grain_params_list[:max_grains]:
             grain_id = grain_params[0]
-            if grain_id == max_grains:
-                break
             job_queue.put((grain_id, grain_params[3:15]))
         logger.info(
             'fitting grains using "%s" for the initial estimate',
@@ -151,12 +149,9 @@
             np.loadtxt(os.path.join(cfg.working_dir, 'accepted_orientations.dat'))
             )
         n_quats = len(quats)
-<<<<<<< HEAD
         if max_grains is None or max_grains > n_quats:
             max_grains = n_quats
         quats = quats[:max_grains]
-=======
->>>>>>> 6273b116
         phi, n = angleAxisOfRotMat(rotMatOfQuat(quats.T))
         for i, (phi, n) in enumerate(zip(phi, n.T)):
             exp_map = phi*n
