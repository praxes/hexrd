#! /usr/bin/env python
# ============================================================
# Copyright (c) 2012, Lawrence Livermore National Security, LLC. 
# Produced at the Lawrence Livermore National Laboratory. 
# Written by Joel Bernier <bernier2@llnl.gov> and others. 
# LLNL-CODE-529294. 
# All rights reserved.
# 
# This file is part of HEXRD. For details on dowloading the source,
# see the file COPYING.
# 
# Please also see the file LICENSE.
# 
# This program is free software; you can redistribute it and/or modify it under the
# terms of the GNU Lesser General Public License (as published by the Free Software
# Foundation) version 2.1 dated February 1999.
# 
# This program is distributed in the hope that it will be useful, but
# WITHOUT ANY WARRANTY; without even the IMPLIED WARRANTY OF MERCHANTABILITY 
# or FITNESS FOR A PARTICULAR PURPOSE. See the terms and conditions of the 
# GNU General Public License for more details.
# 
# You should have received a copy of the GNU Lesser General Public
# License along with this program (see file LICENSE); if not, write to
# the Free Software Foundation, Inc., 59 Temple Place, Suite 330,
# Boston, MA 02111-1307 USA or visit <http://www.gnu.org/licenses/>.
# ============================================================
#
######################################################################
## TOP-LEVEL MODULES AND SOME GLOBALS
##
"""Module for wrapping the main functionality of the XRD package.

The Experiment class is the primary interface.  Other classes 
are helpers.
"""
import sys, os, copy
import cPickle
import numpy

from hexrd.XRD import detector
from hexrd.XRD import spotFinder
from hexrd.XRD import crystallography
from hexrd.XRD import grain as G
from hexrd.XRD import indexer

from hexrd.XRD.hydra    import Hydra
from hexrd.XRD.Material import Material, loadMaterialList


from hexrd import valUnits
from hexrd.XRD import xrdUtils

#
#  Defaults (will eventually make to a config file)
#
HERE = os.path.dirname(__file__)
toMatFile    = os.path.join(HERE, '..', 'Data', 'materials.cfg')
DFLT_MATFILE = os.path.normpath(toMatFile) # check whether it exists
matfileOK    = os.access(DFLT_MATFILE, os.F_OK)
if not matfileOK:  # use relative path
    DFLT_MATFILE = os.path.join('Data', 'materials.cfg')
    pass
matfileOK = os.access(DFLT_MATFILE, os.F_OK)
if not matfileOK:  # set to null
    DFLT_MATFILE = ''
    pass
#
#
__all__ = ['Experiment',
           'FitModes', 'ImageModes',
           'ReaderInput', 'CalibrationInput', 'PolarRebinOpts',
           'saveExp', 'loadExp']
#
# ---------------------------------------------------CLASS:  FitModes
#
class FitModes(object):
    """Indicators for single-frame or multiframe data files"""
    #
    DIRECT    = 0
    MULTIRING = 1
    #
    DEFAULT = MULTIRING
    #
    pass  # end class
#
# -----------------------------------------------END CLASS:FitModes
# ---------------------------------------------------CLASS:  ImageModes
#
class ImageModes(object):
    """Indicators for single-frame or multiframe data files"""
    #
    SINGLE_FRAME = 0
    MULTI_FRAME  = 1
    #
    pass  # end class
#
# -----------------------------------------------END CLASS:  ImageModes
# ---------------------------------------------------CLASS:  Experiment
#
class Experiment(object):
    """Wrapper for XRD functionality"""
    def __init__(self, cfgFile, matFile):
        """Constructor for Experiment

        INPUTS
        
        cfgFile -- name of the config file to use for initialization; 
                   an empty string indicates that default values for 
                   options are used
        matFile -- name of the materials data file; a real file name
                   is required here
"""
        #
        #  Reader inputs and info
        #
        self.__active_rdr   = ReaderInput()
        self.__savedReaders = [self.__active_rdr]
        #
        self.__active_img = None
        self.__curFrame = 0
        self.__numFrame = 0
        #
        #  Load material lists
        #
        self.matList = loadMaterialList(matFile)
        self.activeMaterial = 0
        #
        #  Detector and calibration information.  
        #
        self._detInfo  = DetectorInfo()
        self._calInput = CalibrationInput(self.matList[0])
        #
        #  Spots information.
        #
        self._spotOpts = SpotOptions()
        self._spots = []
        self._spots_ind = []
        self._spot_readers = []
        #
        #  Add hydra interface
        #
        self._hydra = Hydra()

        return

    def __str__(self):
        """Description"""
        s = 'Experiment instance'
        #
        return s
    #
                        # =====================U========= API
    #
    # ==================== Spots
    #
    def clear_spots(self):
        """Reset the list of spots"""
        self._spots = []
        self._spots_ind = []
        
        return
    # property:  spot_readers

    @property
    def spot_readers(self):
        """(get-only) list of readers used to generate spots"""
        if not hasattr(self, '_spot_readers'):
            self._spot_readers = []
        return self._spot_readers
    
    # property:  spots_for_indexing

    @property
    def spots_for_indexing(self):
        """(get-only) spots associated with rings"""
        if not hasattr(self, '_spots_ind'):
            self._spots_ind = []
        return self._spots_ind
    
    # property:  raw_spots

    @property
    def raw_spots(self):
        """(get-only) spots from image before culling and association with rings"""
        if not hasattr(self, '_spots'):
            self._spots = []
        return self._spots
    
    # property:  spotOpts

    @property
    def spotOpts(self):
        """(get-only) spot finding options"""
        # in case of loading an old pickle without spot options
        if not hasattr(self, '_spotOpts'):
            self._spotOpts = SpotOptions()
        return self._spotOpts

    def find_raw_spots(self):
        """find spots using current reader and options"""
        findSOS = spotFinder.Spots.findSpotsOmegaStack
        opts = self.spotOpts
        #
        newspots = findSOS(self.activeReader.makeReader(), 
                           opts.nframes,
                           opts.thresh, 
                           opts.minPix, 
                           discardAtBounds=opts.discardAtBounds,
                           keepWithinBBox=opts.keepWithinBBox,
                           overlapPixelDistance=opts.overlap,
                           nframesLump=opts.nflump,
                           padOmega=opts.padOmega,
                           padSpot=opts.padSpot,
                           )
        self._spots += newspots
        self._spot_readers.append(self.activeReader.name)
        
        return

    def get_spots_ind(self):
        """Select spots for indexing"""
        # cull spots that have integrated intensity <= 0
        spots_get_II = spotFinder.Spot.getIntegratedIntensity
        integIntensity = numpy.array(map(spots_get_II, self.raw_spots))
        rspots = numpy.array(self.raw_spots)
        culledSpots = rspots[integIntensity > 0.]

        pd = self.activeMaterial.planeData
        readerInpList = [self.getSavedReader(rn) for rn in self._spot_readers]
        readerList = [ri.makeReader() for ri in readerInpList]
        ominfo = [reader.getOmegaMinMax() for reader in readerList]
        self._spots_ind = spotFinder.Spots(pd, culledSpots, self.detector,
                                           ominfo)        
        return
    #
    # ==================== Detector
    #
    # property:  detector

    @property
    def detector(self):
        """(read only) detector"""
        return self._detInfo.detector

    @property
    def refineFlags(self):
        """(read only) refinement flags for calibration"""
        return self._detInfo.refineFlags

    def newDetector(self, gp, dp):
        """Create a new detector with given geometry and distortion parameters

        *gp* - initial geometric parameters
        *dp* - initial distortion parameters

"""
        self._detInfo  = DetectorInfo(gParms=gp, dParms=dp)

        return
    
    def saveDetector(self, fname):
        """Save the detector information to a file
        
        INPUTS
        fname -- the name of the file to save in
"""
        f = open(fname, 'w')
        self._detInfo.mrbImages = [] # remove images before saving
        cPickle.dump(self._detInfo, f)
        f.close()
        
        return

    def loadDetector(self, fname):
        """Load the detector information from a file

        INPUTS
        fname -- the name of the file to load from

"""
        # should check the loaded file here
        f = open(fname, 'r')
        self._detInfo = cPickle.load(f)
        f.close()
        
        return

    #
    # ==================== Calibration Input
    #
    # property:  calInput

    @property
    def calInput(self):
        """(get only) Calibration input instance"""
        return self._calInput
    
    # ==================== Hydra
    #
    # property:  hydra

    @property
    def hydra(self):
        """(read only) hydra image class"""
        return self._hydra

    # ==================== Materials
    #
    # property:  activeMaterial

    def _get_activeMaterial(self):
        """Get method for activeMaterial"""
        return self._active_mat

    def _set_activeMaterial(self, v):
        """Set method for activeMaterial"""
        if isinstance(v, int):
            self._active_mat = self.matList[v]
        else:
            # v is a string
            self._active_mat = self.matDict[v]
            pass

        return

    _amdoc = r"""Active Material

    Can be set by number (index in material list) or by name. 

    On output, it is always a material instance.
"""
    activeMaterial = property(_get_activeMaterial, _set_activeMaterial, None,
                              _amdoc)

    # property:  matList

    def _get_matList(self):
        """Get method for matList"""
        return self._matList

    def _set_matList(self, v):
        """Set method for matList"""
        self._matList = v
        self.activeMaterial = 0
        # On initialization, this is called before calInput exists
        try:
            self.calInput.calMat = self.matList[0]
        except:
            pass

        return

    matList = property(_get_matList, _set_matList, None,
                                "List of materials")

    @property
    def matNames(self):
        """(read only) List of material names"""
        return [m.name for m in self.matList]

    @property
    def matDict(self):
        """(read only) Dictionary mapping material names to material"""
        return dict(zip(self.matNames, self.matList))

    def newMaterial(self):
        """Create a new material and add it to the list"""
        self._active_mat = Material()

        # find name not already in list
        n  = self._active_mat.name
        self._active_mat.name = newName(n, self.matNames)
        # 
        self._matList.append(self.activeMaterial)

        return

    def loadMaterialList(self, fname):
        """Load the pickled material list from a file

        INPUTS
        fname -- the name of the file to load from
"""
        # should check the loaded file here
        f = open(fname, 'r')
        self.matList = cPickle.load(f)
        f.close()
        
        return
    #
    # ==================== Readers
    #
    # property:  activeReader

    def _get_activeReader(self):
        """Get method for activeReader

        Reader is set by using index in reader list or by name.
"""
        return self.__active_rdr

    def _set_activeReader(self, v):
        """Set method for activeReader"""
        if isinstance(v, int):
            self.__active_rdr = self.__savedReaders[v]
        else:
            # v is a string
            for r in self.__savedReaders:
                if r.name == v:
                    self.__active_rdr = r
                    return
                pass
            pass

        return

    _ardoc = r"""Active Material

    Can be set by number (index in saved readers list) or by name. 

    On output, it is always a ReaderInput instance.
"""

    activeReader = property(_get_activeReader, _set_activeReader,
                            _ardoc)

    def saveReaderList(self, fname):
        """Save the reader list to a file
        
        INPUTS
        fname -- the name of the file to save in
"""
        f = open(fname, 'w')
        cPickle.dump(self.__savedReaders, f)
        f.close()
        
        return

    def loadReaderList(self, fname):
        """Load the reader list from a file

        INPUTS
        fname -- the name of the file to load from
"""
        # should check the loaded file here
        f = open(fname, 'r')
        self.__savedReaders = cPickle.load(f)
        self.activeReader = 0
        f.close()
        
        return

    def newReader(self):
        """Add new reader to the list and make it active

        Changes name if necessary.
"""
        self.__active_rdr   = ReaderInput()
        # find name not already in list
        n  = self.__active_rdr.name
        nl = [r.name for r in self.__savedReaders]
        self.__active_rdr.name = newName(n, nl)
        # 
        self.__savedReaders.append(self.__active_rdr)
        
        return

    def getSavedReader(self, which):
        """Get a specified reader"""
        if isinstance(which, int):
            return self.__savedReaders[v]
        else:
            # which is a string
            for r in self.__savedReaders:
                if r.name == which:
                    return r
                pass
            pass
        return r

    def clear_reader(self):
        """Close current reader"""
        self.__active_reader = None
        self.__curFrame = 0
        return

    @property
    def savedReaders(self):
        """Return list of saved readers"""
        return self.__savedReaders

    @property
    def readerNames(self):
        """Return list of saved readers"""
        return [r.name for r in self.__savedReaders]
    #
    # ==================== Image Info
    #
    @property
    def curFrameNumber(self):
        """Current frame number"""
        return self.__curFrame

    @property
    def numFramesTotal(self):
        """Number of frames available for reading"""
        return self.__numFrame

    @property
    def activeImage(self):
        """Active image"""
        return self.__active_img
    #
    # ==================== Calibration
    #
    # property:  calInput

    @property
    def calInput(self):
        """(read only) Calibration input data"""
        return self._calInput
    #
    #                     ========== Public Methods
    #
    def readerListAddCurrent(self):
        """Add current list to list of saved readers"""
        
        return

    def readImage(self, frameNum=1):
        """Read and return an image

        DESCRIPTION
        
        This reads an image according to the active reader
        specification, saving it in the activeImage attribute.
"""
        #
        # Now read the current frame
        #
        aggMode = self.activeReader.aggModeOp
        nrFrame = self.activeReader.getNumberOfFrames() # number of reader frames
        if aggMode:
            rdFrames = nrFrame
            self.__numFrame = 1
        else:
            rdFrames = 1
            self.__numFrame = nrFrame
            pass
        #
        #  If current frame is 0, no reader has yet been instantiated.
        #
        haveReader = (self.__curFrame > 0)
        #
        #  Check frameNum
        #
        if (frameNum > nrFrame) or (frameNum < 1):
            msg = 'frame number out of range: requesting frame %d (max = %d)' \
                  % (frameNum, nrFrame)
            raise ValueError(msg)

        #if (frameNum == self.__curFrame): return
        # NOTE:  instantiate new reader even when requested frame is current
        # frame because reader properties may have changed
        
        if haveReader and (frameNum > self.__curFrame):
            nskip = frameNum - self.__curFrame - 1
            self.__active_img = self.__active_reader.read(nframes= rdFrames, 
                                                          nskip  = nskip,
                                                          sumImg = aggMode)
        else:
            # instantiate new reader
            self.__active_reader = self.activeReader.makeReader()
            nskip = frameNum - 1
            self.__active_img = self.__active_reader.read(nframes= rdFrames, 
                                                          nskip  = nskip,
                                                          sumImg = aggMode)
            
            pass
        
        self.__curFrame = frameNum
        print 'frame:  (exp) %d, (rdr) %s' % (self.__curFrame, 
                                              str(self.__active_reader.iFrame))

        return 

    def calibrate(self, log=None):
        """Calibrate the detector

        Currently, uses polar rebin only.
"""
        try:
            self._detInfo.calibrate(self.calInput,
                                    self.activeReader, 
                                    self.activeMaterial, log=log)
        except Exception as e:
            if log:
                log.write(str(e) + '\n')
                raise
            else:
                raise
            pass
        
        if log:
            log.write('done')
        
        return
        #
        # ==================== Polar Rebinning (Caking)
        #
        def polarRebin(self, opts):
            """Rebin the image according to certain parameters

            opts -- an instance of PolarRebinOpts
"""
            
            img_info = det.polarRebin(self.activeImage, opts.kwArgs)

            return img_info
    #
    pass  # end class
#
# -----------------------------------------------END CLASS:  Experiment
# ---------------------------------------------------CLASS:  geReaderInput
#
class ReaderInput(object):
    """ReaderInput

This class is for holding input required to 
instantiate a reader object.  Currently, only
GE reader is supported.    
"""
    # Class data
    DFLT_NAME = 'unnamed reader'
    #
    DARK_MODES = (DARK_MODE_NONE,
                  DARK_MODE_FILE,
                  DARK_MODE_ARRAY,
                  DARK_MODE_EMPTY,
                  DARK_MODE_FRAME) = range(5)
    #
    AGG_MODES = (AGG_FUN_NONE, AGG_FUN_SUM, AGG_FUN_MAX, AGG_FUN_MIN) = range(4)
    AGG_DICT = {
        AGG_FUN_NONE: False, 
        AGG_FUN_SUM : True,  # or (1/nframes)*numpy.add
        AGG_FUN_MAX : numpy.maximum, 
        AGG_FUN_MIN : numpy.minimum
        }
    #
    FLIP_MODES = (FLIP_NONE, FLIP_VERT, FLIP_HORIZ, FLIP_180, FLIP_M90, FLIP_P90) \
                 = range(6)
    FLIP_STRS  = ('',        'v',       'h',        'hv',     'cw90',   'ccw90')
    FLIP_DICT  = dict(zip(FLIP_MODES, FLIP_STRS))
    #
    RC = detector.ReadGE
    
    def __init__(self, name='reader', desc='no description'):
        """Constructor for ReaderInput

        INPUT
        name -- [optional] (str) name
        desc -- [optional] (str) description

        NOTES
        * currently only GE reader is supported
"""
        self.name = name
        self.desc = desc
        # Image Mode
        # . imageDict contains tuple of (#empty, o-min, o-max, o-del)
        self.imageMode = ImageModes.SINGLE_FRAME
        self.imageDir = ''
        self.imageNames = []
        self.imageNameD = dict()
        # Dark file
        self.darkMode = ReaderInput.DARK_MODE_NONE
	self.darkDir  = ''
        self.darkName = ''
        # File aggregation
        self.aggFun = ReaderInput.AGG_FUN_NONE
        # Flip options
        self.flipMode = ReaderInput.FLIP_NONE
        #
        return

    def _check(self):
        """Check that input is ok for making a reader instance
"""
        # * Empty frames = 0 for single frame mode
        return
    #
    # ============================== API
    #
    #                     ========== Properties
    #
    # property:  hasImages

    @property
    def hasImages(self):
        """(get only) true if list of images has been set """
        return len(self.imageNames) > 0

    # property:  imageNames

    def _get_imageNames(self):
        """Get method for imageNames"""
        return self._imageNames

    def _set_imageNames(self, v):
        """Set method for imageNames"""
        self._imageNames = v
        # Set up dictionary for each file
        #     value is:  (numEmpty, o-min, o-max, o-del)
        for fn in v:
            self.imageNameD[fn] = (0, None, None, None)
            pass

        return

    imageNames = property(_get_imageNames, _set_imageNames,
                                "List of file image file names")
    # property:  "darkFile"

    def _get_darkFile(self):
        """Get method for darkFile"""
        if self.darkMode == ReaderInput.DARK_MODE_NONE:
            s = '<no dark subtraction>'
        elif self.darkMode == ReaderInput.DARK_MODE_FILE or self.darkMode == ReaderInput.DARK_MODE_ARRAY:
            s = os.path.join(self.darkDir, self.darkName)
        else:
            s = '<using empty frames>'
        return s

    darkFile = property(_get_darkFile, None, None,
                                "Full pathname of dark file" )

    @property
    def aggMode(self):
        """Mode identifier for frame aggregation"""
        return self.aggFun

    # property:  aggModeOp

    @property
    def aggModeOp(self):
        """(read only) option to pass to GE reader instances for aggregation mode"""
        return ReaderInput.AGG_DICT[self.aggFun]
    #
    #                     ========== Public Methods
    #  Omega Info
    #
    def setOmegaInfo(self, imgName, omin, omax, odel):
        """Set omega info for the specified image"""
        if imgName not in self.imageNameD:
            raise KeyError('image not in image list')

        info = self.imageNameD[imgName]
        self.imageNameD[imgName] = (info[0], omin, omax, odel)

        return
    #
    def getNumberOfFrames(self):
        """Return number of frames available in data files"""
        try:
            r = self.makeReader()
            n = r.getNFrames()
        except Exception:
            raise
            n = 0
            pass

        return n

    def makeReader(self):
        """Return a reader instance based on self
"""
        # check validity of input
        self._check()
        #
        # Set up image names in right format
        #
        fullPath = lambda fn: os.path.join(self.imageDir, fn)
        numEmpty = lambda fn: self.imageNameD[fn][0]
        imgInfo = [(fullPath(f), numEmpty(f)) for f in self.imageNames]
        #
        # Check for omega info
        #
        nfile = len(imgInfo)
        dinfo = [self.imageNameD[f] for f in self.imageNames]
        omin = dinfo[0][1]
        if omin is not None:
            odel = dinfo[nfile - 1][3]
            print "omega min and delta: ", omin, odel
            omargs = (float(omin), float(odel))
        else:
            omargs = ()
            pass
        print 'omargs:  ', omargs
        #
        # Dark file
        #
        subDark = not (self.darkMode == ReaderInput.DARK_MODE_NONE)
        if (self.darkMode == ReaderInput.DARK_MODE_FILE):
            drkFile = os.path.join(self.darkDir, self.darkName) 
        elif (self.darkMode == ReaderInput.DARK_MODE_ARRAY):
            drkFileName = os.path.join(self.darkDir, self.darkName) 
            drkFile     = self.RC.frame(buffer=numpy.fromfile(drkFileName, dtype=self.RC.getReadDtype()))
        else:
            drkFile = None
            pass
        #
        # Flip options
        #
        doFlip  = not (self.flipMode == ReaderInput.FLIP_NONE)
        flipArg = ReaderInput.FLIP_DICT[self.flipMode]
        #
        # Make the reader
        #
        print 'reader:  \n', imgInfo, subDark, drkFile, doFlip, flipArg
        r = self.RC(imgInfo, *omargs,
                    subtractDark = subDark,
                    dark         = drkFile,
                    doFlip       = doFlip,
                    flipArg      = flipArg)
        
        return r
    #
    pass  # end class
#
# -----------------------------------------------END CLASS:  geReaderInput
# ---------------------------------------------------CLASS:  CalibrationInput
#
class CalibrationInput(object):
    """CalibrationInput"""
    def __init__(self, mat):
        """Constructor for CalibrationInput"""
        #
        self.numRho = 20 # for multiring binned image
        self.numEta = 36
        
        self.corrected = False
        #
	self.calMat = mat

        return
    #
    # ============================== API
    #
    # property:  fitType

    def _get_fitType(self):
        """Get method for fitType"""
        if not hasattr(self, '_fitType'):
            self._fitType = FitModes.DEFAULT
            pass
        
        return self._fitType

    def _set_fitType(self, v):
        """Set method for fitType"""
        self._fitType = v
        return

    fitType = property(_get_fitType, _set_fitType, None,
                                "fit type:  direct or caked")
    # property:  calMat

    def _get_calMat(self):
        """Get method for calMat"""
        return self._calMat

    def _set_calMat(self, v):
        """Set method for calMat"""
        self._calMat = v
        return

    calMat = property(_get_calMat, _set_calMat, None,
                                "Calibration material (calibrant)")

    # property:  calData

    @property
    def calData(self):
        """(get only) Lattice parameter data for calibrant

        This provides a deepcopy with wavelength, strain magnitude and
        two-theta width set.
"""
        return self.calMat.planeData

    # property:  cakeArgs

    @property
    def cakeArgs(self):
        """(get only) Keyword arguments for polar rebinning"""
        
        return {'verbose':True, 'numEta': self.numEta, 'corrected':self.corrected}


    #
    pass  # end class
#
# -----------------------------------------------END CLASS:  CalibrationInput
# ---------------------------------------------------CLASS:  DetectorInfo
#
class DetectorInfo(object):
    """Class for detector and associated data"""
    # refinement-specific things
    #  ---------------> (   xc,    yc,     D,    xt,    yt,    zt,   
    #                      dp1,   dp2,   dp3,   dp4,   dp5,   dp6)
    DFLT_REFINE_FLAGS = ( True,  True,  True,  True,  True, False, 
                          True,  True,  True, False, False, False)
    def __init__(self, gParms=[], dParms=[]):
        """Constructor for detectorInfo"""
        #
	self.detector  = detector.newDetector('ge', gParams=gParms, dParams=dParms)
        self.mrbImages = []
        self.fitParams = []
        #
        # Refinement variables
        #
        self.refineFlags = list(DetectorInfo.DFLT_REFINE_FLAGS)
        #
        self.calInp = self.rdrInp = None
        #
        return
    #
    # ============================== API
    #
    def calibrate(self, calInp, rdrInp, mat, log=None):
        """Calibrate this detector using specified reader and options"""
        #
        #  Save inputs for the record
        #
        self.calInp = calInp
        self.rdrInp = rdrInp
        self.mat    = mat
        #
        self.detector.setupRefinement(tuple(self.refineFlags))
        #
        #  Set calibrant properties
        #
        calDat = mat.planeData
        #
        #  Generate images
        #
        self.fitParams = []
        self.mrbImages = []
        #
        reader = rdrInp.makeReader()
        nf = reader.getNFrames()
        for i in range(nf):
            msg = '*** fitting frame %d of %d\n' %(i+1, nf) + \
                  '*** detector x, y, D = (%g, %g, %g)\n' \
                  %(self.detector.xc, self.detector.yc, self.detector.workDist) + \
                  '*** material name:\t%s\n' %(mat.name) + \
                  '*** target num rho:\t%d\n' %(calInp.numRho) + \
                  'using the following HKLs:\n' \
                  + mat.planeData.hkls.__repr__()
            #
            #  Reset tthmax here in case detector geometry pushes
            #  a ring off the detector.
            #
            # NO!!! # calDat.tThMax = self.detector.getTThMax() 
            
            cFrame = reader()
            if log:
                log.write(msg)
            else:
                print msg
                pass
            
            if calInp.fitType == FitModes.MULTIRING:
                mrb = detector.MultiRingBinned(self.detector, calDat, cFrame, 
                                               targetNRho=calInp.numRho,
                                               polarRebinKWArgs=calInp.cakeArgs,
                                               log=log)
                tmp = mrb.doFit()
                self.mrbImages.append(mrb)
            else:
                print '... using direct fit mode'
                
                self.detector.fitRings(cFrame, calDat)
                tmp = self.detector.xFitRings
                pass
            
            self.fitParams.append(self.detector.getParams(allParams=True))

            print 'fit parameters(%d):\n' % i, self.fitParams[-1]

            pass

        # mean and std dev of geometric parameters
        meanParams = numpy.mean(numpy.array(self.fitParams), 0).tolist()
        stdvParams = numpy.std(numpy.array(self.fitParams), 0).tolist()


        # make detector object from mean of phi = 0-180 scans
        self.detector._Detector2DRC__updateFromPList(meanParams)
        
        return
    #
    pass  # end class
#
# -----------------------------------------------END CLASS:  DetectorInfo
# ---------------------------------------------------CLASS:  PolarRebinOpts
#
class PolarRebinOpts(object):
    """Options for polar rebinning"""
    #
    cakeMethods = [CAKE_IMG, CAKE_RNG, CAKE_SPH] = ['standard', 'multiring', 'spherical']
    
    def __init__(self):
        """Constructor for PolarRebinOpts

        This routine sets default values for caking options.

        The following attributes (with initial values) can be modified directly. 
            etaMin  =    0
            etaMax  =  360
            rhoMin  =  100
            rhoMax  = 1000
            numEta  =   36
            numRho  =  500
            correct = True
"""
        #
	self.type = cakeMethods[0]
        #
        #  Standard (whole image) rebinning
        #
        etaMin  =    0
        etaMax  =  360
        rhoMin  =  100
        rhoMax  = 1000
        numEta  =   36
        numRho  =  500
        correct = True
        #
        return
    #
    # ============================== API
    #
    # property:  kwArgs

    @property
    def kwArgs(self):
        """(get only) Return keyword args to pass to polarRebin"""
        kwa = dict()
        #
        if self.type == CAKE_IMG:
            kwa = {
                'etaRange' : [self.etaMin, self.etaMax],
                'numEta'   : self.numEta,
                'rhoRange' : [self.rhoMin, self.rhoMax],
                'numRho'   : self.numRho,
                'corrected': self.correct
                }
            pass
        
        return kwa

    #
    pass  # end class
#
# -----------------------------------------------END CLASS:  PolarRebinOpts
<<<<<<< HEAD
# ---------------------------------------------------CLASS:  indexOptions
#
class indexOptions(object):
    """indexOptions"""
    def __init__(self):
        """Constructor for indexOptions"""
        #
	
=======
# ---------------------------------------------------CLASS:  SpotOptions
#
class SpotOptions(object):
    """Manage options available for spot finding and analysis

    Mainly, this manages the keyword options to the findSpotsOmegaStack()
    static method in the Spots class.
    """
    #
    # call to findSpotsOmegaStack for reference:
    #
    ### def findSpotsOmegaStack(reader, 
    ###                         nFrames,
    ###                         threshold, minPx, 
    ###                         discardAtBounds=True,
    ###                         keepWithinBBox=True,
    ###                         overlapPixelDistance=None,  # float, if specified
    ###                         nframesLump=1,              # probably get rid of this eventually
    ###                         padOmega=True,
    ###                         padSpot=True,
    ###                         debug=False, pw=None):
    
    def __init__(self):
        """SpotOptions Constructor"""
        #
        self.nframes = 0   # means use all
        self.thresh = 1000 # need reasonable initial value
	self.minPix = 4    # reasonable initial value
        self.discardAtBounds = True
        self.keepWithinBBox = True
        self.overlap = None
        self.nflump = 1
        self.padOmega = True
        self.padSpot = True
        #
        # Keep debug=False, pw=None
>>>>>>> a82d1e5f
        #
        return
    #
    # ============================== API
    #

    #
    pass  # end class
#
<<<<<<< HEAD
# -----------------------------------------------END CLASS:  indexOptions
=======
# -----------------------------------------------END CLASS:  SpotOptions
# ================================================== Utility Functions
#
def newName(name, nlist):
    """return a name not in the list, but based on name input"""
    if name not in nlist: return name

    i=1
    while i:
        name_i = '%s %d' % (name, i)
        if name_i not in nlist:
            break

        i += 1
        pass

    return name_i

def saveExp(e, f):
    """save experiment to file"""
    fobj = open(f, 'w')
    e.clear_reader() # close open files inside exp
    cPickle.dump(e, fobj)
    fobj.close()

    return

def loadExp(inpFile, matFile=DFLT_MATFILE):
    """Load an experiment from a config file or from a saved exp file

    inpFile -- the name of either the config file or the saved exp file;
               empty string means start new experiment
    matFile -- name of the materials file 
"""
    #
    if not matFile:
        print >> sys.stderr, 'no material file found'
        sys.exit(1)
        pass
        
    root, ext = os.path.splitext(inpFile)
    #
    if ext == '.cfg' or not inpFile:
        #  Instantiate from config file
        exp = Experiment(inpFile, matFile)
    elif ext == '.exp':
        #  Load existing experiment
        try:
            print 'loading saved file:  %s' % inpFile
            f = open(inpFile, 'r')
            exp = cPickle.load(f)
            f.close()
            print '... load succeeded'
        except:
            print '... load failed ... please check your data file'
            raise
            sys.exit()
            pass
    else:
        #  Not recognized
        print 'file is neither .cfg or .exp', inpFile
        sys.exit(1)
        pass

    return exp
>>>>>>> a82d1e5f
<|MERGE_RESOLUTION|>--- conflicted
+++ resolved
@@ -1065,16 +1065,6 @@
     pass  # end class
 #
 # -----------------------------------------------END CLASS:  PolarRebinOpts
-<<<<<<< HEAD
-# ---------------------------------------------------CLASS:  indexOptions
-#
-class indexOptions(object):
-    """indexOptions"""
-    def __init__(self):
-        """Constructor for indexOptions"""
-        #
-	
-=======
 # ---------------------------------------------------CLASS:  SpotOptions
 #
 class SpotOptions(object):
@@ -1111,7 +1101,6 @@
         self.padSpot = True
         #
         # Keep debug=False, pw=None
->>>>>>> a82d1e5f
         #
         return
     #
@@ -1121,10 +1110,16 @@
     #
     pass  # end class
 #
-<<<<<<< HEAD
+# -----------------------------------------------END CLASS:  SpotOptions
+# ---------------------------------------------------CLASS:  indexOptions
+#
+class indexOptions(object):
+    """indexOptions"""
+    def __init__(self):
+        """Constructor for indexOptions"""
+        #
+	
 # -----------------------------------------------END CLASS:  indexOptions
-=======
-# -----------------------------------------------END CLASS:  SpotOptions
 # ================================================== Utility Functions
 #
 def newName(name, nlist):
@@ -1188,5 +1183,4 @@
         sys.exit(1)
         pass
 
-    return exp
->>>>>>> a82d1e5f
+    return exp