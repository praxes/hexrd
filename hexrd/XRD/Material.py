--- conflicted
+++ resolved
@@ -88,11 +88,7 @@
             self.description = ''
 
             pass
-<<<<<<< HEAD
-
-=======
-        #
->>>>>>> 0643b83d
+        #
         return
 
     def __str__(self):
