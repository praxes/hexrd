# ============================================================
# Copyright (c) 2012, Lawrence Livermore National Security, LLC.
# Produced at the Lawrence Livermore National Laboratory.
# Written by Joel Bernier <bernier2@llnl.gov> and others.
# LLNL-CODE-529294.
# All rights reserved.
#
# This file is part of HEXRD. For details on dowloading the source,
# see the file COPYING.
#
# Please also see the file LICENSE.
#
# This program is free software; you can redistribute it and/or modify it under the
# terms of the GNU Lesser General Public License (as published by the Free Software
# Foundation) version 2.1 dated February 1999.
#
# This program is distributed in the hope that it will be useful, but
# WITHOUT ANY WARRANTY; without even the IMPLIED WARRANTY OF MERCHANTABILITY
# or FITNESS FOR A PARTICULAR PURPOSE. See the terms and conditions of the
# GNU General Public License for more details.
#
# You should have received a copy of the GNU Lesser General Public
# License along with this program (see file LICENSE); if not, write to
# the Free Software Foundation, Inc., 59 Temple Place, Suite 330,
# Boston, MA 02111-1307 USA or visit <http://www.gnu.org/licenses/>.
# ============================================================
# -*-python-*-
#
# Module containing functions relevant to rotations

from numpy import array, cos, sin, sqrt, pi, \
     vstack, hstack, c_, r_, ix_, tile, dot, \
     sort, argmin, argmax, argsort
from hexrd.matrixutil import multMatArray, unitVector, findDuplicateVectors

sq3by2 = sqrt(3.)/2.
piby2  = pi/2.
piby3  = pi/3.
piby4  = pi/4.
piby6  = pi/6.

def toFundamentalRegion(q, crysSym='Oh', sampSym=None):
    """
    """
    qdims = q.ndim
    if qdims == 3:
        l3, m3, n3 = q.shape
        assert m3 == 4, 'your 3-d quaternion array isn\'t the right shape'
        q = q.transpose(0, 2, 1).reshape(l3*n3, 4).T
    if isinstance(crysSym, str):
        qsym_c = quatProductMatrix( quatOfLaueGroup(crysSym), 'right' ) # crystal symmetry operator
    else:
        qsym_c = quatProductMatrix( crysSym, 'right' )

    n = q.shape[1]              # total number of quats
    m = qsym_c.shape[0]         # number of symmetry operations

    #
    # MAKE EQUIVALENCE CLASS
    #
    # Do R * Gc, store as
    # [q[:, 0] * Gc[:, 0:m], ..., 2[:, n-1] * Gc[:, 0:m]]
    qeqv = dot(qsym_c, q).transpose(2, 0, 1).reshape(m*n, 4).T

    if sampSym is None:
        # need to fix quats to sort
        qeqv = fixQuat(qeqv)

        # Reshape scalar comp columnwise by point in qeqv
        q0 = qeqv[0, :].reshape(n, m).T

        # Find q0 closest to origin for each n equivalence classes
        q0maxColInd = argmax(q0, 0) + [x*m for x in range(n)]

        # store representatives in qr
        qr = qeqv[:, q0maxColInd]
    else:
        if isinstance(sampSym, str):
            qsym_s = quatProductMatrix( quatOfLaueGroup(sampSym), 'left'  ) #  sample symmetry operator
        else:
            qsym_s = quatProductMatrix( sampSym, 'left'  )

        p = qsym_s.shape[0]         # number of sample symmetry operations

        # Do Gs * (R * Gc), store as
        # [Gs[:, 0:p] * q[:,   0] * Gc[:, 0], ... , Gs[:, 0:p] * q[:,   0] * Gc[:, m-1], ...
        #  Gs[:, 0:p] * q[:, n-1] * Gc[:, 0], ... , Gs[:, 0:p] * q[:, n-1] * Gc[:, m-1]]
        qeqv = fixQuat(
            dot(qsym_s, qeqv).transpose(2, 0, 1).reshape(p*m*n, 4).T )

        raise NotImplementedError

    # debug
    assert qr.shape[1] == n, 'oops, something wrong here with your reshaping'

    if qdims == 3:
        qr = qr.T.reshape(l3, n3, 4).transpose(0, 2, 1)

    return qr

def ltypeOfLaueGroup(tag):
    """
    See quatOfLaueGroup
    """

    if not isinstance(tag, str):
        raise RuntimeError, "entered flag is not a string!"

    if tag.lower() == 'ci' or tag.lower() == 's2':
        ltype = 'triclinic'
    elif tag.lower() == 'c2h':
        ltype = 'monoclinic'
    elif tag.lower() == 'd2h' or tag.lower() == 'vh':
        ltype = 'orthorhombic'
    elif tag.lower() == 'c4h' or tag.lower() == 'd4h':
        ltype = 'tetragonal'
    elif tag.lower() == 'c3i' or tag.lower() == 's6' or tag.lower() == 'd3d':
        ltype = 'trigonal'
    elif tag.lower() == 'c6h' or tag.lower() == 'd6h':
        ltype = 'hexagonal'
    elif tag.lower() == 'th' or tag.lower() == 'oh':
        ltype = 'cubic'
    else:
        raise RuntimeError, "unrecognized symmetry group.  " \
            + "See ''help(quatOfLaueGroup)'' for a list of valid options.  " \
            + "Oh, and have a great day ;-)"

    return ltype

def quatOfLaueGroup(tag):
    """
    Generate quaternion representation for the specified Laue group.

    USAGE:

         qsym = quatOfLaueGroup(schoenfliesTag)

    INPUTS:

         1) schoenfliesTag 1 x 1, a case-insensitive string representing the
         Schoenflies symbol for the desired Laue group.  The 14 available
         choices are:

              Class           Symbol      n
             -------------------------------
              Triclinic       Ci (S2)     1
              Monoclinic      C2h         2
              Orthorhombic    D2h (Vh)    4
              Tetragonal      C4h         4
                              D4h         8
              Trigonal        C3i (S6)    3
                              D3d         6
              Hexagonal       C6h         6
                              D6h         12
              Cubic           Th          12
                              Oh          24

    OUTPUTS:

         1) qsym is (4, n) the quaterions associated with each element of the
         chosen symmetry group having n elements (dep. on group -- see INPUTS
         list above).

    NOTES:

         *) The conventions used for assigning a RHON basis, {x1, x2, x3}, to
         each point group are consistent with those published in Appendix B
         of [1].

    REFERENCES:

         [1] Nye, J. F., ``Physical Properties of Crystals: Their
         Representation by Tensors and Matrices'', Oxford University Press,
         1985. ISBN 0198511655
    """

    if not isinstance(tag, str):
        raise RuntimeError, "entered flag is not a string!"

    if tag.lower() == 'ci' or tag.lower() == 's2':
        # TRICLINIC
        angleAxis = vstack([0., 1., 0., 0.]) # identity
    elif tag.lower() == 'c2h':
        # MONOCLINIC
        angleAxis = c_[
            [0.,   1,   0,   0], # identity
            [pi,   0,   1,   0], # twofold about 010 (x2)
            ]
    elif tag.lower() == 'd2h' or tag.lower() == 'vh':
        # ORTHORHOMBIC
        angleAxis = c_[
            [0.,   1,   0,   0], # identity
            [pi,   1,   0,   0], # twofold about 100
            [pi,   0,   1,   0], # twofold about 010
            [pi,   0,   0,   1], # twofold about 001
            ]
    elif tag.lower() == 'c4h':
        # TETRAGONAL (LOW)
        angleAxis = c_[
            [0.0,       1,    0,    0], # identity
            [piby2,     0,    0,    1], # fourfold about 001 (x3)
            [pi,        0,    0,    1], #
            [piby2*3,   0,    0,    1], #
            ]
    elif tag.lower() == 'd4h':
        # TETRAGONAL (HIGH)
        angleAxis = c_[
            [0.0,       1,    0,    0], # identity
            [piby2,     0,    0,    1], # fourfold about 0  0  1 (x3)
            [pi,        0,    0,    1], #
            [piby2*3,   0,    0,    1], #
            [pi,        1,    0,    0], # twofold about  1  0  0 (x1)
            [pi,        0,    1,    0], # twofold about  0  1  0 (x2)
            [pi,        1,    1,    0], # twofold about  1  1  0
            [pi,       -1,    1,    0], # twofold about -1  1  0
            ]
    elif tag.lower() == 'c3i' or tag.lower() == 's6':
        # TRIGONAL (LOW)
        angleAxis = c_[
            [0.0,       1,    0,    0], # identity
            [piby3*2,   0,    0,    1], # threefold about 0001 (x3, c)
            [piby3*4,   0,    0,    1], #
            ]
    elif tag.lower() == 'd3d':
        # TRIGONAL (HIGH)
        angleAxis = c_[
            [0.0,       1,     0,    0],    # identity
            [piby3*2,   0,     0,    1],    # threefold about 0001 (x3, c)
            [piby3*4,   0,     0,    1],    #
            [pi,        1,     0,    0],    # twofold about  2 -1 -1  0 (x1, a1)
            [pi,       -0.5,   sq3by2,  0], # twofold about -1  2 -1  0 (a2)
            [pi,       -0.5,  -sq3by2,  0], # twofold about -1 -1  2  0 (a3)
            ]
    elif tag.lower() == 'c6h':
        # HEXAGONAL (LOW)
        angleAxis = c_[
            [0.0,       1,     0,    0], # identity
            [piby3,     0,     0,    1], # sixfold about 0001 (x3, c)
            [piby3*2,   0,     0,    1], #
            [pi,        0,     0,    1], #
            [piby3*4,   0,     0,    1], #
            [piby3*5,   0,     0,    1], #
            ]
    elif tag.lower() == 'd6h':
        # HEXAGONAL (HIGH)
        angleAxis = c_[
            [0.0,       1,       0,       0], # identity
            [piby3,     0,       0,       1], # sixfold about  0  0  1 (x3, c)
            [piby3*2,   0,       0,       1], #
            [pi,        0,       0,       1], #
            [piby3*4,   0,       0,       1], #
            [piby3*5,   0,       0,       1], #
            [pi,        1,       0,       0], # twofold about  2 -1  0 (x1, a1)
            [pi,       -0.5,     sq3by2,  0], # twofold about -1  2  0 (a2)
            [pi,       -0.5,    -sq3by2,  0], # twofold about -1 -1  0 (a3)
            [pi,        sq3by2,  0.5,     0], # twofold about  1  0  0
            [pi,        0,       1,       0], # twofold about -1  1  0 (x2)
            [pi,       -sq3by2,  0.5,     0], # twofold about  0 -1  0
            ]
    elif tag.lower() == 'th':
        # CUBIC (LOW)
        angleAxis = c_[
            [0.0,       1,    0,    0], # identity
            [pi,        1,    0,    0], # twofold about    1  0  0 (x1)
            [pi,        0,    1,    0], # twofold about    0  1  0 (x2)
            [pi,        0,    0,    1], # twofold about    0  0  1 (x3)
            [piby3*2,   1,    1,    1], # threefold about  1  1  1
            [piby3*4,   1,    1,    1], #
            [piby3*2,  -1,    1,    1], # threefold about -1  1  1
            [piby3*4,  -1,    1,    1], #
            [piby3*2,  -1,   -1,    1], # threefold about -1 -1  1
            [piby3*4,  -1,   -1,    1], #
            [piby3*2,   1,   -1,    1], # threefold about  1 -1  1
            [piby3*4,   1,   -1,    1], #
            ]
    elif tag.lower() == 'oh':
        # CUBIC (HIGH)
        angleAxis = c_[
            [0.0,       1,    0,    0], # identity
            [piby2,     1,    0,    0], # fourfold about   1  0  0 (x1)
            [pi,        1,    0,    0], #
            [piby2*3,   1,    0,    0], #
            [piby2,     0,    1,    0], # fourfold about   0  1  0 (x2)
            [pi,        0,    1,    0], #
            [piby2*3,   0,    1,    0], #
            [piby2,     0,    0,    1], # fourfold about   0  0  1 (x3)
            [pi,        0,    0,    1], #
            [piby2*3,   0,    0,    1], #
            [piby3*2,   1,    1,    1], # threefold about  1  1  1
            [piby3*4,   1,    1,    1], #
            [piby3*2,  -1,    1,    1], # threefold about -1  1  1
            [piby3*4,  -1,    1,    1], #
            [piby3*2,  -1,   -1,    1], # threefold about -1 -1  1
            [piby3*4,  -1,   -1,    1], #
            [piby3*2,   1,   -1,    1], # threefold about  1 -1  1
            [piby3*4,   1,   -1,    1], #
            [pi,        1,    1,    0], # twofold about    1  1  0
            [pi,       -1,    1,    0], # twofold about   -1  1  0
            [pi,        1,    0,    1], # twofold about    1  0  1
            [pi,        0,    1,    1], # twofold about    0  1  1
            [pi,       -1,    0,    1], # twofold about   -1  0  1
            [pi,        0,   -1,    1], # twofold about    0 -1  1
            ]
    else:
        raise RuntimeError, "unrecognized symmetry group.  " \
            + "See ``help(quatOfLaueGroup)'' for a list of valid options.  " \
            + "Oh, and have a great day ;-)"

    angle = angleAxis[ 0, ]
    axis  = angleAxis[1:, ]

    #  Note: Axis does not need to be normalized in call to quatOfAngleAxis
    #  05/01/2014 JVB -- made output a contiguous C-ordered array
    qsym = array(quatOfAngleAxis(angle, axis).T, order='C').T

    return qsym

def applySym(vec, qsym, csFlag=False, cullPM=False, tol=1e-8):
    """
    apply symmetry group to a single 3-vector (columnar) argument

    csFlag : centrosymmetry flag
    cullPM : cull +/- flag
    """
    nsym  = qsym.shape[1]
    Rsym  = rotMatOfQuat(qsym)
<<<<<<< HEAD
    

    
    #Monoclinic Fix DP 2/26/14
    if nsym==1:
        Rsym=array([Rsym]) #fix dimensionality
         

=======
    if nsym == 1:
        Rsym = array([Rsym,])
>>>>>>> 190c510e
    allhkl = multMatArray(Rsym, tile(vec, (nsym, 1, 1))).swapaxes(1, 2).reshape(nsym, 3).T

    if csFlag:
        allhkl = hstack([allhkl, -1*allhkl])
    eqv, uid = findDuplicateVectors(allhkl, tol=tol, equivPM=cullPM)

    return allhkl[ix_(range(3), uid)]

#######################################################
# Module containing functions relevant to rotations
#   - must place here to enforce circular import
from rotations import quatOfAngleAxis, rotMatOfQuat, quatProductMatrix, fixQuat<|MERGE_RESOLUTION|>--- conflicted
+++ resolved
@@ -324,19 +324,8 @@
     """
     nsym  = qsym.shape[1]
     Rsym  = rotMatOfQuat(qsym)
-<<<<<<< HEAD
-    
-
-    
-    #Monoclinic Fix DP 2/26/14
-    if nsym==1:
-        Rsym=array([Rsym]) #fix dimensionality
-         
-
-=======
     if nsym == 1:
         Rsym = array([Rsym,])
->>>>>>> 190c510e
     allhkl = multMatArray(Rsym, tile(vec, (nsym, 1, 1))).swapaxes(1, 2).reshape(nsym, 3).T
 
     if csFlag:
