--- conflicted
+++ resolved
@@ -197,11 +197,7 @@
     return (tTh, eta), gVec_l
 
 def oscillAnglesOfHKLs(hkls, chi, rMat_c, bMat, wavelength,
-<<<<<<< HEAD
-                       vVeci=None, beamVec=bVec_ref, etaVec=eta_ref):
-=======
                        vInv=None, beamVec=bVec_ref, etaVec=eta_ref):
->>>>>>> 0c2c269e
     """
     Takes a list of unit reciprocal lattice vectors in crystal frame to the
     specified detector-relative frame, subject to the conditions:
@@ -217,18 +213,10 @@
     wavelength -- float representing the x-ray wavelength in Angstroms
 
     Optional Keyword Arguments:
-<<<<<<< HEAD
-    vVeci   -- (6,  ) ndarray containing the 6 independent component of the inverse stretch tensor in the SAMPLE FRAME (MV)
-    beamVec -- (3, 1) ndarray containing the incident beam direction components in the LAB FRAME
-    etaVec  -- (3, 1) ndarray containing the reference azimuth direction components in the LAB FRAME
-
-=======
     beamVec -- (3, 1) ndarray containing the incident beam direction components in the LAB FRAME
     etaVec  -- (3, 1) ndarray containing the reference azimuth direction components in the LAB FRAME
     vInv    -- (6, 1) ndarray containing the indep. components of the inverse left stretch tensor
                       in the SAMPLE FRAME in the Mandel-Voigt notation
-    
->>>>>>> 0c2c269e
     Outputs:
     ome0 -- (3, n) ndarray containing the feasible (tTh, eta, ome) triplets for each input hkl (first solution)
     ome1 -- (3, n) ndarray containing the feasible (tTh, eta, ome) triplets for each input hkl (second solution)
@@ -274,17 +262,11 @@
     Laue condition cannot be satisfied (filled with NaNs in the results
     array here)
     """
-<<<<<<< HEAD
-    if vVeci is None:
-        vVec_s = np.c_[1., 1., 1., 0., 0., 0.].T
-    else:
-        vVec_s = vVeci
-=======
     if vInv is None:
         vVec_s = np.c_[1., 1., 1., 0., 0., 0.].T
     else:
         vVec_s = vInv
->>>>>>> 0c2c269e
+    
     gVec_c = np.dot(bMat, hkls)                     # reciprocal lattice vectors in CRYSTAL frame
     vMat_s = mutil.vecMVToSymm(vVec_s)              # stretch tensor in SAMPLE frame
     gVec_s = np.dot(vMat_s, np.dot(rMat_c, gVec_c)) # reciprocal lattice vectors in SAMPLE frame
