--- conflicted
+++ resolved
@@ -189,10 +189,6 @@
     x = xl + useObj[0].start
     y = yl + useObj[1].start
 
-<<<<<<< HEAD
-    iSpot = int(index) - 1
-    obj = objs[iSpot]
-=======
     spot['index'] = index
     spot['obj']   = useObj
     spot['xl']    = xl
@@ -250,8 +246,7 @@
     # v = vbox[xl,yl] # = inpt[x,y]
     x = xl + useObj[0].start
     y = yl + useObj[1].start
-
->>>>>>> 3e379ba9
+    
     spot['index'] = index
     spot['obj']   = useObj
     spot['xl']    = xl
