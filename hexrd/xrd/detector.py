#! /usr/bin/env python
# ============================================================
# Copyright (c) 2012, Lawrence Livermore National Security, LLC.
# Produced at the Lawrence Livermore National Laboratory.
# Written by Joel Bernier <bernier2@llnl.gov> and others.
# LLNL-CODE-529294.
# All rights reserved.
#
# This file is part of HEXRD. For details on dowloading the source,
# see the file COPYING.
#
# Please also see the file LICENSE.
#
# This program is free software; you can redistribute it and/or modify it under the
# terms of the GNU Lesser General Public License (as published by the Free Software
# Foundation) version 2.1 dated February 1999.
#
# This program is distributed in the hope that it will be useful, but
# WITHOUT ANY WARRANTY; without even the IMPLIED WARRANTY OF MERCHANTABILITY
# or FITNESS FOR A PARTICULAR PURPOSE. See the terms and conditions of the
# GNU General Public License for more details.
#
# You should have received a copy of the GNU Lesser General Public
# License along with this program (see file LICENSE); if not, write to
# the Free Software Foundation, Inc., 59 Temple Place, Suite 330,
# Boston, MA 02111-1307 USA or visit <http://www.gnu.org/licenses/>.
# ============================================================

import math
import copy
import os
import time
import sys

try:
    import Image
    haveImageModule = True
except:
    haveImageModule = False

haveThreading = True
try:
    import threading
except:
    haveThreading = False

import numpy as num
from scipy import sparse
from scipy.optimize import fsolve
from scipy.optimize import leastsq
import matplotlib
from matplotlib import cm, colors
from matplotlib import mlab
from matplotlib.widgets import Slider, Button, RadioButtons

from hexrd import xrd
from hexrd.xrd.xrdbase import getGaussNDParams, dataToFrame
from hexrd.xrd.crystallography import processWavelength
from hexrd.xrd.rotations import mapAngle
from hexrd.xrd.rotations import rotMatOfExpMap
from hexrd.xrd.rotations import rotMatOfExpMap, arccosSafe
from hexrd.quadrature import q1db
from hexrd.quadrature import q2db
from hexrd.matrixutil import unitVector
from hexrd import valunits

havePlotWrap = True
try:
    from hexrd import plotwrap
except:
    havePlotWrap = False

d2r = piby180 = num.pi/180.
r2d = 1.0/d2r

bsize = 25000
ztol  = 1e-10

DFLT_XTOL = 1e-6

def angToXYIdeal(tTh, eta, workDist):
    rho = num.tan(tTh) * workDist
    x   = rho * num.cos(eta)
    y   = rho * num.sin(eta)
    return x, y

def mapAngs(eta, doMap=None):
    if doMap is None:
        doMap = num.all(num.cos(eta) < 0)
    if doMap:
        eta = mapAngle(eta, (0, 2*num.pi), units='radians')
    return eta

class FmtCoordIdeal:
    def __init__(self, planeData, workDist):
        self.planeData = planeData
        self.workDist  = workDist
        self.dataList  = []
        return
    def addDetectorData(self, iDetector, *data):
        self.dataList.append((iDetector,copy.deepcopy(data)))
    def __call__(self, x, y):
        rho = num.sqrt(x*x + y*y)
        eta = num.arctan2(y, x)
        tTh = num.arctan2(rho, self.workDist)
        for iDetector, data in self.dataList:
            xedges, yedges, h, mask = data
            ix = xedges.searchsorted(x)
            iy = yedges.searchsorted(y)
            if ix == 0 or ix == len(xedges) or iy == 0 or iy == len(yedges):
                intens = None
            elif mask[ix-1,iy-1]:
                intens = None
            else:
                intens = h[ix-1,iy-1]
            if intens is not None:
                if self.planeData is None:
                    retval = "detector %d : tth=%g eta=%g int=%g" \
                        % (iDetector, r2d*tTh, r2d*eta, intens)
                else:
                    dsp    = 0.5 * self.planeData.wavelength / num.sin(0.5*tTh)
                    HKLs   = str(self.planeData.getHKLs(asStr=True, allHKLs=True, thisTTh=tTh))
                    retval = "detector %d : d=%g tth=%g eta=%g int=%g \n HKLs=%s" \
                        % (iDetector, dsp, r2d*tTh, r2d*eta, intens, HKLs)
                return retval
        retval = 'off-detector'
        return retval

class ThreadReadFrame(threading.Thread):
    def __init__(self, img, readArgs, castArgs):
        threading.Thread.__init__(self)

        self.img   = img
        # self.dtype = dtype
        # self.count = count
        self.readArgs = readArgs
        self.castArgs = castArgs

        self.data = None
        # self.success  = None

        return

    def run(self):
        try:
            readData = num.fromfile(self.img, **self.readArgs)
            self.data = num.array(readData, **self.castArgs)
            self.success = True
        except:
            self.success = False
        return

# if readGE gets a base class, perhaps hang this there
def getCentered(vmin, vmax):
    centered = bool(-vmin > 0.4*vmax) # vmin < 0
    return centered
def getCMap(spec):
    if isinstance(spec, bool):
        if spec:
            cmap = cm.RdBu
        else:
            cmap = cm.bone
    elif isinstance(spec, str):
        if spec == 'hotAndCold':
            cdict = {'red'   : ((0.0,   0., 0.),
                                (0.457, 0., 0.),
                                (0.5,   1., 1.),
                                (0.542, 1., 1.),
                                (1.0,   1., 1.),
                                ),
                     'green' : ((0.0,   0., 0.),
                                (0.457, 1., 1.),
                                (0.5,   1., 1.),
                                (0.542, 1., 1.),
                                (1.0,   0., 0.),
                                ),
                     'blue'  : ((0.0,   1., 1.),
                                (0.457, 1., 1.),
                                (0.5,   1., 1.),
                                (0.542, 0., 0.),
                                (1.0,   0., 0.),
                                ),
                     }
            cmap = colors.LinearSegmentedColormap('hotAndCold',cdict,256)
        else:
            raise RuntimeError, 'unknown: '+str(spec)
    else:
        raise RuntimeError, 'unknown: '+str(spec)
    return cmap


class Framer2DRC(object):
    """
    Base class for readers.

    You can make an instance of this class and use it for most of the
    things a reader would do, other than actually reading frames
    """
    def __init__(self,
                 ncols, nrows,
                 dtypeDefault='int16', dtypeRead='uint16', dtypeFloat='float64'):
        self.__ncols = ncols
        self.__nrows = nrows
        self.__frame_dtype_dflt  = dtypeDefault
        self.__frame_dtype_read  = dtypeRead
        self.__frame_dtype_float = dtypeFloat

        self.__nbytes_frame  = num.nbytes[dtypeRead]*nrows*ncols

        return

    def get_ncols(self):
        return self.__ncols
    ncols = property(get_ncols, None, None)

    def get_nbytesFrame(self):
        return self.__nbytes_frame
    nbytesFrame = property(get_nbytesFrame, None, None)

    def get_nrows(self):
        return self.__nrows
    nrows = property(get_nrows, None, None)

    def get_dtypeDefault(self):
        return self.__frame_dtype_dflt
    dtypeDefault = property(get_dtypeDefault, None, None)
    def get_dtypeRead(self):
        return self.__frame_dtype_read
    dtypeRead = property(get_dtypeRead, None, None)
    def get_dtypeFloat(self):
        return self.__frame_dtype_float
    dtypeFloat = property(get_dtypeFloat, None, None)

    def getOmegaMinMax(self):
        raise NotImplementedError
    def getDeltaOmega(self):
        'needed in findSpotsOmegaStack'
        raise NotImplementedError
    def getNFrames(self):
        """
        number of total frames with real data, not number remaining
        needed in findSpotsOmegaStack
        """
        raise NotImplementedError
    def read(self, nskip=0, nframes=1, sumImg=False):
        'needed in findSpotsOmegaStack'
        raise NotImplementedError
    def getDark(self):
        'needed in findSpotsOmegaStack'
        raise NotImplementedError
    def getFrameOmega(self, iFrame=None):
        'needed in findSpotsOmegaStack'
        raise NotImplementedError


    @classmethod
    def maxVal(cls, dtypeRead):
        """
        maximum value that can be stored in the image pixel data type;
        redefine as desired
        """
        maxInt = num.iinfo(dtypeRead).max
        return maxInt

    def getEmptyMask(self):
        """
        convenience method for getting an emtpy mask or bin frame
        """
        # this used to be a class method
        mask = num.zeros([self.nrows, self.ncols], dtype=bool)
        return mask

    def getSize(self):
        retval = (self.nrows, self.ncols)
        return retval

    def frame(self, nframes=None, dtype=None, buffer=None, mask=None):
        if buffer is not None and dtype is None:
            if hasattr(buffer,'dtype'):
                dtype = buffer.dtype
        if dtype is None:
            dtype = self.__frame_dtype_dflt
        if nframes is None:
            shape = (self.nrows, self.ncols)
        else:
            assert mask is None,\
                'not coded: multiframe with mask'
            shape = (nframes, self.nrows, self.ncols)
        if buffer is None:
            retval = num.zeros(shape, dtype=dtype)
        else:
            retval = num.array(buffer, dtype=dtype).reshape(shape)
        if mask is not None:
            retval = num.ma.masked_array(retval, mask, hard_mask=True, copy=False)
        return retval

    @classmethod
    def display(cls,
                thisframe,
                roi = None,
                pw  = None,
                **kwargs
                ):
        # ... interpolation method that looks like max() so that do not miss peak pixels?

        if roi is not None:
            dROI   = thisframe[ roi[0][0]:roi[0][1], roi[1][0]:roi[1][1] ]
        else:
            dROI = thisframe
        vmin, vmax, cmap = cls.getDisplayArgs(dROI, kwargs)

        if havePlotWrap:
            if pw is None:
                p = plotwrap.PlotWrap(**kwargs)
                kwargs = {}
            else:
                p = pw
            p(dROI, vmin=vmin, vmax=vmax, cmap=cmap, **kwargs)
            # 'turn off format_coord because have not made this one report correctly'
            # p.a.format_coord = lambda x,y: ''
        # elif havePylab:
        #     assert pw is None, 'do not specify pw without plotwrap'
        #     retval = pylab.imshow(dROI, vmin=vmin, vmax=vmax, cmap=cm.bone)
        else:
            raise RuntimeError, 'no plotting pacakge available'

        retval = p
        return retval

    @classmethod
    def getDisplayArgs(cls, dROI, kwargs):
        range     = kwargs.pop('range',None)
        cmap      = kwargs.pop('cmap',None)
        dtypeRead = kwargs.pop('dtypeRead','uint16')

        roiMin = dROI.min()
        roiMax = dROI.max()
        #
        centered = getCentered(roiMin, roiMax)
        if dROI.dtype == 'bool' and range is None:
            centered = False
            vmin = 0
            vmax = 1
        elif dROI.dtype == 'float64' and \
                centered and \
                range is None:
            range = 2.0*num.max(num.abs(dROI))
            thr   = 0.0
            vmin = thr-range/2
            vmax = thr+range/2
        else:
            centered = False
            vmin, vmax = cls.getVMM(dROI, range=range, dtypeRead=dtypeRead)
        #
        if cmap is None:
            cmap = getCMap(centered)

        return vmin, vmax, cmap

    @classmethod
    def getVMM(cls, dROI, range=None, dtypeRead='uint16'):
        if range is None:
            range = 200.
        if hasattr(range,'__len__'):
            assert len(range) == 2, 'wrong length for value range'
            vmin = range[0]
            vmax = range[1]
        else:
            thr    = dROI.mean()
            vmin = max(0,            thr-range/2) # max(dROI.min(), thr-range/2)
            vmax = min(cls.maxVal(dtypeRead), thr+range/2)
        return vmin, vmax

def omeRangeToFrameRange(omeA, omeB, omegaStart, omegaDelta, nFrames, checkWrap=True, slicePad=1):
    """
    assumes omegas are evenly spaced
    omegaDelta may be negative
    """
    retval = None
    
    wrapsAround = abs( ( nFrames * abs(omegaDelta) ) - ( 2.0 * num.pi ) ) < 1.0e-6
    iFA = int((omeA - omegaStart) / omegaDelta)
    iFB = int((omeB - omegaStart) / omegaDelta)
    
    if checkWrap and wrapsAround:
        iFAW = iFA % nFrames
        shift = iFAW - iFA
        iFBW = iFB + shift
        if iFBW < 0:
            retval = [ (iFBW+nFrames, nFrames-1 + slicePad), (0, iFAW + slicePad) ]
            # print '...*** making split range ...*** %g %g %g %g ' % (iFA, iFB, iFAW, iFBW) +str(retval)
        elif iFBW >= nFrames:
            retval = [ (iFA, nFrames-1 + slicePad), (0, iFBW-nFrames + slicePad) ]
            # print '...*** making split range ...*** %g %g %g %g ' % (iFA, iFB, iFAW, iFBW) +str(retval)
        else:
            iFA = iFAW
            iFB = iFBW
            retval = None

    if retval is None:
        rawFrameRange = num.sort(num.hstack( (iFA, iFB) ))
        retval = ( 
            num.hstack( (rawFrameRange, 0) )[0],
            num.hstack( (nFrames-1, rawFrameRange ) )[-1] + slicePad,
            )
    return retval
#
def frameInRange(iFrame, frameRange):
    """
    for use with output from omeRangeToFrameRange;
    trust that slicePad=1 was used in omeRangeToFrameRange
    """
    retval = False
    if hasattr(frameRange[0],'index'):
        for frameRangeThis in frameRange:
            if iFrame >= frameRangeThis[0] and iFrame < frameRangeThis[1]:
                retval = True
                # print '...*** found in range for split range ...***'
                break
    else:
        if iFrame >= frameRange[0] and iFrame < frameRange[1]:
            retval = True
    return retval 

def getNFramesFromBytes(fileBytes, nbytesHeader, nbytesFrame):
    assert (fileBytes - nbytesHeader) % nbytesFrame == 0,\
        'file size not correct'
    nFrames = int((fileBytes - nbytesHeader) / nbytesFrame)
    if nFrames*nbytesFrame + nbytesHeader != fileBytes:
        raise RuntimeError, 'file size not correctly calculated'
    return nFrames

class FrameWriter(Framer2DRC):
    def __init__(self, *args, **kwargs):
        self.filename        = kwargs.pop('filename')
        self.__nbytes_header = kwargs.pop('nbytesHeader', 0)
        self.__nempty        = kwargs.pop('nempty', 0)
        self.__nempty        = kwargs.pop('nempty', 0)

        Framer2DRC.__init__(self, *args, **kwargs)

        self.nFrame = 0
        self.img = open(self.filename, mode='wb')

        # skip header for now
        self.img.seek(self.__nbytes_header, 0)
        if self.__nempty > 0:
            self.img.seek(self.nbytesFrame*self.__nempty, 1)

        return
    def write(self, data, doAllChecks=True):

        # if nskip > 0:
        #     self.img.seek(self.__nbytes_frame*nskip, 1)

        assert len(data.shape) == 2, 'data is not 2D'
        assert data.shape[0] == self.nrows, 'number of rows is wrong'
        assert data.shape[1] == self.ncols, 'number of rows is wrong'

        intType = False

        if   num.result_type(self.dtypeRead).kind == 'u':
            intType = True
            if data.dtype.kind == 'u':
                'all set'
            else:
                if num.any(data < 0):
                    raise RuntimeError, 'trying to write negative data to unsigned type'
                data = data.astype(self.dtypeRead)
        elif num.result_type(self.dtypeRead).kind == 'i':
            intType = True
            data = data.astype(self.dtypeRead)
        else:
            data = data.astype(self.dtypeRead)

        if doAllChecks and intType:
            dataMax = data.max()
            readMax = num.iinfo(self.dtypeRead).max
            if dataMax > readMax :
                raise RuntimeError, 'max of %g greater than supported value of %g' % (dataMax, readMax)

        data.tofile(self.img)

        return
    def __call__(self, *args, **kwargs):
        return self.write(*args, **kwargs)
    def close(self):
        self.img.close()
        return

class ReadGeneric(Framer2DRC):
    '''
    may eventually want ReadGE to inherit from this, or pull common things
    off to a base class
    '''
    def __init__(self, filename, ncols, nrows, *args, **kwargs):
        self.filename        = filename
        self.__nbytes_header = kwargs.pop('nbytes_header', 0)
        self.__nempty        = kwargs.pop('nempty', 0)
        doFlip               = kwargs.pop('doFlip', False)
        self.subtractDark    = kwargs.pop('subtractDark', False)
<<<<<<< HEAD

=======
        
        'keep things for makeNew convenience'
        self.__args = args
        self.__kwargs = kwargs
        
>>>>>>> 3e379ba9
        if doFlip is not False:
            raise NotImplementedError, 'doFlip not False'
        if self.subtractDark is not False:
            raise NotImplementedError, 'subtractDark not False'

        Framer2DRC.__init__(self, ncols, nrows, **kwargs)

        self.dark = None
        self.dead = None
        self.mask = None

        self.__wrapsAround       = False # default

        self.omegaStart = None
        self.omegaDelta = None
        self.omegas = None
        #
        if len(args) == 0:
            pass
        elif len(args) == 2:
            self.omegaStart = omegaStart = args[0]
            self.omegaDelta = omegaDelta = args[1]
        else:
            raise RuntimeError, 'do not know what to do with args: '+str(args)
        self.omegas = None
        if self.omegaStart is not None:
            if hasattr(omegaStart, 'getVal'):
                omegaStart = omegaStart.getVal('radians')
            if hasattr(omegaDelta, 'getVal'):
                omegaDelta = omegaDelta.getVal('radians')
            nFramesTot = self.getNFrames()
            self.omegas = \
                num.arange(omegaStart, omegaStart+omegaDelta*(nFramesTot-0.5), omegaDelta) + \
                0.5 * omegaDelta # put omegas at mid-points of omega range for frame
            omegaEnd = omegaStart+omegaDelta*(nFramesTot)
            self.omegaMin = min(omegaStart, omegaEnd)
            self.omegaMax = max(omegaStart, omegaEnd)
            self.omegaDelta = omegaDelta
            self.omegaStart = omegaStart
            self.__wrapsAround = abs( ( nFramesTot * abs(omegaDelta) ) / ( 2.0 * num.pi ) - 1.0 ) < 1.0e-6

        if len(kwargs) > 0:
            raise RuntimeError, 'unparsed kwargs : %s' + str(kwargs.keys())

        self.iFrame = -1 # counter for last global frame that was read

        self.img = None
        if self.filename is not None:
            self.img = open(self.filename, mode='rb')
            # skip header for now
            self.img.seek(self.__nbytes_header, 0)
            if self.__nempty > 0:
                self.img.seek(self.nbytesFrame*self.__nempty, 1)

        return

    def makeNew(self):
        """return a clean instance for the same data files
        useful if want to start reading from the beginning"""
        newSelf = self.__class__(self.filename, self.ncols, self.nrows, *self.__args, **self.__kwargs)
        return newSelf
    def get_wrapsAround(self):
        return self.__wrapsAround
    wrapsAround = property(get_wrapsAround, None, None)

    def getFrameUseMask(self):
        return False
    def __flip(self, thisframe):
        return thisframe

    '''
    def read(self, nskip=0, nframes=1, sumImg=False):

        if not nframes == 1:
            raise NotImplementedError, 'nframes != 1'
        if not sumImg == False:
            raise NotImplementedError, 'sumImg != False'

        data = self.__readNext(nskip=nskip)

        self.iFrame += nskip + 1

        return data
    '''
    def __call__(self, *args, **kwargs):
        return self.read(*args, **kwargs)
    def read(self, nskip=0, nframes=1, sumImg=False):
        """
        sumImg can be set to True or to something like numpy.maximum
        """

        if self.img is None:
            raise RuntimeError, 'no image file open'

        'get iFrame ready for how it is used here'
        self.iFrame = num.atleast_1d(self.iFrame)[-1]
        iFrameList = []
        multiframe = nframes > 1

        nFramesInv = 1.0 / nframes
        doDarkSub = self.subtractDark # and self.dark is not None

        if doDarkSub:
            assert self.dark is not None, 'self.dark is None'

        # assign storage array
        if sumImg:
            sumImgCallable = hasattr(sumImg,'__call__')
            imgOut = self.frame(dtype=self.dtypeFloat, mask=self.dead)
        elif multiframe:
            imgOut = self.frame(nframes=nframes, dtype=self.dtypeDflt, mask=self.dead)


        # now read data frames
        for i in range(nframes):

            #data = self.__readNext(nskip=nskip)
            #thisframe = data.reshape(self.__nrows, self.__ncols)
            data = self.__readNext(nskip=nskip) # .reshape(self.__nrows, self.__ncols)
            self.iFrame += nskip + 1
            nskip=0 # all done skipping once have the first frame!
            iFrameList.append(self.iFrame)
            # dark subtraction
            if doDarkSub:
                'used to have self.dtypeFloat here, but self.dtypeDflt does the trick'
                thisframe = self.frame(buffer=data,
                                       dtype=self.dtypeDflt, mask=self.dead) - self.dark
            else:
                thisframe = self.frame(buffer=data,
                                       mask=self.dead)

            # flipping
            thisframe = self.__flip(thisframe)

            # masking (True get zeroed)
            if self.mask is not None:
                if self.getFrameUseMask():
                    thisframe[self.mask] = 0

            # assign output
            if sumImg:
                if sumImgCallable:
                    imgOut = sumImg(imgOut, thisframe)
                else:
                    imgOut = imgOut + thisframe * nFramesInv
            elif multiframe:
                imgOut[i, :, :] = thisframe[:, :]
        'end of loop over nframes'

        if sumImg:
            # imgOut = imgOut / nframes # now taken care of above
            pass
        elif not multiframe:
            imgOut = thisframe

        if multiframe:
            'make iFrame a list so that omega or whatever can be averaged appropriately'
            self.iFrame = iFrameList
        return imgOut

    def getNFrames(self, lessEmpty=True):
        fileBytes = os.stat(self.filename).st_size
        nFrames = getNFramesFromBytes(fileBytes, self.__nbytes_header, self.nbytesFrame)
        if lessEmpty:
            nFrames -= self.__nempty
        return nFrames

    def getOmegaMinMax(self):
        assert self.omegas is not None,\
            """instance does not have omega information"""
        return self.omegaMin, self.omegaMax
    def getDeltaOmega(self, nframes=1):
        assert self.omegas is not None,\
            """instance does not have omega information"""
        return self.omegaDelta * nframes
    def getDark(self):
        'no dark yet supported'
        return 0
    def frameToOmega(self, frame):
        scalar = num.isscalar(frame)
        frames = num.asarray(frame)
        if frames.dtype == int:
            retval = self.omegas[frames]
        else:
            retval = (frames + 0.5) * self.omegaDelta + self.omegaStart
        if scalar:
            retval = num.asscalar(retval)
        return retval
    def getFrameOmega(self, iFrame=None):
        """if iFrame is none, use internal counter"""
        assert self.omegas is not None,\
            """instance does not have omega information"""
        if iFrame is None:
            iFrame = self.iFrame
        if hasattr(iFrame, '__len__'):
            'take care of case nframes>1 in last call to read'
            retval = num.mean(self.omegas[iFrame])
        else:
            retval = self.omegas[iFrame]
        return retval

    def __readNext(self, nskip=0):
        if self.img is None:
            raise RuntimeError, 'no image file open'

        if nskip > 0:
            self.img.seek(self.nbytesFrame*nskip, 1)
        data = num.fromfile(self.img,
                            dtype=self.dtypeRead,
                            count=self.nrows*self.ncols)
        return data

    def getNFrames(self, lessEmpty=True):
        fileBytes = os.stat(self.filename).st_size
        nFrames = getNFramesFromBytes(fileBytes, self.__nbytes_header, self.nbytesFrame)
        if lessEmpty:
            nFrames -= self.__nempty
        return nFrames

    def getOmegaMinMax(self):
        assert self.omegas is not None,\
            """instance does not have omega information"""
        return self.omegaMin, self.omegaMax
    def getDeltaOmega(self, nframes=1):
        assert self.omegas is not None,\
            """instance does not have omega information"""
        return self.omegaDelta * nframes
    def getDark(self):
        'no dark yet supported'
        return 0
    def getFrameOmega(self, iFrame=None):
        """if iFrame is none, use internal counter"""
        assert self.omegas is not None,\
            """instance does not have omega information"""
        if iFrame is None:
            iFrame = self.iFrame
        if hasattr(iFrame, '__len__'):
            'take care of case nframes>1 in last call to read'
            retval = num.mean(self.omegas[iFrame])
        else:
            retval = self.omegas[iFrame]
        return retval

    def getWriter(self, filename):
        # if not self.doFlip is False:
        #     raise NotImplementedError, 'doFlip true not coded'
        new = FrameWriter(self.ncols, self.nrows,
                          filename=filename,
                          dtypeDefault=self.dtypeDefault,
                          dtypeRead=self.dtypeRead,
                          dtypeFloat=self.dtypeFloat,
                          nbytesHeader=self.__nbytes_header)
        return new

class ReadGE(Framer2DRC):
    """
    Read in raw GE files; this is the class version of the foregoing functions

    NOTES

    *) The flip axis ('v'ertical) was verified on 06 March 2009 by
       JVB and UL.  This should be rechecked if the configuration of the GE
       changes or you are unsure.

    *) BE CAREFUL! nframes should be < 10 or so, or you will run out of
       memory in the namespace on a typical machine.

    *) The header is currently ignored

    *) If a dark is specified, this overrides the use of empty frames as
       background; dark can be a file name or frame

    *) In multiframe images where background subtraction is requested but no
       dark is specified, attempts to use the
       empty frame(s).  An error is returned if there are not any specified.
       If there are multiple empty frames, the average is used.

    """
    """
    It is likely that some of the methods here should be moved up to a base class
    """
    __nbytes_header    = 8192
    __idim             = 2048
    __nrows = __idim
    __ncols = __idim
    __frame_dtype_dflt = 'int16' # good for doing subtractions
    __frame_dtype_read = 'uint16'
    __frame_dtype_float = 'float64'
    __nbytes_frame     = num.nbytes[num.uint16]*__nrows*__ncols # = 2*__nrows*__ncols
    __debug = False
    __useThreading = True and haveThreading
    __location = '  ReadGE'
    __readArgs = {
        'dtype' : __frame_dtype_read,
        'count' : __nrows*__ncols
        }
    __castArgs = {
        'dtype' : __frame_dtype_dflt
        }
    __inParmDict = {
        'omegaStart':None,
        'omegaDelta':None,
        'subtractDark':False,
        'mask':None,
        'useMask':None,
        'dark':None,
        'dead':None,
        'nDarkFrames':1,
        'doFlip':True,
        'flipArg':'v',
        }
    # 'readHeader':False
    def __init__(self,
                 fileInfo,
                 *args,
                 **kwargs):
        """
        meant for reading a series of frames from an omega sweep, with fixed delta-omega
        for each frame

        omegaStart and omegaDelta can follow fileInfo or be specified in whatever order by keyword

        fileInfo: string, (string, nempty), or list of (string, nempty) for multiple files

        for multiple files and no dark, dark is formed only from empty
        frames in the first file
        """

        Framer2DRC.__init__(self,
                            self.__nrows, self.__ncols,
                            dtypeDefault = self.__frame_dtype_dflt,
                            dtypeRead    = self.__frame_dtype_read,
                            dtypeFloat   = self.__frame_dtype_float,
                            )

        # defaults
        self.__kwPassed = {}
        for parm, val in self.__inParmDict.iteritems():
            self.__kwPassed[parm] = kwargs.has_key(parm)
            if kwargs.has_key(parm):
                val = kwargs.pop(parm)
            self.__setattr__(parm, val)
        if len(kwargs) > 0:
            raise RuntimeError, 'unparsed keyword arguments: '+str(kwargs.keys())
        if len(args) == 0:
            pass
        elif len(args) == 2:
            self.omegaStart = args[0]
            self.omegaDelta = args[1]
        else:
            raise RuntimeError, 'do not know what to do with args : '+str(args)

        # initialization
        self.omegas = None
        self.img = None
        self.th  = None
        self.fileInfo      = None
        self.fileInfoR     = None
        self.nFramesRemain = None # remaining in current file
        self.iFrame = -1 # counter for last global frame that was read
        self.__wrapsAround = False # default

        if self.dark is not None:
            if not self.__kwPassed['subtractDark']:
                'subtractDark was not explicitly passed, set it True'
                self.subtractDark = True
            if isinstance(self.dark, str):
                darkFile = self.dark
                self.dark = ReadGE.readDark(darkFile, nframes=self.nDarkFrames)
                self.__log('got dark from %d frames in file %s' % (self.nDarkFrames, darkFile))
            elif isinstance(self.dark, num.ndarray):
                assert self.dark.size == self.__nrows * self.__ncols, \
                    'self.dark wrong size'
                self.dark.shape = (self.__nrows, self.__ncols)
                if self.dark.dtype.name == self.__frame_dtype_read:
                    'protect against unsigned-badness when subtracting'
                    self.dark = self.dark.astype(self.__frame_dtype_dflt)
                self.__log('got dark from ndarray input')
            else:
                raise RuntimeError, 'do not know what to do with dark of type : '+str(type(self.dark))

        if fileInfo is not None:
            self.__setupRead(fileInfo, self.subtractDark, self.mask, self.omegaStart, self.omegaDelta)

        return

    # property:  useThreading

    @property
    def useThreading(self):
        """turn threading on or off"""
        return self.__useThreading

    @useThreading.setter
    def useThreading(self, v):
        """Set method for useThreading"""
        self.__useThreading = haveThreading and v
        return

    @classmethod
    def display(cls,
                thisframe,
                roi = None,
                pw  = None,
                **kwargs
                ):
        'this is a bit ugly in that it sidesteps the dtypeRead property'
        retval = Framer2DRC.display(thisframe, roi=roi, pw=pw, dtypeRead=cls.__frame_dtype_read)
        return retval

    @classmethod
    def readRaw(cls, fname, mode='raw', headerlen=0):
        '''
        read a raw binary file;
        if specified, headerlen is in bytes;
        does not do any flipping
        '''
        print cls
        if hasattr(cls, 'doFlip'):
            print 'has doFlip'
        img = open(fname, mode='rb')
        if headerlen > 0:
            img.seek(headerlen, 0)
        if mode == 'raw' or mode == 'avg':
            dtype = cls.__frame_dtype_read
        elif mode == 'sum':
            dtype = 'float32'
        else:
            raise RuntimeError, 'unknown mode : '+str(mode)
        thisframe = num.fromfile(img, dtype=dtype, count=cls.__nrows*cls.__ncols).reshape(cls.__nrows, cls.__ncols)
        return thisframe
    def rawRead(self, *args, **kwargs):
        '''
        wrapper around readRaw that does the same flipping as the reader instance from which it is called
        '''
        thisframe = self.__flip(self.readRaw(*args, **kwargs))
        return thisframe
    @classmethod
    def readDark(cls, darkFile, nframes=1):
        'dark subtraction is done before flipping, so do not flip when reading either'
        darkReader = ReadGE(darkFile, doFlip=False)
        dark = darkReader.read(nframes=nframes, sumImg=True).astype(cls.__frame_dtype_dflt)
        darkReader.close()
        return dark
    def makeNew(self):
        """return a clean instance for the same data files
        useful if want to start reading from the beginning"""
        inParmDict = {}
        inParmDict.update(self.__inParmDict)
        for key in self.__inParmDict.keys():
            inParmDict[key] = eval("self."+key)
        newSelf = self.__class__(self.fileInfo, **inParmDict)
        return newSelf
    def getRawReader(self, doFlip=False):
        new = self.__class__(self.fileInfo, doFlip=doFlip)
        return new

    def get_nbytes_header(self):
        return self.__nbytes_header
    nbytesHeader = property(get_nbytes_header, None, None)

    def getWriter(self, filename):
        if not self.doFlip is False:
            raise NotImplementedError, 'doFlip true not coded'
        new = FrameWriter(self.ncols, self.nrows,
                          filename=filename,
                          dtypeDefault=self.dtypeDefault,
                          dtypeRead=self.dtypeRead,
                          dtypeFloat=self.dtypeFloat,
                          nbytesHeader=self.nbytesHeader)
        return new

    def __setupRead(self, fileInfo, subtractDark, mask, omegaStart, omegaDelta):

        self.fileInfo = fileInfo
        self.fileListR = self.__convertFileInfo(self.fileInfo)
        self.fileListR.reverse() # so that pop reads in order

        self.subtractDark = subtractDark
        self.mask         = mask

        if self.dead is not None:
            self.deadFlipped = self.__flip(self.dead)

        assert (omegaStart is None) == (omegaDelta is None),\
            'must provide either both or neither of omega start and delta'
        if omegaStart is not None:
            if hasattr(omegaStart, 'getVal'):
                omegaStart = omegaStart.getVal('radians')
            if hasattr(omegaDelta, 'getVal'):
                omegaDelta = omegaDelta.getVal('radians')
            nFramesTot = self.getNFrames()
            self.omegas = \
                num.arange(omegaStart, omegaStart+omegaDelta*(nFramesTot-0.5), omegaDelta) + \
                0.5 * omegaDelta # put omegas at mid-points of omega range for frame
            omegaEnd = omegaStart+omegaDelta*(nFramesTot)
            self.omegaMin = min(omegaStart, omegaEnd)
            self.omegaMax = max(omegaStart, omegaEnd)
            self.omegaDelta = omegaDelta
            self.omegaStart = omegaStart
            self.__wrapsAround = abs( ( nFramesTot * abs(omegaDelta) ) / ( 2.0 * num.pi ) - 1.0 ) < 1.0e-6

        self.__nextFile()

        return

    def get_wrapsAround(self):
        return self.__wrapsAround
    wrapsAround = property(get_wrapsAround, None, None)

    def getNFrames(self):
        """number of total frames with real data, not number remaining"""
        nFramesTot = self.getNFramesFromFileInfo(self.fileInfo)
        return nFramesTot
    def getDeltaOmega(self, nframes=1):
        assert self.omegas is not None,\
            """instance does not have omega information"""
        return self.omegaDelta * nframes
    def getOmegaMinMax(self):
        assert self.omegas is not None,\
            """instance does not have omega information"""
        return self.omegaMin, self.omegaMax
    def frameToOmega(self, frame):
        scalar = num.isscalar(frame)
        frames = num.asarray(frame)
        if frames.dtype == int:
            retval = self.omegas[frames]
        else:
            retval = (frames + 0.5) * self.omegaDelta + self.omegaStart
        if scalar:
            retval = num.asscalar(retval)
        return retval
    def getFrameOmega(self, iFrame=None):
        """if iFrame is none, use internal counter"""
        assert self.omegas is not None,\
            """instance does not have omega information"""
        if iFrame is None:
            iFrame = self.iFrame
        if hasattr(iFrame, '__len__'):
            'take care of case nframes>1 in last call to read'
            retval = num.mean(self.omegas[iFrame])
        else:
            retval = self.omegas[iFrame]
        return retval
    def omegaToFrame(self, omega, float=False):
        assert self.omegas is not None,\
            'instance does not have omega information'
        if self.__wrapsAround:
            'need to map omegas into range in case omega spans the branch cut'
            omega = self.omegaMin + omega % (2.0*num.pi)
        if float:
            assert omega >= self.omegaMin and omega <= self.omegaMax,\
                'omega %g is outside of the range [%g,%g] for the reader' % (omega, self.omegaMin, self.omegaMax)
            retval = (omega - self.omegaStart)/self.omegaDelta - 0.5*self.omegaDelta
        else:
            # temp = num.where(self.omegas == omega)[0]
            temp = num.where( num.abs(self.omegas - omega) < 0.1*abs(self.omegaDelta) )[0]
            assert len(temp) == 1, 'omega not found, or found more than once'
            retval = temp[0]
        return retval
    def getFrameUseMask(self):
        """this is an optional toggle to turn the mask on/off"""
        assert isinstance(self.iFrame, int), \
            'self.iFrame needs to be an int for calls to getFrameUseMask'
        if self.useMask is None:
            retval = True
        else:
            assert len(self.useMask) == self.getNFrames(),\
                   "len(useMask) must be %d; yours is %d" % (self.getNFrames(), len(self.useMask))
            retval = self.useMask[self.iFrame]
        return retval
    @classmethod
    def __getNFrames(cls, fileBytes):
        retval = getNFramesFromBytes(fileBytes, cls.__nbytes_header, cls.__nbytes_frame)
        return retval
    def __nextFile(self):

        # close in case already have a file going
        self.close()

        fname, nempty = self.fileListR.pop()

        # open file
        fileBytes = os.stat(fname).st_size
        self.img = open(fname, mode='rb')

        # skip header for now
        self.img.seek(self.__nbytes_header, 0)

        # figure out number of frames
        self.nFramesRemain = self.__getNFrames(fileBytes)

        if nempty > 0:  # 1 or more empty frames
            if self.dark is None:
                scale = 1.0 / nempty
                self.dark = self.frame(dtype=self.__frame_dtype_float)
                for i in range(nempty):
                    self.dark = self.dark + num.fromfile(
                        self.img, **self.__readArgs
                        ).reshape(self.__nrows, self.__ncols) * scale
                self.dark.astype(self.__frame_dtype_dflt)
                self.__log('got dark from %d empty frames in file %s' % (nempty, fname))
            else:
                self.img.seek(self.nbytesFrame*nempty, 1)
            self.nFramesRemain -= nempty

        if self.subtractDark and self.dark is None:
            raise RuntimeError, "Requested dark field subtraction, but no file or empty frames specified!"

        return
    @staticmethod
    def __convertFileInfo(fileInfo):
        if isinstance(fileInfo,str):
            fileList = [(fileInfo, 0)]
        elif hasattr(fileInfo,'__len__'):
            assert len(fileInfo) > 0, 'length zero'
            if hasattr(fileInfo[0],'__iter__'): # checking __len__ bad because has len attribute
                fileList = copy.copy(fileInfo)
            else:
                assert len(fileInfo) == 2, 'bad file info'
                fileList = [fileInfo]
        else:
            raise RuntimeError, 'do not know what to do with fileInfo '+str(fileInfo)
        # fileList.reverse()
        return fileList
    def readBBox(self, bbox, raw=True, doFlip=None):
        """
        with raw=True, read more or less raw data, with bbox = [(iLo,iHi),(jLo,jHi),(fLo,fHi)]

        careful: if raw is True, must set doFlip if want frames
        potentially flipped; can set it to a reader instance to pull
        the doFlip value from that instance
        """

        if raw:
            if hasattr(doFlip,'doFlip'):
                'probably a ReadGe instance, pull doFlip from it'
                doFlip = doFlip.doFlip
            doFlip = doFlip or False # set to False if is None
            reader = self.getRawReader(doFlip=doFlip)
        else:
            assert doFlip is None, 'do not specify doFlip if raw is True'
            reader = self.makeNew()

        nskip = bbox[2][0]
        bBox = num.array(bbox)
        sl_i = slice(*bBox[0])
        sl_j = slice(*bBox[1])
        'plenty of performance optimization might be possible here'
        if raw:
            retval = num.empty( tuple(bBox[:,1] - bBox[:,0]), dtype=self.__frame_dtype_read )
        else:
            retval = num.empty( tuple(bBox[:,1] - bBox[:,0]), dtype=self.__frame_dtype_dflt )
        for iFrame in range(retval.shape[2]):
            thisframe = reader.read(nskip=nskip)
            nskip = 0
            retval[:,:,iFrame] = copy.deepcopy(thisframe[sl_i, sl_j])
        if not raw and self.dead is not None:
            'careful: have already flipped, so need deadFlipped instead of dead here'
            mask = num.tile(self.deadFlipped[sl_i, sl_j].T, (retval.shape[2],1,1)).T
            retval = num.ma.masked_array(retval, mask, hard_mask=True, copy=False)
        return retval
    def __flip(self, thisframe):
        if self.doFlip:
            if self.flipArg == 'v':
                thisframe = thisframe[:, ::-1]
            elif self.flipArg == 'h':
                thisframe = thisframe[::-1, :]
            elif self.flipArg == 'vh' or self.flipArg == 'hv':
                thisframe = thisframe[::-1, ::-1]
            elif self.flipArg == 'cw90':
                thisframe = thisframe.T[:, ::-1]
            elif self.flipArg == 'ccw90':
                thisframe = thisframe.T[::-1, :]
            else:
                raise RuntimeError, "unrecognized flip token."
        return thisframe
    def getDark(self):
        if self.dark is None:
            retval = 0
        else:
            retval = self.dark
        return retval
    def read(self, nskip=0, nframes=1, sumImg=False):
        """
        sumImg can be set to True or to something like numpy.maximum
        """

        'get iFrame ready for how it is used here'
        self.iFrame = num.atleast_1d(self.iFrame)[-1]
        iFrameList = []
        multiframe = nframes > 1

        nFramesInv = 1.0 / nframes
        doDarkSub = self.subtractDark # and self.dark is not None

        if doDarkSub:
            assert self.dark is not None, 'self.dark is None'

        # assign storage array
        if sumImg:
            sumImgCallable = hasattr(sumImg,'__call__')
            imgOut = self.frame(dtype=self.__frame_dtype_float, mask=self.dead)
        elif multiframe:
            imgOut = self.frame(nframes=nframes, dtype=self.__frame_dtype_dflt, mask=self.dead)


        # now read data frames
        for i in range(nframes):

            #data = self.__readNext(nskip=nskip)
            #thisframe = data.reshape(self.__nrows, self.__ncols)
            data = self.__readNext(nskip=nskip) # .reshape(self.__nrows, self.__ncols)
            self.iFrame += nskip + 1
            nskip=0 # all done skipping once have the first frame!
            iFrameList.append(self.iFrame)
            # dark subtraction
            if doDarkSub:
                'used to have self.__frame_dtype_float here, but self.__frame_dtype_dflt does the trick'
                thisframe = self.frame(buffer=data,
                                       dtype=self.__frame_dtype_dflt, mask=self.dead) - self.dark
            else:
                thisframe = self.frame(buffer=data,
                                       mask=self.dead)

            # flipping
            thisframe = self.__flip(thisframe)

            # masking (True get zeroed)
            if self.mask is not None:
                if self.getFrameUseMask():
                    thisframe[self.mask] = 0

            # assign output
            if sumImg:
                if sumImgCallable:
                    imgOut = sumImg(imgOut, thisframe)
                else:
                    imgOut = imgOut + thisframe * nFramesInv
            elif multiframe:
                imgOut[i, :, :] = thisframe[:, :]
        'end of loop over nframes'

        if sumImg:
            # imgOut = imgOut / nframes # now taken care of above
            pass
        elif not multiframe:
            imgOut = thisframe

        if multiframe:
            'make iFrame a list so that omega or whatever can be averaged appropriately'
            self.iFrame = iFrameList
        return imgOut
    def __log(self, message):
        if self.__debug:
            print self.__location+' : '+message
        return
    def __thWait(self):
        if self.__useThreading:
            if self.th is not None:
                if self.th.isAlive():
                    self.__log('wait for existing thread to finish')
                    tic = time.time()
                    self.th.join()
                    toc = time.time(); dt = toc - tic;
                    self.__log('--- existing thread has finished (%g seconds)' % (dt))
                else:
                    self.__log('existing thread already finished')
            # if done:
            #    self.th = None
        return
    def __thCheck(self):
        data = None
        if self.__useThreading:
            self.__thWait()
            if self.th is not None:
                if not self.th.success:
                    raise RuntimeError, 'failed to get image data'
                data = self.th.data
                self.nFramesRemain -= 1
                self.th = None
        return data
    def __readNext(self, nskip=0):

        if self.img is None:
            raise RuntimeError, 'no image file set'

        nHave = 0
        if self.__useThreading:
            data = self.__thCheck()

        nskipThis = nskip
        if nskipThis > 0 and data is not None:
            nskipThis = nskipThis - 1
            data = None
        if data is not None : nHave = 1
        #
        while self.nFramesRemain+nHave - nskipThis < 1:
            'not enough frames left in this file'
            nskipThis = nskipThis - self.nFramesRemain
            self.nFramesRemain = 0 # = self.nFramesRemain - self.nFramesRemain
            self.__nextFile()
        if nskipThis > 0:
            # advance counter past empty frames
            self.img.seek(self.nbytesFrame*nskipThis, 1)
            self.nFramesRemain -= nskipThis

        if data is None:
            # grab current frame
            data = num.fromfile(self.img, **self.__readArgs)
            data = num.array(data, **self.__castArgs)
            self.nFramesRemain -= 1

        if self.__useThreading:
            'try to get next frame'
            if self.nFramesRemain < 1:
                try:
                    self.__nextFile()
                except:
                    'if len((self.fileListR) == 0 then at end of files'
                    assert len(self.fileListR) == 0, \
                        'problem opening next file'
                    self.img = None
            if self.img is not None:
                self.th = ThreadReadFrame(self.img, self.__readArgs, self.__castArgs)
                self.th.start()
        return data
    def __call__(self, *args, **kwargs):
        return self.read(*args, **kwargs)
    def close(self):
        # if already have a file going, close it out
        self.__thWait()
        if self.img is not None:
            self.img.close()
        return
    """
    getReadDtype function replaced by dtypeRead property
    """
    @classmethod
    def maxVal(cls):
        'maximum value that can be stored in the image pixel data type'
        # dtype = reader._ReadGE__frame_dtype
        # maxInt = num.iinfo(cls.__frame_dtype_read).max # bigger than it really is
        maxInt = 2 ** 14
        return maxInt
    @classmethod
    def getNFramesFromFileInfo(cls, fileInfo, lessEmpty=True):
        fileList = cls.__convertFileInfo(fileInfo)
        nFramesTot = 0
        for fname, nempty in fileList:
            fileBytes = os.stat(fname).st_size
            nFrames = cls.__getNFrames(fileBytes)
            if lessEmpty:
                nFrames -= nempty
            nFramesTot += nFrames
        return nFramesTot

    def indicesToMask(self, indices):
      """
      Indices can be a list of indices, as from makeIndicesTThRanges
      """
      mask = self.getEmptyMask()
      if hasattr(indices,'__len__'):
        for indThese in indices:
          mask[indThese] = True
      else:
        mask[indices] = True
      return mask

class ReadMar165(Framer2DRC):
    """
    placeholder; not yet really implemented

    """
    __frame_dtype_read = 'uint16'
    __frame_dtype_dflt = 'int16' # good for doing subtractions
    def __init__(self, mode):
        if not isinstance(mode, int) or not [1,2,4,8].count(mode):
            raise RuntimeError, 'unknown mode : '+str(mode)

        self.__mode = mode
        self.__idim = mar165IDim(mode)
        return
    def __call__(self, filename):
        if not haveImageModule:
            msg = "PIL Image module is required for this operation, "\
                "but not loaded\n"
            raise NameError(msg)

        i = Image.open(filename, mode='r')
        a = num.array(i, dtype=self.__frame_dtype_read)
        frame = num.array(a, dtype=self.__frame_dtype_dflt)
        return frame


class ReadMar165NB1(ReadMar165):
    def __init__(self, *args, **kwargs):
        ReadMar165.__init__(self, 1, *args, **kwargs)
        return
class ReadMar165NB2(ReadMar165):
    def __init__(self, *args, **kwargs):
        ReadMar165.__init__(self, 2, *args, **kwargs)
        return
class ReadMar165NB3(ReadMar165):
    def __init__(self, *args, **kwargs):
        ReadMar165.__init__(self, 3, *args, **kwargs)
        return
class ReadMar165NB4(ReadMar165):
    def __init__(self, *args, **kwargs):
        ReadMar165.__init__(self, 4, *args, **kwargs)
        return

class LineStyles:
    """
    do not want to just cycle through default plot line colors, as end up with black lines
    """
    def __init__(self, lt=None):
        self.iStyle = 0
        if lt is None:
            lt = '-'
        self.styleList = ['r'+lt,'g'+lt,'b'+lt,'c'+lt,'m'+lt,'y'+lt]
        self.nStyle = len(self.styleList)
        return
    def __call__(self):
        style = self.styleList[self.iStyle % self.nStyle]
        self.iStyle += 1
        return style

funcTypeDflt = 'pv'

class Peak1DAtLoc:
  """
  base class for 1D peak shapes at fixed location;
  fixed that is unless newCenter is passed to the __call__ method
  """
  def __init__(self, centers, xVecDflt=None):
    """
    If __init__ is called with a list, then put one peak at each location
    """
    self.setCenters(centers)
    self.bRef = num.mean(self.centers) # does not change even if centers changed later
    self.setXVecDflt(xVecDflt)
    return
  def setXVecDflt(self, xVecDflt):
      if hasattr(xVecDflt, '__len__'):
          assert len(xVecDflt) == self.getNParams(),\
              'xVecDflt wrong length'
          self.xVecDflt = copy.deepcopy(xVecDflt)
      else:
          self.xVecDflt = xVecDflt
      return
  def getNParams(self):
    raise NotImplementedError
  def guessXVec(self, xs, vals, w=None):
      raise NotImplementedError
  def getNPeaks(self):
    return len(self.centers)
  def setCenters(self, centers):
    if hasattr(centers, '__len__'):
      self.centers = centers
    else:
      self.centers = [centers]
    return
  def __call__(self, xVec, p):
      # if newCenters is not None:
      #     self.setCenters(newCenters)
      if xVec is None or len(xVec) == 0:
          assert self.xVecDflt is not None,\
              'xVec is empty and xVecDflt is None'
          retval = self.eval(self.xVecDflt, p)
      else:
          retval = self.eval(xVec, p)
      return retval
  def eval(self, xVec, p):
    """
    xVec is parameters, p is positions
    """
    raise NotImplementedError
  def d_dx(self, xVec, p):
    'derivative of call with respect to xVec'
    raise NotImplementedError
  def d_dp(self, xVec, p):
    """derivative of call with respect to p
    assuming each eval depends only on its own point!
    """
    raise NotImplementedError
  def d_dCenters(self, xVec, p):
    'derivative of call with respect to centers'
    raise NotImplementedError
  def fitFloatingCenter(self, tThVals, intensityVals,
                        xVecGuess=None, centersGuess=None,
                        weights=4, tThWidth=None,
                        fitGoodnessTol=0.5):
      '''
      Note that centers are kept as they are -- if you want to
      actually change the centers of the function you need to call
      setCenters(cFit) after calling this function
      '''

      func = self

      if isinstance(weights, int):
          'interpret weights as number of quadrature points, need tThWidth'
          assert tThWidth is not None, \
              'need tThWidht for doing internal quadrature'
          assert len(tThVals.shape) == 1,\
              'tThVals wrong shape : '+str(tThVals.shape)
          quadr = weights
          xi1d, w1d = q1db.qLoc(quadr)
          'xi are in [0,1], so need to be centered'
          xi1d = xi1d - 0.5
          'and now make the right width for tTh bin sizes'
          xi1d = xi1d * tThWidth
          tThQP = num.tile(tThVals, (len(w1d),1)).T + num.tile(xi1d[:], (len(tThVals),1))
          w2d = num.tile(w1d, (len(tThVals),1))
      elif hasattr(weights, 'shape'):
          assert len(tThVals.shape) == 2,\
              'tThVals wrong shape : '+str(tThVals.shape)
          assert len(weights.shape) == 2,\
              'weights wrong shape'
          w2d = weights
          tThQP = tThVals
      else:
          raise RuntimeError, 'do not know what to do with weights of type '+str(type(weights))

      nPeaks = func.getNPeaks()

      if xVecGuess is None:
          #xVecGuess = func.xVecDflt
          xVecGuess = func.guessXVec(tThQP, intensityVals, w=w2d)
      if centersGuess is None:
          centersGuess = func.centers
      assert nPeaks == len(centersGuess), 'failed sanity check'
      xVec0 = num.hstack( (xVecGuess, centersGuess) )

      'keep centers so that can restore them later'
      centersRef = copy.deepcopy(func.centers)

      if len(xVec0) > len(intensityVals):
          raise RuntimeError, 'more DOF than equations'

      def _f_leastsq(x):
          # retval = num.empty(nBins)
          xFit = x[:-nPeaks]
          cFit = x[-nPeaks:] # copy.deepcopy(func.centers)
          func.setCenters(cFit)
          # evalIntensity = func(xFit, tThVals)
          funcQP = func(xFit, tThQP)
          evalIntensity = num.sum(funcQP * w2d, axis=1)
          retval = evalIntensity - intensityVals
          return retval
      def _df_leastsq(x):
          # retval = num.empty(nBins)
          xFit = x[:-nPeaks]
          cFit = x[-nPeaks:] # copy.deepcopy(func.centers)
          func.setCenters(cFit)
          retval = num.empty((len(intensityVals),len(x)))
          # funcQP = func(xFit, tThQP)
          d_evalQP_d_x       = func.d_dx(xFit, tThQP)
          d_evalQP_d_centers = func.d_dCenters(xFit, tThQP)
          for iX in range(0,len(xFit)):
              retval[:,iX]           = num.sum(d_evalQP_d_x[:,:,iX] * w2d, axis=1)
          for iC in range(0,len(cFit)):
              retval[:,len(xFit)+iC] = num.sum(d_evalQP_d_centers[:,:,iC] * w2d, axis=1)
          return retval

      x, ier = \
          leastsq(_f_leastsq, xVec0, Dfun=_df_leastsq)
      if not [1,2,3,4].count(ier):
          print >> sys.stderr, \
              'error code %d from leastsq' % (ier)
          raise RuntimeError, 'error from leastsq'

      xFit = x[:-nPeaks]
      cFit = x[-nPeaks:] # copy.deepcopy(func.centers)
      'return evalIntensity so caller does not have to monkey with changing centers back and forth'
      func.setCenters(cFit)
      residual = _f_leastsq(x)
      residNorm = num.linalg.norm(residual, ord=num.inf)
      fitTol = num.linalg.norm(intensityVals)*fitGoodnessTol
      if residNorm > fitTol :
          print 'fit might not be good enough : %g > %g' % (residNorm, fitTol)
          # raise RuntimeError, 'fit is not good enough : %g > %g' % (residNorm, fitTol)
      evalIntensity = residual + intensityVals # func(xFit, tThVals)
      func.setCenters(centersRef)
      return xFit, cFit, evalIntensity

class PeakPV1DAtLoc(Peak1DAtLoc):
    """
    the pseudo-Voigt:
    f = A*( n*fl + (1 - n)*fg )
    """
    def __init__(self, *args, **kwargs):
        Peak1DAtLoc.__init__(self, *args, **kwargs)
        self.C0 = 4.0*math.log(2.0)
        self.C1 = 4.0
        self.Al = num.sqrt(self.C1)/num.pi
        self.Ag = num.sqrt(self.C0/num.pi)
        return
    def getNParams(self):
        nParams = 2 + len(self.centers) * 3
        return nParams
    def guessXVec(self, xs, vals, w=None):
        xVec = num.empty(self.getNParams())
        if len(self.centers) == 1:
            xGauss = getGaussNDParams([xs], v=vals, w=w)
            xVec[0] = xGauss[3]
            xVec[1] = 0.0e0
            iPeak = 0
            H = xGauss[1] # FWHM
            xVec[2+iPeak*3]   = xGauss[2] * H / self.Ag
            xVec[2+iPeak*3+1] = H
            xVec[2+iPeak*3+2] = 0.0 # xn
        else:
            maxV = vals.max()
            minV = vals.min()
            width = (xs.max()-xs.min())/len(self.centers)
            xVec[0] = minV
            xVec[1] = 0.0e0
            for iPeak in range(len(self.centers)):
                xVec[2+iPeak*3]   = maxV * width # A
                xVec[2+iPeak*3+1] = 0.25 * width # H
                xVec[2+iPeak*3+2] = 0.0 # xn
        return xVec
    def eval(self, xVec, p):
        B  = xVec[0]
        dB = xVec[1]
        retval =  num.tile(B, num.shape(p))
        retval += dB * (p - self.bRef)
        for iPeak, center in enumerate(self.centers):
            A  = xVec[2+iPeak*3]
            H  = xVec[2+iPeak*3+1]
            xn = xVec[2+iPeak*3+2]
            n  = 0.5 + 0.5 * num.tanh(xn)
            delx = (p - center)

            fl = self.Al/H * 1 / (1 + self.C1*delx**2 / H**2)
            fg = self.Ag/H * num.exp(-self.C0*delx**2 / H**2)

            retval += A * (n*fl + (1.0 - n)*fg)
        return retval
    def d_dx(self, xVec, p):
        'allow p to be general shape'
        ps = p.shape
        p = p.reshape(p.size)
        retval = num.zeros((p.size, len(xVec)))

        # B  = xVec[0]
        # retval =  num.tile(B, num.shape(p))
        retval[:,0] = 1.0e0

        # dB = xVec[1]
        # retval += dB * (p - self.bRef)
        retval[:,1] = p - self.bRef

        for iPeak, center in enumerate(self.centers):
            A  = xVec[2+iPeak*3]
            H  = xVec[2+iPeak*3+1]
            xn = xVec[2+iPeak*3+2]
            n  = 0.5 + 0.5 * num.tanh(xn)
            delx = (p - center)

            fl = self.Al/H * 1 / (1 + self.C1*delx**2 / H**2)
            fg = self.Ag/H * num.exp(-self.C0*delx**2 / H**2)

            #####################
            # some intermediate partials
            dfl_dH = ( 2.0 * self.C1 * delx**2 * fl/(self.Al*H) - 1.0 ) * (fl / H)
            dfg_dH = ( 2.0 * self.C0 * delx**2 / H**2 - 1.0 ) * (fg / H)

            dfl_dx0 = 2.0 * self.C1 * delx * fl**2 / (self.Al * H)
            dfg_dx0 = 2.0 * self.C0 * delx * fg / H**2

            # mixing parm
            dn_dxn = 0.5 * (1.0/num.cosh(xn)**2)
            #####################

            # amplitude
            df_dA = (n*fl + (1.0 - n)*fg)

            # FWHM
            df_dH = A * ( n*dfl_dH + (1.0 - n)*dfg_dH )

            # mixing parm
            df_dxn = A * ( fl - fg ) * dn_dxn

            # assign jacobian vals
            retval[:,2+iPeak*3]   = df_dA
            retval[:,2+iPeak*3+1] = df_dH
            retval[:,2+iPeak*3+2] = df_dxn

        retval = retval.reshape(num.hstack((ps,len(xVec))))
        return retval
    def d_dp(self, xVec, p):
        retval = num.zeros(p.shape)

        # B  = xVec[0]
        dB = xVec[1]
        # retval =  num.tile(B, num.shape(p))
        # retval += dB * (p - self.bRef)
        retval = dB

        for iPeak, center in enumerate(self.centers):
            A  = xVec[2+iPeak*3]
            H  = xVec[2+iPeak*3+1]
            xn = xVec[2+iPeak*3+2]
            n  = 0.5 + 0.5 * num.tanh(xn)
            delx = (p - center)

            fl = self.Al/H * 1 / (1 + self.C1*delx**2 / H**2)
            fg = self.Ag/H * num.exp(-self.C0*delx**2 / H**2)

            dfl_dp = -(2.0 * self.C1) * delx * fl**2 / (self.Al*H)
            dfg_dp = -(2.0 * self.C0) * delx * fg / H**2

            retval += A * ( n*dfl_dp + (1.0 - n)*dfg_dp )
        return retval
    def d_dCenters(self, xVec, p):
        ps = p.shape
        retval = num.zeros((p.size,len(self.centers)))

        for iPeak, center in enumerate(self.centers):
            A  = xVec[2+iPeak*3]
            H  = xVec[2+iPeak*3+1]
            xn = xVec[2+iPeak*3+2]
            n  = 0.5 + 0.5 * num.tanh(xn)
            delx = (p - center).flatten()

            fl = self.Al/H * 1 / (1 + self.C1*delx**2 / H**2)
            fg = self.Ag/H * num.exp(-self.C0*delx**2 / H**2)

            dfl_dc = (2.0 * self.C1) * delx * fl**2 / (self.Al*H)
            dfg_dc = (2.0 * self.C0) * delx * fg / H**2

            retval[:,iPeak] = A * ( n*dfl_dc + (1.0 - n)*dfg_dc )

        retval = retval.reshape(num.hstack((ps,len(self.centers))))
        return retval

class PeakLorentzian1DAtLoc(Peak1DAtLoc):
    def __init__(self, *args, **kwargs):
        Peak1DAtLoc.__init__(self, *args, **kwargs)
        return
    def getNParams(self):
        """2 parameters for background, 2 for intensity and width of each peak"""
        nParams = 2 + len(self.centers) * 2
        return nParams
    def guessXVec(self, xs, vals, w=None):
        # guessXVec(self, widths, mins, maxs)
        xVec = num.empty(self.getNParams())
        xVec[0] = num.min(vals) # num.mean(mins)
        xVec[1] = 0.0e0
        width = (xs.max()-xs.min())/len(self.centers)
        for iPeak in range(len(self.centers)):
            xVec[2+iPeak*2]   = num.max(vals) # maxs[iPeak]
            xVec[2+iPeak*2+1] = 0.24 * width # 0.25 * widths[iPeak]
        return xVec
    def eval(self, xVec, p):
        B  = xVec[0]
        dB = xVec[1]
        retval =  num.tile(B, num.shape(p))
        retval += dB * (p - self.bRef)
        for iPeak, center in enumerate(self.centers):
            A = xVec[2+iPeak*2]
            w = xVec[2+iPeak*2+1]
            dist = (p - center)
            retval += A * (0.5*w) / ( dist*dist + (0.5*w)**2  )
        return retval
    def d_dx(self, xVec, p):
        'allow p to be general shape'
        ps = p.shape
        p = p.reshape(p.size)
        retval = num.zeros((p.size, len(xVec)))

        # B  = xVec[0]
        # retval =  num.tile(B, num.shape(p))
        retval[:,0] = 1.0e0

        # dB = xVec[1]
        # retval += dB * (p - self.bRef)
        retval[:,1] = p - self.bRef

        for iPeak, center in enumerate(self.centers):
            A = xVec[2+iPeak*2]
            w = xVec[2+iPeak*2+1]
            dist = (p - center)

            # retval += A * num.exp( self.expFact * ( dist * dist) )
            evalLtz = (0.5*w) / ( dist*dist + (0.5*w)**2  )
            retval[:,2+iPeak*2]   =  evalLtz
            retval[:,2+iPeak*2+1] = A * (evalLtz / w - evalLtz * evalLtz)

        retval = retval.reshape(num.hstack((ps,len(xVec))))
        return retval
    def d_dp(self, xVec, p):
        retval = num.zeros(p.shape)

        # B  = xVec[0]
        dB = xVec[1]
        # retval =  num.tile(B, num.shape(p))
        # retval += dB * (p - self.bRef)
        retval = dB

        for iPeak, center in enumerate(self.centers):
            A = xVec[2+iPeak*2]
            w = xVec[2+iPeak*2+1]
            dist = (p - center)
            evalLtz = (0.5*w) / ( dist*dist + (0.5*w)**2  )
            # retval += A * num.exp( self.expFact * ( dist * dist) )
            retval += -1.0 * A * 4.0 * evalLtz * evalLtz * dist * (1/w)
        return retval
    def d_dCenters(self, xVec, p):
        ps = p.shape
        retval = num.zeros((p.size,len(self.centers)))

        for iPeak, center in enumerate(self.centers):
            A = xVec[2+iPeak*2]
            w = xVec[2+iPeak*2+1]
            dist = (p - center).flatten()
            evalLtz = (0.5*w) / ( dist*dist + (0.5*w)**2  )
            retval[:,iPeak] = A * 4.0 * evalLtz * evalLtz * dist * (1/w)
        retval = retval.reshape(num.hstack((ps,len(self.centers))))
        return retval

class PeakGauss1DAtLoc(Peak1DAtLoc):

    def __init__(self, *args, **kwargs):
        linBG=True
        if kwargs.has_key('linBG'):
            linBG = kwargs.pop('linBG')
        self.linBG = linBG
        self.nPBG = 1
        if self.linBG: self.nPBG += 1
        Peak1DAtLoc.__init__(self, *args, **kwargs)
        self.expFact  = -4.0 * math.log(2.0)
        return
    def getNParams(self):
        """2 parameters for background, 2 for intensity and width of each peak"""
        nParams = self.nPBG + len(self.centers) * 2
        return nParams
    def guessXVec(self, xs, vals, w=None):
        xVec = num.empty(self.getNParams())
        if len(self.centers) == 1:
            xGauss = getGaussNDParams([xs], v=vals, w=w)
            xVec[0] = xGauss[3]
            width = (xs.max()-xs.min())/len(self.centers)
            if self.linBG :
                xVec[1] = 0.0e0
            iPeak = 0
            xVec[self.nPBG+iPeak*2]   = xGauss[2]
            xVec[self.nPBG+iPeak*2+1] = xGauss[1]
        else:
            xVec[0] = num.min(vals)
            width = (xs.max()-xs.min())/len(self.centers)
            if self.linBG :
                xVec[1] = 0.0e0
            for iPeak in range(len(self.centers)):
                xVec[self.nPBG+iPeak*2]   = num.max(vals) # maxs[iPeak]
                xVec[self.nPBG+iPeak*2+1] = 0.25 * width # 0.25 * widths[iPeak]
        return xVec
    def eval(self, xVec, p):
        B  = xVec[0]
        if self.linBG:
            dB = xVec[1]
        retval =  num.tile(B, num.shape(p))
        if self.linBG:
            retval += dB * (p - self.bRef)
        for iPeak, center in enumerate(self.centers):
            A = xVec[self.nPBG+iPeak*2]
            w = xVec[self.nPBG+iPeak*2+1]
            dist = (p - center) / w
            retval += A * num.exp( self.expFact * ( dist * dist) )
        return retval
    def d_dx(self, xVec, p):
        'allow p to be general shape'
        ps = p.shape
        p = p.reshape(p.size)
        retval = num.zeros((p.size, len(xVec)))

        # B  = xVec[0]
        # retval =  num.tile(B, num.shape(p))
        iXBase = 0
        retval[:,iXBase] = 1.0e0
        iXBase += 1

        if self.linBG:
            # dB = xVec[1]
            # retval += dB * (p - self.bRef)
            retval[:,iXBase] = p - self.bRef
            iXBase += 1

        for iPeak, center in enumerate(self.centers):
            A = xVec[self.nPBG+iPeak*2]
            w = xVec[self.nPBG+iPeak*2+1]
            dist = (p - center) / w

            # retval += A * num.exp( self.expFact * ( dist * dist) )
            evalExp = num.exp( self.expFact * ( dist * dist) )
            retval[:,iXBase+iPeak*2]   = evalExp
            retval[:,iXBase+iPeak*2+1] = A * evalExp * self.expFact * 2.0e0 * dist * (-1.0*dist/w)
        iXBase += len(self.centers)*2
        assert iXBase == len(xVec), 'bookkeeping error'

        retval = retval.reshape(num.hstack((ps,len(xVec))))
        return retval
    def d_dp(self, xVec, p):
        retval = num.zeros(p.shape)

        # B  = xVec[0]
        # retval =  num.tile(B, num.shape(p))
        # retval += dB * (p - self.bRef)
        if self.linBG:
            dB = xVec[1]
            retval = dB

        for iPeak, center in enumerate(self.centers):
            A = xVec[self.nPBG+iPeak*2]
            w = xVec[self.nPBG+iPeak*2+1]
            dist = (p - center) / w
            # retval += A * num.exp( self.expFact * ( dist * dist) )
            retval += A * num.exp( self.expFact * ( dist * dist) ) * self.expFact * 2.0e0 * dist * (1/w)
        return retval
    def d_dCenters(self, xVec, p):
        'allow p to be general shape'
        ps = p.shape
        #retval = num.zeros(num.hstack((p.shape,len(self.centers))))
        retval = num.zeros((p.size,len(self.centers)))

        for iPeak, center in enumerate(self.centers):
            A = xVec[self.nPBG+iPeak*2]
            w = xVec[self.nPBG+iPeak*2+1]
            dist = ((p - center) / w).flatten()
            retval[:,iPeak] = -A * num.exp( self.expFact * ( dist * dist) ) * self.expFact * 2.0e0 * dist * (1/w)
        retval = retval.reshape(num.hstack((ps,len(self.centers))))
        return retval

class MultiRingBinned:
    """
    like MultiRingEval, but works with polar rebinned (or 'caked') images

    no funcXVecList to init because expectation is that always pulled from dataFrame

    should work fine whether or not corrected is True in polarRebinKWArgs;
    but note that default is changed to True

    if etaRange is not specified in polarRebinKWArgs (or is None),
    then the etaRange is calculated based on numEta so that the first
    eta bin is centered around an angle of zero

    note that this works by matching intesities for binned 1D
    functions in a least sqaures problem; one could probably instead
    form a residual on the two-theta values of the image frame
    positions for the peak centers found with independtly floating
    centers (on the output of the getTThErrors method)

    KEYWORD ARGS

    funcType = funcTypeDflt,
    refineParamsDG = True,
    refineParamsL = False,
    targetNRho = 30,
    polarRebinKWArgs = {},
    quadr = 4,
    npdivMax = 4,
    samplingFactor = 0.25,
    singleRebin = True,
    distortionFreeRefDG = False,
    log=None:  if not None, then a file-like object with a "write" method;

    """

    __debug = True
    __print = True
    __location = '  MultiRingBinned'
    def __init__(self, detectorGeom, planeData,
                 dataFrame,
                 funcType = funcTypeDflt,
                 refineParamsDG = True,
                 refineParamsL = False,
                 targetNRho = None,
                 polarRebinKWArgs = {},
                 quadr = 4,
                 npdivMax = 8,
                 samplingFactor = 1,
                 singleRebin = True,
                 distortionFreeRefDG = False,
                 log=None
                 ):

        if log is not None:
            self.logfile = log
        else:
            log = sys.stdout

        ticMethod = time.time()

        # if copyFrame:
        #     self.dataFrame = copy.deepcopy(dataFrame)
        # else:
        #     self.dataFrame = dataFrame
        #
        "defaults which want different from those for polarRebin's defaults"
        prbkw = {
            'corrected' : False,
            'ROI'       : None,
            'etaRange'  : None,
            'numEta'    : 36,
            'verbose'   : False,
            'npdiv'     : None,
            'log'       : self.logfile
            }
        "things from the user"
        prbkw.update(polarRebinKWArgs)
        "keep track of the actual values for subsequent manipulations"
        self.corrected = prbkw['corrected']
        self.ROI       = prbkw['ROI']
        self.etaRange  = prbkw['etaRange']
        self.numEta    = prbkw['numEta']
        if prbkw['etaRange'] is None:
            prbkw['etaRange'] = num.array([0.,2*num.pi]) - num.pi/self.numEta

        '''groupings of rings could change if planeData.lparms is changing, but
        need to keep fixed number of degrees of freedom so just use initial values'''
        iHKLLists = detectorGeom.makeTThRanges(planeData, cullDupl=True)
        tThs = planeData.getTTh()
        tThRanges = planeData.getTThRanges()
        iRingToHKL = reduce(lambda x, y: x+y, iHKLLists)
        iHKLToRing = -1 * num.ones(planeData.getNHKLs(), dtype=int)
        iHKLToRing[iRingToHKL] = num.arange(len(iRingToHKL))
        self.floatingCentersTTh = num.zeros([self.numEta, len(iRingToHKL)])
        self.floatingCentersIJ  = num.zeros([self.numEta, len(iRingToHKL), 2])

        'make a reference detector geom'
        self.refDG   = detectorGeom.makeNew()
        if distortionFreeRefDG:
            'make the reference detector geom be distortion free'
            self.refDG.setDParamZero()

        nParamCur = 0
        if refineParamsDG:
            nParamDG = detectorGeom.getNParams()
        else:
            nParamDG = 0
        self.xIndDG = range(nParamCur, nParamCur+nParamDG)
        nParamCur += nParamDG

        if refineParamsL:
            nParamL = len(planeData.lparms)
        else:
            nParamL = 0
        self.xIndL = range(nParamCur, nParamCur+nParamL)
        nParamCur += nParamL

        def computeBinning_l(iRingSet, npdivDflt):
            iHKLList = iHKLLists[iRingSet]
            tThMin   = num.min(tThRanges[iHKLList,0])
            tThMax   = num.max(tThRanges[iHKLList,1])
            nPeaks   = len(iHKLList)

            rhoMin     = num.tan(tThMin) * self.refDG.workDist
            rhoMax     = num.tan(tThMax) * self.refDG.workDist
            rhoPxRange = num.array([rhoMin, rhoMax])/self.refDG.pixelPitch
            rhoPxEff   = int((rhoPxRange[1] - rhoPxRange[0]) / samplingFactor)
            npdiv      = npdivDflt

            if targetNRho is None:
                numRho = rhoPxEff
            else:
                numRho = targetNRho*nPeaks

            if numRho <= rhoPxEff:
                if npdiv == None:
                    npdiv = 1
            else:
                if npdiv == None:
                    "user did not set npdiv in polarRebinKWArgs, so assume we can do what we like"
                    npdivCalc = round(float(numRho)/rhoPxEff)
                    if npdivCalc > 2*npdivMax:
                        raise RuntimeError, 'npdiv wants to be %d, substantially more than max of %d' % (npdiv, npdivMax)
                    else:
                        npdiv = npdivCalc
                else:
                    if rhoPxEff < numRho * 0.5:
                        raise RuntimeError, 'rhoPx %d for %d peaks is less than half of target' % (rhoPx, nPeaks)

            return numRho, npdiv, rhoPxRange

        polImgSingle = None
        if singleRebin:
            prbkwThis = {}
            prbkwThis.update(prbkw)

            'use innermost ring set to figure out how many rho bins are wanted across the whole range'
            iRingSet = 0
            numRhoRS0, prbkwThis['npdiv'], rhoPxRangeRS0 = computeBinning_l(iRingSet, prbkw['npdiv'])

            tThMin     = num.min(tThRanges)
            tThMax     = num.max(tThRanges)
            rhoMin     = num.tan(tThMin) * self.refDG.workDist
            rhoMax     = num.tan(tThMax) * self.refDG.workDist
            rhoPxRange = num.array([rhoMin, rhoMax])/self.refDG.pixelPitch
            'and now compute number of rho bins across all ring sets'
            numRho     = int(numRhoRS0 * (rhoPxRange[1]-rhoPxRange[0]) / (rhoPxRangeRS0[1]-rhoPxRangeRS0[0]))
            if self.__print:
                self.__log(' for ring set %d have %d peak(s) and %d rho bins' % (iRingSet, len(iHKLLists[iRingSet]), numRhoRS0))
                self.__log(' for all rings have %d peak(s) and %d rho bins' % (len(iRingToHKL), numRho))

            prbkwThis['rhoRange'] = rhoPxRange; prbkwThis['numRho'] = numRho;
            if self.__print:
                self.__log('  doing polar rebin of frame data, with npdiv %d' % (prbkwThis['npdiv']))
                self.__log('  single polar rebin call keyword arguments : %s' % (str(prbkwThis)))
            tic = time.time()
            polImgSingle = self.refDG.polarRebin(dataFrame, **prbkwThis)
            if num.any(num.isnan(polImgSingle['intensity'])):
                raise RuntimeError, 'got NaNs in rebinned image'
            toc = time.time(); dt = toc - tic;
            if self.__print:
                self.__log(' single polar rebin call took %g seconds' % (dt))

        ringDataList = [] # funcDataList = []
        nPoints = 0
        dtPRTot = 0.e0
        for iRingSet in range(len(iHKLLists)):
            iHKLList = iHKLLists[iRingSet]
            nPeaks   = len(iHKLList)
            tThMin   = num.min(tThRanges[iHKLList,0])
            tThMax   = num.max(tThRanges[iHKLList,1])

            if singleRebin:
                polImg = polImgSingle

                'tth values for figuring out where the rings fall'
                tThVals      = num.arctan2(polImg['radius'], self.refDG.workDist)

                deltaRho = polImgSingle['deltaRho']
                rhoBinIndices = num.where(num.logical_and(
                        tThVals > tThMin, tThVals < tThMax
                        ))[0]

            else:
                prbkwThis = {}
                prbkwThis.update(prbkw)

                prbkwThis['numRho'], prbkwThis['npdiv'], prbkwThis['rhoRange'] = computeBinning_l(iRingSet, prbkw['npdiv'])
                if self.__print:
                    self.__log('  doing polar rebin of frame data, with npdiv %d' % (prbkwThis['npdiv']))
                    self.__log('  polar rebin call keyword arguments : %s' % (str(prbkwThis)))
                tic = time.time()
                polImg = self.refDG.polarRebin(dataFrame, **prbkwThis)
                if num.any(num.isnan(polImg['intensity'])):
                    raise RuntimeError, 'got NaNs in rebinned image'
                toc = time.time(); dt = toc - tic; dtPRTot += dt;
                if self.__print:
                    self.__log(' polar rebin call took %g seconds' % (dt))

                deltaRho = polImg['deltaRho']
                rhoBinIndices = range(0, prbkwThis['numRho'])

            etaVals           = num.array(polImg['azimuth'])
            rhoVals           = num.array(polImg['radius'])
            dataFrameRebinned = num.array(polImg['intensity']) # (numEta, numRho)

            xi, w = q1db.qLoc(quadr)
            'xi are in [0,1], so need to be centered'
            xi = (xi - 0.5) * deltaRho # to cover rho bin size
            nQP = len(w)

            etaList = []
            for iEta, etaThis in enumerate(etaVals):

                xVecDflt = None
                if funcType is 'pv':
                    func = PeakPV1DAtLoc(tThs[(iHKLList)], xVecDflt=xVecDflt)
                elif funcType is 'gauss' or funcType is 'normal':
                    func = PeakGauss1DAtLoc(tThs[(iHKLList)], xVecDflt=xVecDflt)
                elif funcType is 'gaussFlatBG':
                    func = PeakGauss1DAtLoc(tThs[(iHKLList)], xVecDflt=xVecDflt, linBG=False)
                elif funcType is 'lorentz':
                    func = PeakLorentzian1DAtLoc(tThs[(iHKLList)], xVecDflt=xVecDflt)
                else:
                    raise RuntimeError,  'unknown funcType : '+str(funcType)

                # fold quadrature in to get pixel locations
                nPx = len(rhoBinIndices)
                etaQP = etaThis * num.ones((nPx, nQP))
                rhoQP = num.tile(rhoVals[rhoBinIndices], (nQP,1)).T + num.tile(xi, (nPx,1))
                # binEtas, binRhos = num.meshgrid(self.etaVals, self.rhoVals)
                # binEtas = binEtas.T; binRhos = binRhos.T;
                # nope # iQP, jQP = self.refDG.polarToPixel(rhoQP, etaQP, ROI=self.ROI, corrected=self.corrected)
                iQP, jQP = self.refDG.polarToPixel(rhoQP, etaQP, corrected=self.corrected)
                wQP = num.tile(w, (nPx,1))

                'leastsq to do fit, with floating center'
                binnedIntensity = dataFrameRebinned[iEta,rhoBinIndices]
                tThQP, etaQP_temp = self.refDG.xyoToAng(iQP, jQP)
                if self.__print:
                    self.__log('   fitting function for iRingSet %d iEta %d' % (iRingSet, iEta))
                xFit, cFit, evalIntensity = func.fitFloatingCenter(
                    tThQP, binnedIntensity, weights=wQP)
                func.setXVecDflt(xFit)
                'keep tThc and (i,j) enters for reference fits, in case want to know how far off they were'
                iCFit, jCFit = self.refDG.angToXYO(cFit, etaThis * num.ones(nPeaks))
                self.floatingCentersTTh[iEta, iHKLToRing[iHKLList]]    = cFit
                self.floatingCentersIJ [iEta, iHKLToRing[iHKLList], 0] = iCFit
                self.floatingCentersIJ [iEta, iHKLToRing[iHKLList], 1] = jCFit

                normalization = 1.0/num.mean(dataFrameRebinned[iEta,rhoBinIndices])

                nPoints += nPx
                etaList.append((func, iQP, jQP, wQP, rhoBinIndices, normalization))
            'done with iEta'
            ringDataList.append({
                    'etaFuncData'       : etaList,
                    'etaVals'           : etaVals,
                    'rhoVals'           : rhoVals,
                    'dataFrameRebinned' : dataFrameRebinned,
                 })
        'done with iRingSet'
        if not singleRebin:
            if self.__print:
                self.__log(' all together polar rebin calls took %g seconds' % (dtPRTot))


        'store stuff'
        self.detectorGeom = detectorGeom
        self.planeData    = planeData
        self.nParamDG     = nParamDG
        self.nParamL      = nParamL
        self.ringDataList = ringDataList
        self.nParam       = nParamCur
        self.nPoints      = nPoints
        self.iHKLLists    = iHKLLists
        self.iRingToHKL   = iRingToHKL
        self.iHKLToRing   = iHKLToRing

        assert self.nParam > 0, \
            'do not have any free parameters'

        # do not yet have analytic derivatives for detector, so do not bother with Dfun
        self.useDFun = False

        tocMethod = time.time(); dt = tocMethod - ticMethod;
        if self.__print:
            self.__log(' init method took %g seconds' % (dt))


        return

    # property:  logfile

    def _get_logfile(self):
        """Get method for logfile"""
        return self._logfile

    def _set_logfile(self, v):
        """Set method for logfile"""
        self._logfile = v
        return

    logfile = property(_get_logfile, _set_logfile, None,
                                "file for log messages")

    def __log(self, message):
        """Logging facility for this class"""
        if self.logfile:
            self.logfile.write(self.__location + ': ' + message + '\n')
            pass

        return

    def guessXVec(self):
        xVec = num.zeros(self.nParam)
        if self.nParamDG > 0:
            xVec[self.xIndDG] = self.detectorGeom.getParams()
        if self.nParamL > 0:
            xVec[self.xIndL]  = self.planeData.lparms
        return xVec
    def getNParam(self):
        return self.nParam
    def deval(self, xVec):
        raise NotImplementedError, 'deval not coded yet'
        return retval
    def eval(self, xVec):
        """
        careful: this updates the settings in detectorGeom and planeData
        """

        retval = num.empty(self.nPoints)

        'first update the detector geometry'
        if self.nParamDG > 0:
            self.detectorGeom.updateParams(*xVec[self.xIndDG])

        if self.nParamL > 0:
            self.planeData.lparms = xVec[self.xIndL] # property, calls set_lparms
            tThs = self.planeData.getTTh()
            for iRingSet in range(len(self.iHKLLists)):
                iHKLList = self.iHKLLists[iRingSet]
                for iEta, etaFuncData in enumerate(self.ringDataList[iRingSet]['etaFuncData']):
                    #func, iQP, jQP, wQP, rhoBinIndices, normalization = etaFuncData
                    func = etaFuncData[0]
                    func.setCenters(tThs[(iHKLList)])

        nPoints = 0
        for iRingSet in range(len(self.iHKLLists)):
            for iEta, etaFuncData in enumerate(self.ringDataList[iRingSet]['etaFuncData']):
                func, iQP, jQP, wQP, rhoBinIndices, normalization = etaFuncData
                nPointsThis = wQP.shape[0] # len(data)

                tThQP, etaQP = self.detectorGeom.xyoToAng(iQP, jQP)
                evalQP       = func(None, tThQP)
                evalP        = num.sum(evalQP * wQP, axis=1)
                retval[nPoints:nPoints+nPointsThis] = evalP

                nPoints += nPointsThis

        return retval

    def __call__(self, xVec, makePlots=False, etaPlotIndices=None):
        'meant for call in leastsq type algorithm, see doFit'

        retval = num.empty(self.nPoints)

        evalAllRings = self.eval(xVec)

        if makePlots:
            if isinstance(etaPlotIndices, bool):
                plotEta = num.ones(self.numEta, dtype=bool)
                plotEta[:] = etaPlotIndices
            else:
                etaPlotIndices = num.atleast_1d(etaPlotIndices)
                plotEta = num.array(
                    [num.any(etaPlotIndices == iEta) for iEta in range(self.numEta) ],
                    dtype=bool)

            plotTitlePrefix = ''
            if not num.any(plotEta):
                plotTitlePrefix='eta with worse errors'
            plotWinRadial = self.makePlotWin(sqrtIntensity=True,
                                             plotTitlePrefix=plotTitlePrefix)

        nPoints = 0
        errsByEta = num.zeros(self.numEta)
        for iRingSet, ringData in enumerate(self.ringDataList): # range(len(self.iHKLLists)):
            dataFrameRebinned = ringData['dataFrameRebinned']
            for iEta, etaFuncData in enumerate(ringData['etaFuncData']):
                func, iQP, jQP, wQP, rhoBinIndices, normalization = etaFuncData
                nPointsThis = wQP.shape[0] # len(data)

                evalThisEta  = evalAllRings[nPoints:nPoints+nPointsThis]
                dataThisEta = dataFrameRebinned[iEta, rhoBinIndices]
                diff  = evalThisEta - dataThisEta
                retval[nPoints:nPoints+nPointsThis] = normalization * diff
                errsByEta[iEta] += num.linalg.norm(retval[nPoints:nPoints+nPointsThis])

                if makePlots and plotEta[iEta]:
                    self.plotByRingEta(iRingSet, iEta,
                                       sqrtIntensity=True, win=plotWinRadial)

                nPoints += nPointsThis
            'iEta'
        'iRingSet'
        if makePlots:
            'plot maximum error eta'
            iEta = num.argmax(errsByEta)
            if not plotEta[iEta]:
                for iRingSet, ringData in enumerate(self.ringDataList):
                    self.plotByRingEta(iRingSet, iEta,
                                       sqrtIntensity=True, win=plotWinRadial)

            plotWinRadial.show()
        if self.__print:
            self.__log(' norm : '+str(num.linalg.norm(retval)))
        return retval

    def makePlotWin(self, sqrtIntensity=True, plotTitlePrefix=''):
        plotWinRadial = plotwrap.PlotWin(2,1, relfigsize=(8,3),
                                         title=plotTitlePrefix+'ring evaluation results')
        'using twinx() might be better, but not plumbed for that'
        if sqrtIntensity:
            ylabel='sqrt(intensity)'
        else:
            ylabel='intensity'
        pwREval = plotwrap.PlotWrap(window=plotWinRadial, ylabel=ylabel,
                                    showByDefault=False)
        pwRDiff = plotwrap.PlotWrap(window=plotWinRadial, ylabel='relative error',
                                    showByDefault=False, axprops={'sharex':pwREval.a})
        return plotWinRadial
    def plotByRingEta(self, iRingSet, iEta, win=None, sqrtIntensity=True, alpha=0.25):
        'may have redundant work here, but assume this is not a big deal if doing plots'

        if win is None:
            win = self.makePlotWin(sqrtIntensity=sqrtIntensity)
            retval = win
        else:
            retval = None
        aEval, pwREval = win.getAxes(0, withPW=True)
        aDiff, pwRDiff = win.getAxes(1, withPW=True)

        etaFuncData = self.ringDataList[iRingSet]['etaFuncData'][iEta]
        func, iQP, jQP, wQP, rhoBinIndices, normalization = etaFuncData

        tThQP, etaQP = self.detectorGeom.xyoToAng(iQP, jQP)
        evalQP       = func(None, tThQP)
        evalP        = num.sum(evalQP * wQP, axis=1)
        tThCen = num.sum(tThQP * wQP, axis=1)
        width = num.mean(tThCen[1:] - tThCen[:-1])

        dataThisEta = self.ringDataList[iRingSet]['dataFrameRebinned'][iEta, rhoBinIndices]

        if sqrtIntensity:
            def mapData(v):
                return num.sqrt(num.maximum(0, v))
        else:
            def mapData(v):
                return v

        pwREval.a.bar(tThCen, mapData(dataThisEta), width=width, align='center', alpha=alpha)
        '''have not set things up to match line styles with drawRings, so make all lines black;
        might be able to fix this if switch drawRings to do something like cullDupl too
        '''
        pwREval(tThCen, mapData(evalP), style='kx-')
        scaling = dataThisEta
        scaling[num.where(scaling==0)] = 1.0
        pwRDiff(tThCen, (evalP - dataThisEta) / scaling, style='kx-')

        if retval is not None:
            retval.show()
        return retval
    def doFit(self, xVec0=None, **lsKWArgs):
        """
        lsKWArgs can have things like ftol and xtol for leastsq
        """

        if xVec0 is None:
            xVec0 = self.guessXVec()
        tic = time.time()
        if self.useDFun:
            x, ier = leastsq(self, xVec0, Dfun=self.deval, **lsKWArgs)
        else:
            x, ier = leastsq(self, xVec0, **lsKWArgs)
        toc = time.time()
        dt = toc - tic
        self.__log('leastsq took %g seconds to run' % (dt))
        if not [1,2,3,4].count(ier):
            msg = 'error code %d from leastsq' % (ier)
            self.__log(msg)
            print >> sys.stderr, msg
            raise RuntimeError, 'error from leastsq'

        # must update detector geometry with solution
        fitParams = num.atleast_1d(x)
        pList = self.detectorGeom._Detector2DRC__makePList()
        pList[num.atleast_1d(self.detectorGeom.refineFlags)] = fitParams
        self.detectorGeom._Detector2DRC__updateFromPList(pList)

        return fitParams

    def getTThErrors(self, plot=False, units='strain', outputFile=None):
        """
        convenient way of looking at the errors, though not how the
        errors are actually measured in the fitting procedure;
        get the tTh values at the image frame locations deemed to be
        the centers with the floating-center fits

        units can be:  'mm' <radius>, 'd-spacing', 'strain', 'radians' <tTh>, 'degrees' <tTh>
        """
        # beam energy (jay s. wants this
        beamEnergy = processWavelength(1.) / self.planeData.wavelength

        # baseline ("ideal") tTh values
        tThs = self.planeData.getTTh()[self.iRingToHKL]

        # need these to reconstruct azimuths
        #   - Are in mm (self.detectorGeom.pixelPitchUnit)
        xFl, yFl = self.detectorGeom.cartesianCoordsOfPixelIndices(
            self.floatingCentersIJ[:,:,0], self.floatingCentersIJ[:,:,1])

        # azimuthal angles from xyoToAng
        tThFloating, etaFloating = self.detectorGeom.xyoToAng(
                self.floatingCentersIJ[:,:,0], self.floatingCentersIJ[:,:,1] )

        if units == 'mm':
            rho = num.sqrt((xFl - self.detectorGeom.xc)**2 +
                           (yFl - self.detectorGeom.yc)**2)
            x0, y0 = self.detectorGeom.angToXYO(num.tile(tThs, (self.numEta, 1)),
                                                etaFloating,
                                                units=self.detectorGeom.pixelPitchUnit)
            rho0 = num.sqrt((x0 - self.detectorGeom.xc)**2 +
                            (y0 - self.detectorGeom.yc)**2)
            ylabel = '(rho - rho0)'
            errs = rho - rho0
        elif units == 'd-spacing' or units == 'strain':
            dspFloating = self.planeData.wavelength / ( 2. * num.sin(0.5 * tThFloating) )
            dsp         = self.planeData.getPlaneSpacings()
            print len(dspFloating)
            print len(dsp)
            dspErrs     = dspFloating - num.tile(dsp, (self.numEta, 1) )
            if units == 'strain':
                ylabel = '(d - d0) / d0'
                errs = dspErrs / dsp
            else:
                ylabel = 'angstroms'
                errs = dspErrs
        elif units == 'radians' or units == 'degrees':
            tThErrs = tThFloating - num.tile(tThs, (self.numEta,1) )
            if units == 'degrees':
                ylabel = 'tTh - tTh0  [deg]'
                errs = tThErrs * r2d
            else:
                ylabel = 'tTh - tTh0  [deg]'
                errs = tThErrs
        else:
            raise RuntimeError, "units keyword '%s' is not recognized" % units

        if plot:
            if hasattr(plot, '__call__'):
                'assume is a PlotWrap instance or the like'
                pwTThE = plot
            else:
                pwTThE = plotwrap.PlotWrap(title='line position errors', xlabel='eta index', ylabel=ylabel)
                retval = [errs, pwTThE]

            for iTTh in range(errs.shape[1]):
                pwTThE(num.arange(self.numEta), errs[:,iTTh], noShow=True)
            pwTThE.show()
        else:
            retval = errs

        if outputFile is not None:
            lp = self.planeData.latVecOps['dparms'].reshape(6, 1)
            lp = num.dot( num.diag( num.hstack([num.ones(3,), 180*num.ones(3,)/num.pi]) ), lp )
            laueGrp = self.planeData.getLaueGroup()
            numTTh = len(tThs)
            rhoMax = 204.8
            hklIDs = self.planeData.getHKLID(self.planeData.getHKLs().T)
            hklStr = self.planeData.getHKLs(asStr=True)

            rho = num.sqrt((xFl - self.detectorGeom.xc)**2 +
                           (yFl - self.detectorGeom.yc)**2)
            x0, y0 = self.detectorGeom.angToXYO(num.tile(tThs, (self.numEta, 1)),
                                                etaFloating,
                                                units=self.detectorGeom.pixelPitchUnit)
            rho0 = num.sqrt((x0 - self.detectorGeom.xc)**2 +
                            (y0 - self.detectorGeom.yc)**2)

            # make output for nutonian
            idsOut  = num.tile(hklIDs, (2*self.numEta, 1)).T.flatten()
            etaOut  = num.vstack([etaFloating, 2*num.pi + etaFloating]).T.flatten()
            rho0Out = num.vstack([rho0, rho0]).T.flatten()/rhoMax
            rhoOut  = num.vstack([rho, rho]).T.flatten()/rhoMax

            dataList = ["%d, %1.6e, %1.6e, %1.6e, %1.6e"
                        % (idsOut[i], etaOut[i], rho0Out[i], rhoOut[i], beamEnergy)
                        for i in range(len(idsOut))]

            if isinstance(outputFile, file):
                fid = outputFile
            else:
                fid = open(outputFile, 'w')
            print >> fid, '# Lattice Parameters: (%.4f, %.4f, %.4f, %.1f, %.1f, %.1f)' % (lp[0],lp[1],lp[2],lp[3],lp[4],lp[5])
            print >> fid, '# Laue Group: %s' % (laueGrp)
            print >> fid, '# Wavelength: %f' % (self.planeData.wavelength)
            print >> fid, '# \n# xc, yc = (%.3f, %.3f)' % (self.detectorGeom.xc, self.detectorGeom.yc)
            print >> fid, '# D = %.3f' % (self.detectorGeom.workDist)
            print >> fid, '# xTilt, yTilt, zTilt = (%1.3e, %1.3e, %1.3e)\n# ' % (self.detectorGeom.xTilt, self.detectorGeom.yTilt, self.detectorGeom.zTilt)
            print >> fid, '\n'.join(['# ' + str(hklIDs[i]) + ' --> ' + hklStr[i] for i in range(len(hklIDs))])
            print >> fid, '# '
            print >> fid, '# ID, azimuth, ideal, measured, energy\n# '
            print >> fid, 'id, a, r0, r, e'
            print >> fid, '\n'.join(dataList)
            fid.close()
        return retval

class MultiRingEval:
    """
    For working with data as rings, particularly for fitting detector geometry or lattice parameters.
    """
    __debug = False
    __print = True

    '''
    check_func in minpack.py calls atleast_1d on the output from Dfun, which hoses the shape output
    (and probably plenty of other things) with sparse matrices
    '''
    __dSparse = False

    def __init__(self, detectorGeom, planeData,
                 indicesList = None, iHKLLists = None,
                 dataFrame = None,
                 funcType = funcTypeDflt,
                 refineParamsDG = True,
                 refineParamsL = False,
                 funcXVecList = None,
                 copyFrame = False,
                 quadr = 3):
      """
      Mostly meant for use with DetectorGeomGE.fit

      If funcXVecList is passed, then entries in this list are used for peak
      function forms, and these peak function forms do not appear in the
      degrees of freedom

      Note that ranges for 2-thetas from planeData need to be such that
      rings are adequately covered

      Can optionally pass indicesList and iHKLLists if they are already handy

      if copyFrame is True, then data in dataFrame is copied
      """

      refineParamsXVec = funcXVecList is None

      if dataFrame is not None:
          self.setupForCall = True
          if copyFrame:
              self.dataFrame = copy.deepcopy(dataFrame)
          else:
              self.dataFrame = dataFrame
      else:
          self.setupForCall = False
          self.dataFrame = None

      self.quadr = quadr
      xi, w = q2db.qLoc(quadr)
      'xi are in [0,1], so need to be centered'
      xi = xi - 0.5
      self.xi = xi
      self.w  = w
      nQP = len(w)

      assert (indicesList is None) == (iHKLLists is None), 'inconsistent arguments for indicesList and iHKLLists'
      if indicesList is None:
          '''groupings of rings could change if planeData.lparms is changing, but
          need to keep fixed number of degrees of freedom so just use initial values'''
          indicesList, iHKLLists = detectorGeom.makeIndicesTThRanges(planeData, cullDupl=True)
      tThs = planeData.getTTh()
      tThRanges = planeData.getTThRanges()

      guessFXVL = False
      if not refineParamsXVec:
          if hasattr(funcXVecList,'__len__'):
              assert len(funcXVecList) == len(iHKLLists),\
                  'funcXVecList needs to have length '+str(len(iHKLLists))
          else:
              guessFXVL = True

      nParamCur = 0
      if refineParamsDG:
          nParamDG = detectorGeom.getNParams()
      else:
          nParamDG = 0
      self.xIndDG = range(nParamCur, nParamCur+nParamDG)
      nParamCur += nParamDG

      if refineParamsL:
          nParamL = len(planeData.lparms)
      else:
          nParamL = 0
      self.xIndL = range(nParamCur, nParamCur+nParamL)
      nParamCur += nParamL

      funcDataList = []
      nPoints = 0
      for iRingSet in range(len(iHKLLists)):
        iHKLList = iHKLLists[iRingSet]
        frameIndices  = indicesList[iRingSet]

        xVecDflt = None
        if not refineParamsXVec and not guessFXVL:
            xVecDflt = funcXVecList[iRingSet]
        if funcType is 'pv':
            func = PeakPV1DAtLoc(tThs[(iHKLList)], xVecDflt=xVecDflt)
        elif funcType is 'gauss' or funcType is 'normal':
            func = PeakGauss1DAtLoc(tThs[(iHKLList)], xVecDflt=xVecDflt)
        elif funcType is 'gaussFlatBG':
            func = PeakGauss1DAtLoc(tThs[(iHKLList)], xVecDflt=xVecDflt, linBG=False)
        elif funcType is 'lorentz':
            func = PeakLorentzian1DAtLoc(tThs[(iHKLList)], xVecDflt=xVecDflt)
        else:
            raise RuntimeError,  'unknown funcType : '+str(funcType)
        if not refineParamsXVec and guessFXVL:
            if self.dataFrame is None:
                'used to have something here, but not sure still need to support this'
                raise RuntimeError, 'no way to init 1D function'
            else:
                tThIJ, etaIJ = detectorGeom.xyoToAng(frameIndices[0], frameIndices[1])
                'histogram with floats so that do not overflow int16 data types'
                hist, bin_edges = num.histogram(tThIJ,
                                                weights=num.array(self.dataFrame[frameIndices], dtype=float),
                                                bins=10)
                binCenters = (bin_edges[1:] + bin_edges[:1])*0.5
                func.setXVecDflt(func.guessXVec(binCenters, hist))

        if refineParamsXVec:
            nParam   = func.getNParams()
            xIndices = range(nParamCur, nParamCur+nParam)
        else:
            nParam   = 0
            xIndices = [] # slice(-1,-1,1)
        if self.dataFrame is not None:
            #data = copy.deepcopy(dataFrame[frameIndices])
            normalization = 1.0/num.mean(self.dataFrame[frameIndices])
        else:
            #data = None
            normalization = 1.0

        nPx = len(frameIndices[0])
        iQP = num.tile(frameIndices[0], (nQP,1)).T + num.tile(xi[:,0], (nPx,1))
        jQP = num.tile(frameIndices[1], (nQP,1)).T + num.tile(xi[:,1], (nPx,1))
        'do not worry about dvQP kinds of contributions for now'
        wQP = num.tile(w, (nPx,1))
        #funcDataList.append((func, xIndices, iQP, jQP, wQP, data, indices, normalization))
        funcDataList.append((func, xIndices, iQP, jQP, wQP, frameIndices, normalization))
        nPoints += nPx
        nParamCur += nParam

      'store stuff'
      self.detectorGeom = detectorGeom
      self.planeData    = planeData
      self.nParamDG     = nParamDG
      self.nParamL      = nParamL
      self.funcDataList = funcDataList
      self.nParam       = nParamCur
      self.nPoints      = nPoints
      self.iHKLLists    = iHKLLists

      if self.nParam == 0:
          print >> sys.stderr, 'WARNING: have 0 free parameters in '+str(self.__class__.__name__)

      self.useDFun = True
      if refineParamsDG and not refineParamsL and not refineParamsXVec:
          'only doing dg params, derivatives are by finite differencing, so do not bother with Dfun'
          self.useDFun = False

      xVec = num.zeros(self.nParam)
      if self.nParam > 0:
          'go ahead and set xVecGuess too'
          if self.nParamDG > 0:
              xVec[self.xIndDG] = self.detectorGeom.getParams()
          if self.nParamL > 0:
              xVec[self.xIndL]  = self.planeData.lparms
          for iRingSet in range(len(iHKLLists)):
            iHKLList = iHKLLists[iRingSet]
            func, xIndices, iQP, jQP, wQP, frameIndices, normalization = self.funcDataList[iRingSet]
            if len(xIndices) > 0:
                if self.dataFrame is None:
                    # 'set up something in case want to make synthetic data'
                    # widths = (tThRanges[iHKLList,1] - tThRanges[iHKLList,0])/8.
                    # mins   = num.tile(1.0,   len(iHKLList))
                    # maxs   = num.tile(200.0, len(iHKLList))
                    pass
                else:
                    tThIJ, etaIJ = detectorGeom.xyoToAng(frameIndices[0], frameIndices[1])
                    'histogram with floats so that do not overflow int16 data types'
                    hist, bin_edges = num.histogram(tThIJ,
                                                    weights=num.array(self.dataFrame[frameIndices], dtype=float),
                                                    bins=10)
                    binCenters = (bin_edges[1:] + bin_edges[:1])*0.5
                    xVec[(xIndices)] = func.guessXVec(binCenters, hist)
      self.xVecGuess = xVec

      return
    def getFuncXVecList(self, xVec):
        funcXVecList = []
        for func, xIndices, iQP, jQP, wQP, frameIndices, normalization in self.funcDataList:
            if len(xIndices) > 0:
                funcXVecList.append(xVec[(xIndices)])
            else:
                funcXVecList.append(func.xVecDflt)
        return funcXVecList
    def setFuncXVecList(self, funcXVecList):
        """
        only okay if funcXVecList set on init
        """
        for iFunc, funcData in enumerate(self.funcDataList):
            func, xIndices, iQP, jQP, wQP, frameIndices, normalization = funcData
            assert len(xIndices) == 0, \
                'setting funcXVecList for instance with DOF for funcs'
            func.setXVecDflt(funcXVecList[iFunc])
        return
    def guessXVec(self):
      return self.xVecGuess
    def getNParam(self):
      return self.nParam
    def __dgfd(self, xVec, dGScalings, iQP, jQP):
        # J is 3D, b/c tThQP_ref is 2D
        assert self.nParamDG > 0,\
            'do not have detector geometry parameter degrees of freedom'
        xVecDG = xVec[self.xIndDG]
        self.detectorGeom.updateParams(*xVecDG)
        tThQP_ref, etaQP = self.detectorGeom.xyoToAng(iQP, jQP)
        assert len(tThQP_ref.shape) == 2, \
            'have not gotten around to generalizing'
        pert = 1.0e-5
        J = num.empty(num.hstack((tThQP_ref.shape,len(xVecDG))))
        for iX, xVal in enumerate(xVecDG):
            xVecDG_p = copy.deepcopy(xVecDG)
            thisPert = pert * dGScalings[iX]
            xVecDG_p[iX] = xVal + thisPert
            self.detectorGeom.updateParams(*xVecDG_p)
            tThQP_p, etaQP = self.detectorGeom.xyoToAng(iQP, jQP)
            J[:,:,iX] = (tThQP_p - tThQP_ref) / thisPert
        return tThQP_ref, J
    def deval(self, xVec):
      '''
      useful to pass, for example, as Dfun to leastsq;
      bit of a misnomer in that deval is the derivative of __call__, not eval
      '''

      retvalShape = (self.nPoints,len(xVec))
      if self.__dSparse:
          # retval = sparse.dok_matrix(retvalShape)
          # retval = sparse.lil_matrix(retvalShape)
          retval = sparse.coo_matrix(retvalShape)
      else:
          retval = num.zeros(retvalShape)

      if self.nParamDG > 0:
          if self.__debug: print 'xIndDG : '+str(self.xIndDG)
          self.detectorGeom.updateParams(*xVec[self.xIndDG])
          dGScalings = self.detectorGeom.getParamScalings() # for finite differencing
      else:
          dGScalings = None
      if self.nParamL > 0:
          if self.__debug: print 'xIndL : '+str(self.xIndL)
          self.planeData.lparms = xVec[self.xIndL] # property, calls set_lparms
          d_tThs_d_lparms = self.planeData.getDD_tThs_lparms()
          tThs = self.planeData.getTTh()
          d_centers_d_lparms = []
          for iRingSet in range(len(self.iHKLLists)):
              iHKLList = self.iHKLLists[iRingSet]
              func, xIndices, iQP, jQP, wQP, frameIndices, normalization = self.funcDataList[iRingSet]
              func.setCenters(tThs[(iHKLList)])
              d_centers_d_lparms.append(d_tThs_d_lparms[(iHKLList)])

      nPoints = 0
      for iRingSet in range(len(self.iHKLLists)):
        func, xIndices, iQP, jQP, wQP, frameIndices, normalization = self.funcDataList[iRingSet]
        nPointsThis = wQP.shape[0] # len(data)
        if self.__debug: print 'xIndices : '+str(xIndices)

        if self.nParamDG > 0:
            tThQP, d_tThQP_d_xVecDG = self.__dgfd(xVec, dGScalings, iQP, jQP)
        else:
            tThQP, etaQP = self.detectorGeom.xyoToAng(iQP, jQP)

        if len(xIndices) > 0:
            #evalQP       = func(xVec[(xIndices)], tThQP)
            d_evalQP_d_x = func.d_dx(xVec[(xIndices)], tThQP)
            d_evalQP_d_p = func.d_dp(xVec[(xIndices)], tThQP)

            if self.nParamL > 0:
                d_evalQP_d_centers = func.d_dCenters(xVec[(xIndices)], tThQP)

            #eval          = normalization * num.sum(evalQP * wQP, axis=1)
            for iXInd, xInd in enumerate(xIndices):
                temp = normalization * num.sum(d_evalQP_d_x[:,:,iXInd] * wQP, axis=1)
                if self.__dSparse:
                    i = num.mgrid[nPoints:nPoints+nPointsThis,xInd:xInd+1]
                    retval = retval + sparse.coo_matrix(
                        (temp.flatten(), (i[0].flatten(), i[1].flatten())),
                        shape=retvalShape)
                else:
                    retval[nPoints:nPoints+nPointsThis,xInd] = temp
        else:
            'not len(xIndices) > 0'
            if self.nParamDG > 0:
                d_evalQP_d_p       = func.d_dp(func.xVecDflt, tThQP)
            if self.nParamL > 0:
                d_evalQP_d_centers = func.d_dCenters(func.xVecDflt, tThQP)

        for iXInd, xInd in enumerate(self.xIndDG):
            'should only end up in here if self.nParamDG > 0'
            temp = normalization * num.sum((d_evalQP_d_p * d_tThQP_d_xVecDG[:,:,iXInd]) * wQP, axis=1)
            if self.__dSparse:
                i = num.mgrid[nPoints:nPoints+nPointsThis,xInd:xInd+1]
                retval = retval + sparse.coo_matrix(
                    (temp.flatten(), (i[0].flatten(), i[1].flatten())),
                    shape=retvalShape)
            else:
                retval[nPoints:nPoints+nPointsThis,xInd] = temp
        for iXInd, xInd in enumerate(self.xIndL):
            'should only end up in here if self.nParamL > 0'
            temp = normalization * num.sum((num.dot(d_evalQP_d_centers, d_centers_d_lparms[iRingSet][:,iXInd])) * wQP, axis=1)
            if self.__dSparse:
                i = num.mgrid[nPoints:nPoints+nPointsThis,xInd:xInd+1]
                retval = retval + sparse.coo_matrix(
                    (temp.flatten(), (i[0].flatten(), i[1].flatten())),
                    shape=retvalShape)
            else:
                retval[nPoints:nPoints+nPointsThis,xInd] = temp

        nPoints += nPointsThis

      if self.__dSparse:
          retval = retval.tocsr() # or tocsr would be better?
      return retval

    def eval(self, xVec, thisframe=None):
      'if thisframe is passed, the put values on the frame'

      retval = num.empty(self.nPoints)

      'first update the detector geometry'
      if self.nParamDG > 0:
          self.detectorGeom.updateParams(*xVec[self.xIndDG])

      if self.nParamL > 0:
          self.planeData.lparms = xVec[self.xIndL] # property, calls set_lparms
          tThs = self.planeData.getTTh()
          for iRingSet in range(len(self.iHKLLists)):
              iHKLList = self.iHKLLists[iRingSet]
              func, xIndices, iQP, jQP, wQP, frameIndices, normalization = self.funcDataList[iRingSet]
              func.setCenters(tThs[(iHKLList)])

      nPoints = 0
      for func, xIndices, iQP, jQP, wQP, frameIndices, normalization in self.funcDataList:
        nPointsThis = wQP.shape[0] # len(data)

        tThQP, etaQP = self.detectorGeom.xyoToAng(iQP, jQP)
        evalQP       = func(xVec[(xIndices)], tThQP) # if xVec ends up being [], xVecDflt gets used
        eval         = num.sum(evalQP * wQP, axis=1)
        retval[nPoints:nPoints+nPointsThis] = eval
        if thisframe is not None:
          thisframe[frameIndices] = eval

        nPoints += nPointsThis

      return retval
    def __call__(self, xVec, makePlots=False, plotTitlePrefix=''):
        'meant for call in leastsq type algorithm'

        assert self.setupForCall, 'not setup for call'

        retval = num.empty(self.nPoints)

        evalAllRings = self.eval(xVec)

        if makePlots:
            frameData = self.detectorGeom.frame()
            frameEval = self.detectorGeom.frame()
            frameDiff = self.detectorGeom.frame(dtype='float')

            plotWinRadial = plotwrap.PlotWin(2,1, relfigsize=(8,3),
                                             title=plotTitlePrefix+'ring evaluation results')
            'using twinx() might be better, but not plumbed for that'
            pwREval = plotwrap.PlotWrap(window=plotWinRadial, showByDefault=False)
            pwRDiff = plotwrap.PlotWrap(window=plotWinRadial, showByDefault=False, axprops={'sharex':pwREval.a})

        nPoints = 0
        for iFunc, funcData in enumerate(self.funcDataList):
          func, xIndices, iQP, jQP, wQP, frameIndices, normalization = funcData
          nPointsThis = wQP.shape[0] # len(data)

          data = self.dataFrame[frameIndices]

          eval  = evalAllRings[nPoints:nPoints+nPointsThis]
          diff  = eval - data

          retval[nPoints:nPoints+nPointsThis] = normalization * diff

          if makePlots:

            frameData[frameIndices] = data
            frameEval[frameIndices] = eval
            frameDiff[frameIndices] = diff

            histTThCen, histIntensity, width = self.__radialBinData(iFunc, data)
            evalIntensity = func(xVec[(xIndices)], histTThCen)
            pwREval.a.bar(histTThCen, histIntensity, width=width, align='center', alpha=0.5)
            '''have not set things up to match line styles with drawRings, so make all lines black;
            might be able to fix this if switch drawRings to do something like cullDupl too
            '''
            pwREval(histTThCen, evalIntensity, style='k-')
            pwRDiff(histTThCen, (evalIntensity - histIntensity) / histIntensity, style='k-')

          nPoints += nPointsThis
        if makePlots:

          plotWinFrames = plotwrap.PlotWin(1,3,title='ring evaluation results')
          #
          pwData  = plotwrap.PlotWrap(window=plotWinFrames,
                                      title='data; max() = %g' % (num.max(frameData))
                                      )
          axprops = {'sharex':pwData.a, 'sharey':pwData.a}
          pwEval  = plotwrap.PlotWrap(window=plotWinFrames,
                                      title='eval',
                                      axprops=axprops)
          pwDiff  = plotwrap.PlotWrap(window=plotWinFrames,
                                      title='diff; max(abs()) = %g' % (num.max(num.abs(frameDiff))),
                                      axprops=axprops)
          #
          ReadGE.display(frameData, pw=pwData)
          ReadGE.display(frameEval, pw=pwEval)
          ReadGE.display(frameDiff, pw=pwDiff, cmap=None)
          self.detectorGeom.drawRings(pwData, self.planeData, legendLoc=None)
          self.detectorGeom.drawRings(pwEval, self.planeData, legendLoc=None)
          self.detectorGeom.drawRings(pwDiff, self.planeData, legendLoc=None)

          plotWinFrames.show()
          plotWinRadial.show()
        if self.__print:
          print ' norm : '+str(num.linalg.norm(retval))
        return retval
    def doFit(self, xVec0=None, **lsKWArgs):
        """
        lsKWArgs can have things like ftol and xtol for leastsq
        """
        if xVec0 is None:
            xVec0 = self.guessXVec()
        tic = time.time()
        if self.useDFun:
            x, ier = leastsq(self, xVec0, Dfun=self.deval, **lsKWArgs)
        else:
            x, ier = leastsq(self, xVec0, **lsKWArgs)
        toc = time.time()
        dt = toc - tic
        print 'leastsq took %g seconds to run' % (dt)
        if not [1,2,3,4].count(ier):
          print >> sys.stderr, 'error code %d from leastsq' % (ier)
          raise RuntimeError, 'error from leastsq'
        return num.atleast_1d(x)
    def radialPlotData(self, dataFrame=None, plotTitlePrefix=''):
        'for simple radial plotting, useful if other things are mysteriously breaking'
        if dataFrame is None:
            dataFrame = self.dataFrame
        assert dataFrame is not None, 'need data to work with'

        pwREval = plotwrap.PlotWrap(showByDefault=False, title=plotTitlePrefix+'ring evaluation results')
        for iFunc, funcData in enumerate(self.funcDataList):
            func, xIndices, iQP, jQP, wQP, frameIndices, normalization = funcData
            histTThCen, histIntensity, width = self.__radialBinData(iFunc, dataFrame[frameIndices])
            pwREval.a.bar(histTThCen, histIntensity, width=width, align='center', alpha=0.5)
        pwREval.show()
        return pwREval
    def radialFitXVec(self, dataFrame=None, plot=False, plotTitlePrefix='', quadr1d=None):
        """
        if dataFrame is not provided, use self.dataFrame

        if quadr1d is not specified, use quadr specified in init
        """
        if dataFrame is None:
            dataFrame = self.dataFrame
        assert dataFrame is not None, 'need data to work with'

        quadr = self.quadr
        if quadr1d is not None:
            quadr = quadr1d
        funcXVecList = []
        cFitList = []
        pw = None
        if plot > 1:
            plotList = []
            plotRetval = plotList
        elif plot:
            pw = plotWinRadial = plotwrap.PlotWin(2,1, relfigsize=(8,3),
                                             title=plotTitlePrefix+'ring evaluation results')
            #pw = plotwrap.PlotWrap(title=plotTitlePrefix+'radial fit results', showByDefault=False,
            #                       figsize=(8,2))
            pwREval = plotwrap.PlotWrap(window=plotWinRadial, showByDefault=False)
            pwRDiff = plotwrap.PlotWrap(window=plotWinRadial, showByDefault=False, axprops={'sharex':pwREval.a})
            plotRetval = plotWinRadial
        hkls = self.planeData.getHKLs(asStr=True)
        for iFunc, funcData in enumerate(self.funcDataList):
            func, xIndices, iQP, jQP, wQP, frameIndices, normalization = funcData
            data = self.dataFrame[frameIndices]
            assert self.quadr, \
                'self.quadr does not evaluate to True'
            histTThCen, histIntensity, width, xFit, cFit, evalIntensity = \
                self.__radialBinData(iFunc, data, fitFuncXVec=quadr)
            funcXVecList.append(xFit)
            cFitList.append(cFit)
            if plot:
                iHKLList = self.iHKLLists[iFunc]
                if plot > 1:
                    pw = plotwrap.PlotWrap(title=plotTitlePrefix+str(hkls[(iHKLList)]))
                    pw.a.bar(histTThCen, histIntensity, width=width, align='center', alpha=0.5)
                    pw(histTThCen, evalIntensity, style='k-')
                    plotList.append(pw)
                    pw = None
                else:
                    pwREval.a.bar(histTThCen, histIntensity, width=width, align='center', alpha=0.5)
                    pwREval(histTThCen, evalIntensity, style='k-')
                    pwRDiff(histTThCen, evalIntensity-histIntensity, style='k-')
        if plot:
            if pw is not None:
                pw.show()
            retval = funcXVecList, cFitList, plotRetval
        else:
            retval = funcXVecList, cFitList
        return retval
    def __radialBinData(self, iFunc, data,
                        nBinsPerPeak = 30,
                        fitFuncXVec=False):
        """
        useful for checking on ring positions, and for fitting funcXVec

        data needs to be collected for the iFunc in question, as by doing
        self.dataFrame[frameIndices]
        """

        func, xIndices, iQP, jQP, wQP, frameIndices, normalization = self.funcDataList[iFunc]
        assert len(data) == len(frameIndices[0]),\
            'data is wrong length for iFunc'

        tThQP, etaQP = self.detectorGeom.xyoToAng(iQP, jQP)

        """
        NOTE: if wQP is made to have dv contributions, then may
        need to change the following;
        though the following is not quite consistent with the least
        squares system anyway, it is just to have something more
        to look at
        """
        #
        weights = wQP * num.tile(data, (wQP.shape[1],1)).T
        #
        'Do not do the following because need to renormalize'
        # histIntensity, histTThBins, histPatches = \
        #     pwREval.a.hist(tThQP.flatten(), weights=weights.flatten(),
        #                    bins=60,
        #                    histtype='bar', alpha=0.5)
        range = (tThQP.min(), tThQP.max())
        nBins = nBinsPerPeak*func.getNPeaks()
        width = (range[1]-range[0])/nBins
        bins  = num.arange(range[0], range[1]+width*0.5, width)
        histIW, bin_edges = num.histogram(tThQP.flatten(), range=range, bins=bins, weights=weights.flatten())
        histW,  bin_edges = num.histogram(tThQP.flatten(), range=range, bins=bins, weights=wQP.flatten())
        histTThCen   = 0.5 * (bins[:-1] + bins[1:]) # bin centers
        histIntensity = histIW / histW

        if fitFuncXVec:

            quadr = 1
            if isinstance(fitFuncXVec,int):
                quadr = int(fitFuncXVec)

            if len(xIndices) > 0:
                xVecGuess = self.xVecGuess[(xIndices)]
            else:
                xVecGuess = func.xVecDflt

            tThs = self.planeData.getTTh()
            iHKLList = self.iHKLLists[iFunc]

            xFit, cFit, evalIntensity = func.fitFloatingCenter(
                histTThCen, histIntensity, xVecGuess, tThs[(iHKLList)], weights=quadr, tThWidth=width)

        retval = [histTThCen, histIntensity, width]
        if fitFuncXVec:
            retval += xFit, cFit, evalIntensity

        return retval

class DetectorBase(object):
    """
    base class for a detector
    """

    # basis vectors
    Xl = num.vstack([1, 0, 0])                      # X in the lab frame
    Yl = num.vstack([0, 1, 0])                      # Y in the lab frame
    Zl = num.vstack([0, 0, 1])                      # Z in the lab frame

    def __init__(self, reader):
        self.__reader = reader
        self.refineFlags = self.getRefineFlagsDflt()
        return

    def get_reader(self):
        return self.__reader
    reader = property(get_reader, None, None)

    def frame(self, *args, **kwargs):
        retval = self.reader.frame(*args, **kwargs)
        return retval

    @classmethod
    def getRefineFlagsDflt(cls):
        raise NotImplementedError

    def setupRefinement(self, flags):
        assert len(flags) == len(self.refineFlags), 'flags wrong length, do you know what you are doing?'
        self.refineFlags = num.array(flags, dtype='bool')
        return
    def getNParams(self):
        return num.sum(self.refineFlags)
    def updateParams(self, *args):
        raise NotImplementedError
        return
    def getParams(self, allParams=False):
        retval = None
        raise NotImplementedError
        return retval
    def getParamScalings(self):
        'scalings, suitable for scaling perturbations for finite differencing'
        retval = None
        raise NotImplementedError
        return retval
    def getPVecScaling(self):
        'scaling, suitable for scaling perturbations for finite differencing'
        retval = None
        raise NotImplementedError
        return retval

class Detector2DRC(DetectorBase):
    """
    base class for 2D row-column detectors
    """

    __pixelPitchUnit = 'mm'

    tilt = num.zeros(3)   # must initialize tilt to ndarray

    chiTilt = None

    def __init__(self,
                 ncols, nrows, pixelPitch,
                 vFactorUnc, vDark,
                 reader, *args, **kwargs):

        if reader is None:
            readerKWArgs = kwargs.pop('readerKWArgs', {})
            reader = newGenericReader(ncols, nrows, **readerKWArgs)

        """
        The following is meant to facilitate creation of generic detector types
        """
        optionalFuncs = ('getDParamDflt',
                         'setDParamZero',
                         'getDParamScalings',
                         'getDParamRefineDflt',
                         'radialDistortion')
        for optFunc in optionalFuncs:
            if kwargs.has_key(optFunc):
                self.__setattr__(optFunc, kwargs.pop(optFunc))

        DetectorBase.__init__(self, reader)

        self.__ncols = ncols
        self.__nrows = nrows
        self.__vFactorUnc = vFactorUnc
        self.__vDark = vDark
        self.__pixelPitch = pixelPitch

        if len(args) == 0:
            self.__initWithDefault(**kwargs)
        elif hasattr(args[0], 'xyoToAng'): # this should work ok (JVB)
            self.__initFromDG(*args, **kwargs)
        elif len(args) == 1:
            if hasattr(args[0], '__len__'):
                assert len(args[0]) is 6, "your initial parameters list is the wrong length"
                xc, yc, workDist, xTilt, yTilt, zTilt = args[0]
                self.__initFromParams(xc, yc, workDist, xTilt, yTilt, zTilt, **kwargs)
            else:
                raise RuntimeError, "don't know what to do with your initialization argument "+str(args)
        else:
            self.__initFromParams(*args, **kwargs)
        self.pVecUncertainties = None

        return

    def set_ncols(self, ncols):
        raise RuntimeError, 'set of ncols not allowed'
    def get_ncols(self):
        return self.__ncols
    ncols = property(get_ncols, set_ncols, None)

    def set_pixelPitch(self, pixelPitch):
        raise RuntimeError, 'set of pixelPitch not allowed'
    def get_pixelPitch(self):
        return self.__pixelPitch
    pixelPitch = property(get_pixelPitch, set_pixelPitch, None)

    def set_pixelPitchUnit(self, pixelPitchUnit):
        raise RuntimeError, 'set of pixelPitchUnit not allowed'
    def get_pixelPitchUnit(self):
        return self.__pixelPitchUnit
    pixelPitchUnit = property(get_pixelPitchUnit, set_pixelPitchUnit, None)

    def set_nrows(self, nrows):
        raise RuntimeError, 'set of nrows not allowed'
    def get_nrows(self):
        return self.__nrows
    nrows = property(get_nrows, set_nrows, None)

    def getSize(self):
        retval = self.ncols * self.nrows
        return retval
    def __len__(self):
        return self.getSize()

    def getShape(self):
        return (self.ncols, self.nrows)
    def setShape(self):
        raise RuntimeError, 'what are you thinking'
    shape = property(getShape, setShape, None)

    def getExtent(self):
        return num.array([self.ncols, self.nrows]) * self.pixelPitch
    def setExtent(self):
        raise RuntimeError, 'what are you thinking'
    extent = property(getExtent, setExtent, None)

    # methods that a specific detector geometry needs to implement:
    def getDParamDflt(self):
        raise NotImplementedError
    def setDParamZero(self):
        raise NotImplementedError
    def getDParamScalings(self):
        raise NotImplementedError
    def getDParamRefineDflt(self):
        raise NotImplementedError
    def radialDistortion(self, xin, yin, invert=False):
        raise NotImplementedError

    def getNewReader(self, filename, *args, **kwargs):
        newR = self.reader.__class__(filename, self.ncols, self.nrows, *args, **kwargs)
        return newR

    # methods that may want to override for a specific detector geometry
    def getParamDflt(self):
        xc        = 0.5*self.ncols*self.pixelPitch
        yc        = 0.5*self.nrows*self.pixelPitch
        workDist  = 1000.0
        xTilt     = 0.0
        yTilt     = 0.0
        zTilt     = 0.0
        dparms    = self.getDParamDflt()
        return (xc, yc, workDist, xTilt, yTilt, zTilt, dparms)

    def __initFromParams(self, xc, yc, workDist, xTilt, yTilt, zTilt, distortionParams=None):
        """
        inputs:
        xc, yc : beam center, relative to pixel centers, so that
                 (xc, yc) = (0,0) puts the beam center in the
                 _center_ of the corner pixel
        workDist : working distance, as valWUnit instance, eg:
        workDist = valunits.valWUnit('workDist', 'length', 1.9365, 'meter')
        distortionParams : distortion parameters

        eventually, may want to have this be able to determine
        geometric parameters from other input data
        """

        if hasattr(xc, 'getVal'):
            self.xc        = xc.getVal(self.pixelPitchUnit)
            self.yc        = yc.getVal(self.pixelPitchUnit)
            self.workDist  = workDist.getVal(self.pixelPitchUnit)
            xTilt     = xTilt.getVal('radians')
            yTilt     = yTilt.getVal('radians')
            zTilt     = zTilt.getVal('radians')
        else:
            self.xc        = xc
            self.yc        = yc
            self.workDist  = workDist
        self.setTilt((xTilt, yTilt, zTilt))
        dParamDflt = self.getDParamDflt()
        if distortionParams is None:
            distortionParams = dParamDflt
        self.dparms    = copy.deepcopy(distortionParams)
        assert len(self.dparms) == len(dParamDflt), 'wrong length for distortion parameters'

        self.__initBase()

        return

    def getRefineFlagsDflt(cls):
        # for refinement
        # --------------->       (   xc,    yc,     D,    xt,    yt,    zt)
        retval = num.atleast_1d(
            tuple( [True,  True,  True,  True,  True, False] +
                   list(cls.getDParamRefineDflt())
                   ) )
        return retval
    def __makePList(self, flatten=True):
        pList = [self.xc, self.yc, self.workDist, self.xTilt, self.yTilt, self.zTilt, self.dparms]
        if flatten:
            pList = num.hstack(pList)
        return pList
    def __updateFromPList(self, plist):
        self.xc, self.yc, self.workDist, self.xTilt, self.yTilt, self.zTilt = plist[0:6]
        if hasattr(plist[6],'__len__'):
            assert len(plist) >= 6, 'plist of wrong length : '+str(plist)
            self.dparms = plist[6]
        else:
            self.dparms = plist[6:]
        assert len(self.dparms) == len(self.getDParamDflt()), \
            'dparms wrong length : '+str(self.dparms)
        return plist
    def updateParams(self, *args): # xc, yc, workDist, xTilt, yTilt, zTilt, *dparms
        if len(args) == 1:
            args = num.atleast_1d(args[0])
        assert len(args) == self.getNParams(), 'wrong length for distortion parameters'
        plist = self.__makePList()
        plist[num.array(self.refineFlags)] = args
        self.__updateFromPList(plist)
        return
    def getParams(self, allParams=False):
        plist = num.array(self.__makePList())
        if allParams:
            retval = plist
        else:
            idx = num.array(self.refineFlags)
            retval = plist[idx]
        return retval
    def getParamScalings(self):
        'scalings, suitable for scaling perturbations for finite differencing'
        plistScalings = num.array([
                self.pixelPitch*self.__nrows, self.pixelPitch*self.__ncols, # self.xc, self.yc
                1000.0,                 # self.workDist
                1.0, 1.0, 1.0,          # self.xTilt, self.yTilt, self.zTilt
                ] + list(self.getDParamScalings()) )
        return plistScalings[num.array(self.refineFlags)]
    def getPVecScaling(self):
        return 0.01
    def __initBase(self):

        ' no precession or chiTilt by default init'
        self.pVec    = None
        self.chiTilt = None

        self.refineFlags = self.getRefineFlagsDflt()

        'stuff for drawing and fitting rings'
        self.withRanges = True
        self.asMasked = False
        self.withTThWidth = True
        self.nEta = 180
        self.xFitRings = None
        # self.fitRingsFunc = None # potential for circular references if keep this
        self.lineArgs = {
            'antialiased' : True, # False is faster, but uglier
            'linewidth' : 0.5
            }
        return

    def __initWithDefault(self):

        self.__updateFromPList(self.getParamDflt())
        self.__initBase()

        return
    def __initFromDG(self, detectorGeomOther, pVec=None, chiTilt=None):
        """...not sure we'll keep chiTilt here as is"""
        self.__initFromParams( *detectorGeomOther.__makePList(flatten=False) )
        self.refineFlags = copy.deepcopy(detectorGeomOther.refineFlags)
        self.pVec = copy.deepcopy(pVec)
        self.chiTilt = copy.deepcopy(chiTilt)
        return

    def setTilt(self, tilt):
        self.tilt = num.array(tilt)

        # tilt angles
        gX = self.tilt[0]
        gY = self.tilt[1]
        gZ = self.tilt[2]

        # rotation 1: gX about Xl
        ROTX = rotMatOfExpMap(gX * self.Xl)

        # the transformed Yl axis (Yd)
        Yd = num.dot(ROTX, self.Yl)

        # rotation 2: gY about Yd
        ROTY = rotMatOfExpMap(gY * Yd)

        # the transformed Zl axis (Zd)
        Zd = num.dot(num.dot(ROTY, ROTX), self.Zl)

        # rotation 3: gZ about Zd
        ROTZ = rotMatOfExpMap(gZ * Zd)

        # change of basis matrix from hatPrime to Prime
        self.ROT_l2d = num.dot(ROTZ, num.dot(ROTY, ROTX))

        # tilted X-Y plane normal
        self.N = Zd

        return
    def getXTilt(self):
        return self.tilt[0]
    def setXTilt(self, xTilt):
        self.tilt[0] = xTilt
        self.setTilt(self.tilt)
        return
    xTilt = property(getXTilt, setXTilt, None)
    #
    def getYTilt(self):
        return self.tilt[1]
    def setYTilt(self, yTilt):
        self.tilt[1] = yTilt
        self.setTilt(self.tilt)
        return
    yTilt = property(getYTilt, setYTilt, None)
    #
    def getZTilt(self):
        return self.tilt[2]
    def setZTilt(self, zTilt):
        self.tilt[2] = zTilt
        self.setTilt(self.tilt)
        return
    zTilt = property(getZTilt, setZTilt, None)

    def getVDark(self):
        return self.__vDark

    def getVScale(self, vThese):
        """
        get scale factors for use in uncertainty quantification
        """
        vScale      = self.__vFactorUnc * (vThese)
        vScaleFloor = 0.1 * (vScale[vScale > 0].mean())
        assert vScaleFloor > 0, \
            'vScaleFloor <= 0'
        vScale[vScale < vScaleFloor] = vScaleFloor
        vScale = 1.0 / vScale
        return vScale

    def getAngPixelSize(self, xyo, delta_omega):
        'get pixel size in angular coordinates at a given cartesian coordinate position'
        xyoCorners = num.tile(xyo, (8,1)).T + \
            num.array([[[[i,j,k] for i in [-0.5,0.5]] for j in [-0.5,0.5]] for k in [-0.5*delta_omega, 0.5*delta_omega]]).reshape(8,3).T
        angCorners = num.array(self.xyoToAngMap(*xyoCorners))
        unc = num.max(angCorners, axis=1) - num.min(angCorners, axis=1)
        return unc

    def cartesianCoordsOfPixelIndices(self, row, col, ROI=None):
        """
        converts [i, j] pixel array indices to cartesian spatial coords
        where the lower left corner of the image is (0, 0)

        Output units are in the pixel pitch units (see self.pixelPitch)

        Will optionally take the upper left-hand corner (min row, min col) of
        a ROI when dealing with subregions on the detector as in when zooming in on
        diffraction spots...

        *) explicitly enforce this to be self-consistent with radial distortion correction, etc...
        """

        # properly offset in case
        if ROI is not None:
            assert len(ROI) is 2, 'wrong length for ROI; should be 2 integers representing the UL corner'
            row = row + ROI[0]
            col = col + ROI[1]

        xout = self.pixelPitch*(col + 0.5)
        yout = self.pixelPitch*(self.__nrows - (row + 0.5))

        return xout, yout

    def pixelIndicesOfCartesianCoords(self, x, y, ROI=None):
        """
        converts [i, j] pixel array indices to cartesian spatial coords
        where the lower left corner of the image is (0, 0)

        Output units are in the pixel pitch units (see self.pixelPitch)

        Will optionally take the upper left-hand corner (min row, min col) of
        a ROI when dealing with subregions on the detector as in when zooming in on
        diffraction spots...

        *) explicitly enforce this to be self-consistent with radial distortion correction, etc...
        """

        row = (self.__nrows - 0.5) - y/self.pixelPitch
        col = x/self.pixelPitch - 0.5

        # properly offset in case
        if ROI is not None:
            assert len(ROI) is 2, 'wrong length for ROI; should be 2 integers representing the UL corner'
            row = row - ROI[0]
            col = col - ROI[1]

        return row, col

    #
    # Real geometric stuff below -- proceed at own risk
    #
    def angToXYO_V(self, tth, eta_l, *args, **kwargs):
        """
        opposite of xyoToAng
        """

        outputDV              = False
        outputForGve          = False
        rhoRange              = ()
        toPixelUnits          = True
        applyRadialDistortion = True

        outputShape = num.shape(tth)
        tth         = num.asarray(tth).flatten()
        eta_l       = num.asarray(eta_l).flatten()

        numPts = len(tth)                # ... no check for y0 or omega
        ome = ()
        if len(args) is not 0:
            ome = num.atleast_1d(args[0])

        nzeros = num.zeros(numPts)

        # argument handling
        kwarglen = len(kwargs)
        if kwarglen > 0:
            argkeys = kwargs.keys()
            for i in range(kwarglen):
                if argkeys[i] is 'outputGve':
                    outputForGve = kwargs[argkeys[i]]
                elif argkeys[i] is 'outputDV':
                    outputDV = kwargs[argkeys[i]]
                elif argkeys[i] is 'units':
                    if kwargs[argkeys[i]] is 'pixels':
                        toPixelUnits = True
                    elif kwargs[argkeys[i]] is self.pixelPitchUnit:
                        toPixelUnits = False
                    else:
                        raise RuntimeError, 'Output units \'%s\'not understood!' % (str(kwargs[argkeys[i]]))
                elif argkeys[i] is 'rhoRange':
                    tthRange = kwargs[argkeys[i]]
                    assert len(tthRange) is 2, 'Radial range should have length 2'
                elif argkeys[i] is 'rdist':
                    if not isinstance(kwargs[argkeys[i]], bool):
                        raise RuntimeError, 'Expecting boolean for rdist kewyord argument; got' \
                              + str(applyRadialDistortion)
                    else:
                        applyRadialDistortion = kwargs[argkeys[i]]
                else:
                    raise RuntimeError, 'Unrecognized keyword argument: ' + str(argkeys[i])

        # make center-based cartesian coord's
        #   - SHOULD BE IN PIXEL PITCH UNITS (MM)
        #   ... maybe add hard check on this in future
        #
        if self.pVec is None:
            XC = nzeros
            YC = nzeros

            D  = num.tile(self.workDist, numPts)
        else:
            assert len(ome) == numPts, 'with precession, omega argument consistent with ' \
                   + 'x and y (or i and j) is required'
            # if here, we have a precession vector and must deal with it
            #
            #   - ome is taken as a CCW (+) rotation of the SAMPLE FRAME about Y
            #   - when the BASIS is transformed by R, vector comp's must transform by R'
            R_s2l = rotMatOfExpMap( num.tile(ome, (3, 1)) * num.tile(self.Yl, (1, numPts)) )

            # array of rotated precession vector components
            if not hasattr(self.pVec, '__len__'):
                raise RuntimeError, 'pVec must be array-like'

            self.pVec = num.asarray(self.pVec)

            grainCM_l = num.dot(R_s2l, self.pVec.reshape(3, 1))
            if grainCM_l.ndim == 3:
                grainCM_l = grainCM_l.squeeze().T

            XC = grainCM_l[0, :]
            YC = grainCM_l[1, :]

            D  = self.workDist + grainCM_l[2, :] # now array of D's

        # make radii
        rho_l = D * num.tan(tth)

        #
        # ------- ASSIGN POINT COORD'S AND FORM ROTATION
        #
        # origins of the scattering (P1) and lab (P2) frames
        #   - the common frame for arithmatic is the scattering frame
        P1 = num.vstack([XC, YC, D])
        P2 = num.zeros((3, numPts))

        # tilt calculations moved into setTilt

        # Convert to cartesian coord's in lab frame
        P3 = num.vstack( [ rho_l * num.cos(eta_l) + XC, rho_l * num.sin(eta_l) + YC, nzeros ] )

        #
        # ------- SOLVE FOR RAY-PLANE INTERSECTION
        #
        u = num.tile( num.dot(self.N.T, (P2 - P1)) / num.dot(self.N.T, P3 - P1), (3, 1) )

        P4_l = P1 + u * (P3 - P1)

        P4_d = num.dot(self.ROT_l2d.T, P4_l)

        if applyRadialDistortion:
            X_d, Y_d = self.radialDistortion(P4_d[0, :], P4_d[1, :], invert=True)
            # note that the Z comps should all be zeros anyhow
            P4_d = num.vstack( [X_d, Y_d, nzeros] )

        if len(rhoRange) is 2:
            rhoMin = min(rhoRange)
            rhoMax = max(rhoRange)
            #
            minidx = P4_d[0, :] >= rhoMin
            maxidx = P4_d[0, :] <= rhoMax
            #
            arein  = minidx and maxidx
            #
            P4_d = P4_d[:, arein]

        # full comps in ref cartesian frame on image (origin in lower left)
        P4_i  = P4_d + num.tile( [self.xc, self.yc, 0], (numPts, 1) ).T

        if toPixelUnits:
            xout, yout = self.pixelIndicesOfCartesianCoords(P4_i[0, :], P4_i[1, :], ROI=None)
        else:
            xout, yout = (P4_i[0, :], P4_i[1, :])

        # assign the return value here
        retval = [xout.reshape(outputShape), yout.reshape(outputShape)]
        if len(ome) > 0:
            retval.append(ome.reshape(outputShape))
        if outputDV:
            dv = num.ones(outputShape)
            retval.append(dv)
        if outputForGve:
            risoeCOB = num.dot(rotMatOfExpMap( 0.5*num.pi*num.c_[0,0,1].T ),
                               rotMatOfExpMap( 0.5*num.pi*num.c_[0,1,0].T ))
            risoeLabGvec = num.dot(risoeCOB.T, num.dot(self.ROT_l2d, P4_d)) \
                           + num.vstack([D, num.zeros((2, numPts))])
            retval = 1e3 * risoeLabGvec # these have to be in microns (Soeren)
        return retval

    def xyoToAngMap(self, x0, y0, *args, **kwargs):
        """
        eta by default is in [-pi,pi]
        if all data are in the left quadrants, remap eta into [0,2*pi]
        """
        doMap = kwargs.pop('doMap',None)
        angs = self.xyoToAng(x0, y0, *args, **kwargs)
        angs[1] = mapAngs(angs[1], doMap=doMap)
        return angs
    def makeNew(self, *args, **kwargs):
        kwargs.setdefault('getDParamDflt', self.getDParamDflt)
        kwargs.setdefault('setDParamZero', self.setDParamZero)
        kwargs.setdefault('getDParamScalings', self.getDParamScalings)
        kwargs.setdefault('getDParamRefineDflt', self.getDParamRefineDflt)
        kwargs.setdefault('radialDistortion', self.radialDistortion)
        newDG = self.__class__(self.__ncols, self.__nrows, self.__pixelPitch,
                               self.__vFactorUnc, self.__vDark, self.reader,
                               self,
                               *args, **kwargs)
        return newDG

    def angToXYO(self, x0, y0, *args, **kwargs):
        """convert Cartesian to polar

        uses blocking to call vectorized version
        """
        #
        # Block the data if a 1D array, otherwise just call the old one.
        #
        haveOme = False
        wantDV  = False
        inShape = None
        try:
            ndim = x0.ndim
            if ndim == 2:
                inShape = x0.shape
                x0 = x0.flatten()
                y0 = y0.flatten()
            elif ndim == 0:
                return self.angToXYO_V(x0, y0, *args, **kwargs)
            lenx0 = len(x0)
        except:
            # case of nonarray as arg
            return self.angToXYO_V(x0, y0, *args, **kwargs)

        # don't forget about the pass-through ome arg
        if len(args) is not 0:
            haveOme = True
            ome = num.atleast_1d(args[0])
            if ome.ndim >= 2:
                ome = ome.flatten()
                pass
            pass

        # need this in case something asks for the dV values...
        if kwargs.has_key('outputDV'):
            wantDV = kwargs['outputDV']

        extraRows = sum([haveOme, wantDV])

        sofar = 0; tmpRetv = num.zeros((2+extraRows, lenx0))
        while lenx0 > sofar:
            #
            #  Find out how many to do
            #
            somany   = min(lenx0 - sofar, bsize)
            newsofar = sofar + somany
            x0i = x0[sofar:newsofar]
            y0i = y0[sofar:newsofar]
            if haveOme:
                rvi = self.angToXYO_V(x0i, y0i, ome[sofar:newsofar], **kwargs)
            else:
                rvi = self.angToXYO_V(x0i, y0i, **kwargs)
            for j in range(len(rvi)):
                tmpRetv[j, sofar:newsofar] = rvi[j]
                pass
            sofar = newsofar
            pass

        # ... inShape should be set properly from above
        return [tmpRetv[i, :].reshape(inShape) for i in range(tmpRetv.shape[0])]

    def xyoToAng(self, x0, y0, *args, **kwargs):
        """convert Cartesian to polar

        uses blocking to call vectorized version
        """
        #
        # Block the data if a 1D array, otherwise just call the old one.
        #
        haveOme = False
        wantDV  = False
        inShape = None
        try:
            ndim = x0.ndim
            if ndim == 2:
                inShape = x0.shape
                x0 = x0.flatten()
                y0 = y0.flatten()
            elif ndim == 0:
                return self.xyoToAng_V(x0, y0, *args, **kwargs)
            lenx0 = len(x0)
        except:
            # case of nonarray as arg
            return self.xyoToAng_V(x0, y0, *args, **kwargs)

        # don't forget about the pass-through ome arg
        if len(args) is not 0:
            haveOme = True
            ome = num.atleast_1d(args[0])
            if ome.ndim >= 2:
                ome = ome.flatten()
                pass
            pass

        # need this in case something asks for the dV values...
        if kwargs.has_key('outputDV'):
            wantDV = kwargs['outputDV']

        extraRows = sum([haveOme, wantDV])

        sofar = 0; tmpRetv = num.zeros((2+extraRows, lenx0))
        while lenx0 > sofar:
            #
            #  Find out how many to do
            #
            somany   = min(lenx0 - sofar, bsize)
            newsofar = sofar + somany
            x0i = x0[sofar:newsofar]
            y0i = y0[sofar:newsofar]
            if haveOme:
                rvi = self.xyoToAng_V(x0i, y0i, ome[sofar:newsofar], **kwargs)
            else:
                rvi = self.xyoToAng_V(x0i, y0i, **kwargs)
            for j in range(len(rvi)):
                tmpRetv[j, sofar:newsofar] = rvi[j]
                pass
            sofar = newsofar
            pass

        # ... inShape should be set properly from above
        return [tmpRetv[i, :].reshape(inShape) for i in range(tmpRetv.shape[0])]

    def xyoToAng_V(self, x0, y0, *args, **kwargs):
        """
        Convert radial spectra obtained from polar
        rebinned powder diffraction images to angular spectra.

        USAGE:
        mappedData = XFormRadialSpectra(t, D, tilt, xydata, azim, tthRange, radDistFuncHandle, radDistArgs)

        INPUTS:

        1) t is 2 x 1 (double), the origin translation.
        The convention is from `true' to `estimated' centers.
        2) D is 1 x 1 (double), the sample-to-detector distance in mm.
        3) gammaYprime is 1 x 1 (double), the angle between the `ideal'
        and `experimental' X-axes (horizontal).
        4) gammaXhatPrime is 1 x 1 (double), the angle between the
        `ideal' and `experimental' Y-axes (vertical).
        5) xydata is 1 x n (cell), the cell array of data
        6) azim
        7) tthRange
        8) radDistFuncHandle

        OUTPUT:

        1) mappedData is 1 x n (cell), the cell array of mapped radial
        data corresponding to the input `xydata'.

        """

        outputDV              = False
        tthRange              = ()
        inputPixelUnits       = True
        applyRadialDistortion = True

        outputShape = num.shape(x0)
        x0          = num.asarray(x0).flatten()
        y0          = num.asarray(y0).flatten()

        numPts = len(x0)                # ... no check for y0 or omega
        ome = ()
        if len(args) is not 0:
            ome = num.atleast_1d(args[0])

        nzeros = num.zeros(numPts)

        # argument handling
        kwarglen = len(kwargs)
        if kwarglen > 0:
            argkeys = kwargs.keys()
            for i in range(kwarglen):
                if argkeys[i] is 'outputDV':
                    outputDV = kwargs[argkeys[i]]
                elif argkeys[i] is 'units':
                    if kwargs[argkeys[i]] is 'pixels':
                        inputPixelUnits = True
                    elif kwargs[argkeys[i]] is self.pixelPitchUnit:
                        inputPixelUnits = False
                    else:
                        raise RuntimeError, 'Input units \'%s\' not understood!' % (str(kwargs[argkeys[i]]))
                elif argkeys[i] is 'tthRange':
                    tthRange = kwargs[argkeys[i]]
                    assert len(tthRange) is 2, 'Two-theta range should have length 2'
                elif argkeys[i] is 'rdist':
                    if not isinstance(kwargs[argkeys[i]], bool):
                        raise RuntimeError, 'Expecting boolean for rdist kewyord argument; got' \
                              + str(applyRadialDistortion)
                    else:
                        applyRadialDistortion = kwargs[argkeys[i]]
                else:
                    raise RuntimeError, 'Unrecognized keyword argument: ' + str(argkeys[i])

        # make center-based cartesian coord's
        #   - SHOULD BE IN PIXEL PITCH UNITS (MM)
        #   ... maybe add hard check on this in future
        #   - x0, y0 are now written in the cartesian coords
        #     where [0, 0] is the lower left corner of detector
        if inputPixelUnits:
            x0, y0 = self.cartesianCoordsOfPixelIndices(x0, y0)

        if self.pVec is None:
            X_d = x0 - self.xc              # is 1-d!
            Y_d = y0 - self.yc              # is 1-d!

            XC = nzeros
            YC = nzeros

            D = num.tile(self.workDist, numPts)
        else:
            assert len(ome) == numPts, 'with precession, omega argument consistent with ' \
                   + 'x and y (or i and j) is required'
            # if here, we have a precession vector and must deeal with it
            #
            #   - ome is taken as a CCW (+) rotation of the SAMPLE FRAME about Y
            #   - when the BASIS is transformed by R, vector comp's must transform by R'
            R_s2l = rotMatOfExpMap( num.tile(ome, (3, 1)) * num.tile(self.Yl, (1, numPts)) )

            if not hasattr(self.pVec, '__len__'):
                raise RuntimeError, 'pVec must be array-like'

            self.pVec = num.asarray(self.pVec)

            # array of rotated precession vector components
            grainCM_l = num.dot(R_s2l, self.pVec.reshape(3, 1))
            if grainCM_l.ndim == 3:
                grainCM_l = grainCM_l.squeeze().T

            # precession-corrected polar detector coord's
            # X_d = x0 - (self.xc + grainCM_l[0, :]) # is 1-d!
            # Y_d = y0 - (self.yc + grainCM_l[1, :]) # is 1-d!
            X_d = x0 - self.xc          # is 1-d!
            Y_d = y0 - self.yc          # is 1-d!

            XC = grainCM_l[0, :]
            YC = grainCM_l[1, :]

            D = self.workDist + grainCM_l[2, :] # now array of D's

        if applyRadialDistortion:
            # apply distortion
            X_d, Y_d = self.radialDistortion(X_d, Y_d, invert=False)

        #
        # ------- ASSIGN POINT COORD'S AND FORM ROTATION
        #
        # origins of the scattering (P1) and lab (P2) frames
        #   - the common frame for arithmatic is the scattering frame
        P1 = num.vstack([XC, YC, D])
        # P2 = num.vstack([XC, YC, nzeros])
        P2 = num.zeros((3, numPts))

        # tilt calculations moved into setTilt

        # full 3-d components in tilted the detector frame
        P4_d = num.vstack( (X_d, Y_d, nzeros) )

        # rotate components into the lab frame
        P4_l = num.dot(self.ROT_l2d, P4_d)

        # apply translation to get equations of diffracted rays in lab frame
        rays = P4_l - P1

        # solve for P3 coord's in lab frame
        u = num.tile( num.dot(self.N.T, (P2 - P1)) / num.dot(self.N.T, rays), (3, 1) )


        P3 = P1 + u * rays

        # X-Y components of P3 in lab frame
        X_l = P3[0, :] - XC
        Y_l = P3[1, :] - YC

        # polar coords in lab frame
        rho_l = num.sqrt(X_l*X_l + Y_l*Y_l)
        eta_l = num.arctan2(Y_l, X_l)

        # get two-theta from dot products with lab-frame beam direction
        dotProds = num.dot(-self.Zl.T, unitVector(rays)).squeeze()

        # two-theta
        measTTH = arccosSafe(dotProds)

        # transform data
        tmpData = num.vstack( [measTTH, eta_l] )

        if len(tthRange) is 2:
            tthMin = min(tthRange)
            tthMax = max(tthRange)

            minidx = r2d*tmpData[0, :] >= tthMin
            maxidx = r2d*tmpData[0, :] <= tthMax

            arein  = minidx and maxidx

            tmpData = tmpData[:, arein]

        retval = [tmpData[0, :].reshape(outputShape), tmpData[1, :].reshape(outputShape)]
        if len(ome) > 0:
            retval.append(ome.reshape(outputShape))

        if outputDV:
            dv = num.ones(outputShape)
            retval.append(dv)

        return retval

    def makeMaskTThRanges(self, planeData):
        """
        Mask in the sense that reader with the mask will exclude all else
        """
        indicesList, iHKLLists = self.makeIndicesTThRanges(planeData)
        mask = -self.reader.indicesToMask(indicesList)
        return mask
    def xyoToAngAll(self):
        """
        get angular positions of all pixels
        """
        jVals = num.tile(num.arange(self.__ncols),(self.__nrows,1))
        iVals = jVals.T
        twoTheta, eta = self.xyoToAng(iVals, jVals)
        return twoTheta, eta
    def xyoToAngCorners(self):
        """
        get angular positions of corner pixels
        """
        iVals = num.array([0, self.__nrows-1, 0, self.__nrows-1])
        jVals = num.array([0, 0, self.__ncols-1, self.__ncols-1])
        twoTheta, eta = self.xyoToAng(iVals, jVals)
        return twoTheta, eta
    def angOnDetector(self, tTh, eta, *args):
        '''
        note: returns a scalar if tTh and eta have single entries
        '''
        i, j = self.angToXYO(tTh, eta)
        retval = num.logical_and (
            num.logical_and( i >= 0, i <= self.nrows-1 ),
            num.logical_and( j >= 0, j <= self.ncols-1 ) )
        retval = num.atleast_1d(retval)
        return retval
    def makeTThRanges(self, planeData, cullDupl=False):
        tThs      = planeData.getTTh()
        tThRanges = planeData.getTThRanges()

        nonoverlapNexts = num.hstack((tThRanges[:-1,1] < tThRanges[1:,0], True))
        iHKLLists = []
        hklsCur = []
        for iHKL, nonoverlapNext in enumerate(nonoverlapNexts):
          if not nonoverlapNext:
            if cullDupl and abs(tThs[iHKL] - tThs[iHKL+1]) < 1e-8:
              'do not append, is a duplicate'
              pass
            else:
              hklsCur.append(iHKL)
          else:
            hklsCur.append(iHKL)
            iHKLLists.append(hklsCur)
            hklsCur = []

        return iHKLLists
    def makeIndicesTThRanges(self, planeData, cullDupl=False):
        """
        return a list of indices for sets of overlaping two-theta ranges;
        to plot, can do something like:
                mask = self.reader.getEmptyMask()
          mask[indices] = True

        With cullDupl set true, eliminate HKLs with duplicate 2-thetas
        """
        tThs      = planeData.getTTh()
        tThRanges = planeData.getTThRanges()

        iHKLLists = self.makeTThRanges(planeData, cullDupl=cullDupl)

        indicesList = []
        twoTheta, eta = self.xyoToAngAll()
        for iHKLList in iHKLLists:
            'for some reason, this does not work well when made into a one-liner'
            #indices = num.where(num.logical_and(twoTheta > tThRanges[iHKLList[0],0], twoTheta < tThRanges[iHKLList[-1],1]))
            b1 = twoTheta > tThRanges[iHKLList[0],0]
            b2 = twoTheta < tThRanges[iHKLList[-1],1]
            b = num.logical_and(b1,b2)
            indices = num.where(b)
            indicesList.append(indices)
        return indicesList, iHKLLists
    def getTThMax(self, func=num.min):
        x0_max = self.ncols-1;   y0_max = self.nrows-1;
        x0_mid = 0.5 * x0_max;   y0_mid = 0.5 * y0_max;
        x0_test = num.array([     0., x0_max, x0_mid, x0_mid, 0., x0_max,     0., x0_max ])
        y0_test = num.array([ y0_mid, y0_mid,     0., y0_max, 0., y0_max, y0_max,     0. ])
        tTh_test, eta_test = self.xyoToAng(x0_test, y0_test)
        return func(tTh_test)

    def getRings(self, planeData, ranges=False):
        """
        Return a list of rings for the given hkls

        Already filters on the exclusions.
        """
        rList = []
        nEta = self.nEta
        dEta = 2*math.pi/nEta

        etaRing = num.arange(0., 2.0*math.pi+dEta/2., dEta)
        nEta    = len(etaRing) # why this?

        excl   = num.array(planeData.exclusions)

        # grab full tThs and tile if ranges are desired
        tThs = planeData.getTTh()
        if ranges:
            tThs = planeData.getTThRanges().flatten()

        # grab the relevant hkls and loop
        for i in range(len(tThs)):
            tThRing = num.tile(tThs[i], nEta)
            r = self.angToXYO(tThRing, etaRing) # omegaRing
            rList.append(r)
            pass
        return rList

    def getPRBOverlay(self, polarRebinKWArgs):
        """
        Return plottable coordinates of rebinning sector.

        Takes in dictionary of keyword args for polarRebin

        for etas, right now assumes stopEta > startEta, CCW
        """
        startEta = polarRebinKWArgs['etaRange'][0]
        stopEta  = polarRebinKWArgs['etaRange'][1]
        numEta   = polarRebinKWArgs['numEta']

        startRho = polarRebinKWArgs['rhoRange'][0]*self.pixelPitch
        stopRho  = polarRebinKWArgs['rhoRange'][1]*self.pixelPitch

        nrows = self.nrows   # total number of rows in the full image
        ncols = self.ncols   # total number of columns in the full image

        nEtaRing = round(self.nEta * abs(stopEta - startEta) / (2*num.pi))
        dEta     = abs(stopEta - startEta) / nEtaRing

        # DEBUGGING # print 'nEtaRing: %d' %(nEtaRing)
        # DEBUGGING # print 'dEta: %f' %(dEta * 180. / num.pi)

        # this is the generic ring segment
        etaRing = num.arange(startEta, stopEta + 0.5*dEta, dEta)
        # print etaRing, startRho, stopRho

        # arc segments as [rho, eta] pairs (vstacked)
        innerArc_pol = num.vstack([startRho * num.ones(len(etaRing)), etaRing])
        outerArc_pol = num.vstack([stopRho  * num.ones(len(etaRing)), etaRing])
        innerArc_pixI, innerArc_pixJ = self.polarToPixel(innerArc_pol[0, :],
                                                         innerArc_pol[1, :],
                                                         corrected=polarRebinKWArgs['corrected'])
        outerArc_pixI, outerArc_pixJ = self.polarToPixel(outerArc_pol[0, :],
                                                         outerArc_pol[1, :],
                                                         corrected=polarRebinKWArgs['corrected'])
        # print innerArc_pol, outerArc_pol
        del(innerArc_pol)
        del(outerArc_pol)

        sector_dEta = abs(stopEta - startEta) / numEta
        sectorEtas = num.arange(startEta, stopEta + 0.5*sector_dEta, sector_dEta).tolist()
        # sector edges
        if numEta == 1:
            edge_pixI, edge_pixJ = self.polarToPixel([startRho,  stopRho, startRho, stopRho],
                                                     [startEta, startEta,  stopEta, stopEta],
                                                     corrected=polarRebinKWArgs['corrected'])
            edge_pixL = zip(edge_pixI.reshape(2,2).tolist(),
                            edge_pixJ.reshape(2,2).tolist())
        else:
            edge_pixI = []
            edge_pixJ = []
            for isec in range(numEta+1):
                tEta  = sectorEtas[isec]
                tmpI, tmpJ = self.polarToPixel([startRho,  stopRho],
                                               [    tEta,     tEta],
                                               corrected=polarRebinKWArgs['corrected'])
                edge_pixI = edge_pixI + tmpI.tolist()
                edge_pixJ = edge_pixJ + tmpJ.tolist()
                pass
            edge_pixI = num.array(edge_pixI).reshape(numEta+1, 2)
            edge_pixJ = num.array(edge_pixJ).reshape(numEta+1, 2)
            edge_pixL = zip(edge_pixI.tolist(),
                            edge_pixJ.tolist())
            pass

        # DEBUGGING # import pdb; pdb.set_trace()
        # pixI = innerArc_pixI.tolist() + outerArc_pixI.tolist() + edge_pixI
        # pixJ = innerArc_pixJ.tolist() + outerArc_pixJ.tolist() + edge_pixJ
        retval = [edge_pixL[i] for i in range(len(edge_pixL))]
        retval.append([innerArc_pixI.tolist(), innerArc_pixJ.tolist()])
        retval.append([outerArc_pixI.tolist(), outerArc_pixJ.tolist()])
        return retval

    def angToXYOBBox(self, *args, **kwargs):
        """
        given either angBBox or angCOM (angular center) and angPM (+-values), compute the bounding box on the image frame

        if forSlice=True, then returned bbox is appropriate for use in array slicing
        
        if reader or omegas is passed, then convert from omegas to frames;
        and if doWrap=True, then frames may be a list for an omega range that spans the branch cut
        """

        units    = kwargs.setdefault('units', 'pixels')
        #
        reader   = kwargs.pop('reader', None)
        omegas   = kwargs.pop('omegas', None)
        doWrap   = kwargs.pop('doWrap', False)
        forSlice = kwargs.pop('forSlice', True)
        #
        slicePad = 0
        if forSlice:
            slicePad = 1

        if len(args) == 1:
            angBBox = args[0]
        elif len(args) == 2:
            angCOM, angPM = args
            angBBox = (
                (angCOM[0]-angPM[0], angCOM[0]+angPM[0]),
                (angCOM[1]-angPM[1], angCOM[1]+angPM[1]),
                (angCOM[2]-angPM[2], angCOM[2]+angPM[2]),
                )
        else:
            raise RuntimeError, 'specify either angBBox or angCOM, angPM'

        'along eta, try multiple points if the spread is wide enough so that do not mis apex of arc'
        delAng = 0.1 # about 6 degrees
        nTest = max(int(math.ceil((angBBox[1][1]-angBBox[1][0]) / delAng)), 1) + 1
        etas = num.hstack( (num.linspace(angBBox[1][0], angBBox[1][1], nTest), angBBox[1][0], angBBox[1][1] ) )
        tths = num.hstack( (num.tile(angBBox[0][1],                    nTest), angBBox[0][0], angBBox[0][0] ) )
        x, y = self.angToXYO(tths, etas, **kwargs)

        xyoBBox = [
            ( x.min(), x.max() ),
            ( y.min(), y.max() ),
            angBBox[2],
            ]
        if units == 'pixels':
            'make into integers'
            xyoBBox[0] = ( max( int(math.floor(xyoBBox[0][0])), 0),
                           min( int(math.floor(xyoBBox[0][1])), self.nrows-1)+slicePad,
                           )
            xyoBBox[1] = ( max( int(math.floor(xyoBBox[1][0])), 0),
                           min( int(math.floor(xyoBBox[1][1])), self.ncols-1)+slicePad,
                           )
<<<<<<< HEAD
        if reader is not None:
            'convert bounding box from omegas to frames'
            xyoBBox[2] = ( num.hstack( (reader.omegaToFrameRange(xyoBBox[2][0]), 0) )[0],
                           num.hstack( (reader.getNFrames()-1, reader.omegaToFrameRange(xyoBBox[2][1]) ) )[-1] + slicePad,
                           )
        elif omegas is not None:
            'convert bounding box from omegas to frames'
            omegaDelta = num.mean(omegas[1:]-omegas[:-1])
            nFrames = len(omegas)
            xyoBBox[2] = (
                num.hstack( (omeToFrameRange(xyoBBox[2][0], omegas, omegaDelta), 0) )[0],
                num.hstack( (nFrames-1, omeToFrameRange(xyoBBox[2][1], omegas, omegaDelta) ) )[-1] + slicePad,
                )
=======
        if (reader is not None) or (omegas is not None):
            if reader is not None:
                omegaDelta = reader.omegaDelta
                omegaStart = reader.omegaStart
                nFrames    = reader.getNFrames()
            else:
                'omegas is not None'
                omegaDelta = num.mean(omegas[1:]-omegas[:-1]) # assumes uniform omegas
                omegaStart = omegas[0]-omegaDelta*0.5
                nFrames    = len(omegas)
            frameRange = omeRangeToFrameRange(xyoBBox[2][0], xyoBBox[2][1], 
                                              omegaStart, omegaDelta, nFrames, 
                                              checkWrap=doWrap, slicePad=slicePad)
            xyoBBox[2] = frameRange 
            'try using frameInRange(iFrame, xyoBBox[2])'
>>>>>>> 3e379ba9

        return xyoBBox

    def drawRings(self, drawOn, planeData, withRanges=False, legendLoc=(0.05,0.5), legendMaxLen=10,
                  ideal=None, range=None, lineType=None, lineWidth=1.0):
        """
        If drawOn is a PlotWrap instance, draw on the existing instance,
        otherwise pass drawOn to display and return the resulting
        PlotWrap instance

        planeData.exclusions can be used to work with a subset of rings;

        set legendLoc to None or False to skip making the legend

        removes any existing lines in the axes

        if pass ideal, then display rings on an ideal detector with the working distance taken from the value of the ideal argument
        """
        nEta = self.nEta
        dEta = 2*math.pi/nEta

        if ideal is None:
            workDist = self.workDist
            angToXY = self.angToXYO
        else:
            workDist = ideal
            angToXY = lambda tTh_l, eta_l: angToXYIdeal(tTh_l, eta_l, workDist)

        if isinstance(drawOn, plotwrap.PlotWrap):
            pw = drawOn
            retval = None
        else:
            if ideal is None:
                pw = self.display(drawOn, planeData=planeData, range=range)
                retval = pw
            else:
                pw = self.displayIdeal(drawOn, planeData=planeData, workDist=workDist, range=range)
                retval = pw

        'get rid of any existing lines and legends'
        pw.removeLines()

        tThs      = planeData.getTTh()
        hkls      = planeData.getHKLs(asStr=True)

        if lineType is not None:
            lineStyles = LineStyles(lt=lineType)
        else:
            lineStyles = LineStyles()

        etaRing   = num.arange(0., 2.0*math.pi+dEta/2., dEta)
        nEta      = len(etaRing)
        # omegaRing = num.zeros([nEta]) # 'omega is arbitrary'
        pw.showByDefault = False
        linesForLegend = []
        for tTh in tThs:
            tThRing = num.tile(tTh, nEta)
            x,y = angToXY(tThRing, etaRing)
            pw(x,y, style=lineStyles(), **self.lineArgs)
            linesForLegend.append(pw.a.get_lines()[-1])
        if withRanges:
          tThRanges = planeData.getTThRanges()
          for tTh in tThRanges.flatten():
            tThRing = num.tile(tTh, nEta)
            x,y = angToXY(tThRing, etaRing)
            pw(x,y, ls='-', color='1.0', **self.lineArgs)
        if legendLoc:
            'remove of legends not supported'
            # for legend in pw.f.legends:
            #     legend.remove()
            #
            #pw.a.legend(linesForLegend, hkls, loc=legendLoc)
            if legendMaxLen and len(linesForLegend) > legendMaxLen:
                linesForLegend = linesForLegend[0:legendMaxLen]
                hkls           = hkls[0:legendMaxLen]
                hkls[-1]       = "..."
            pw.f.legend(linesForLegend, hkls, legendLoc,
                        handlelength=1, handletextpad=0.4, borderaxespad=1, labelspacing=0.1,
                        borderpad=0.1, numpoints=1)
        pw.showByDefault = True
        pw.show()
        return retval
    def renderIdeal(self, thisframe, nlump=None,
                    workDist=None):
        """
        render the frame on an ideal detector plane;
        returns interpolated frame data zi on a regular grid xi, yi;
        suitable for use with pcolormesh(xim, yim, zi), with xim, yim = num.meshgrid(xi, yi);
        note that pcolormesh is used instead of pcolor because zi may be a masked array
        """

        nlump = nlump or 4
        workDist = workDist or self.workDist
        assert nlump >= 2,\
            'due to histogram2d based method, this make not work well for nlump < 2'

        nx = float(self.shape[0])/float(nlump)+1
        ny = float(self.shape[1])/float(nlump)+1

        # 'figure out the range for plotting, assuming the corners bound things well enough'
        # tthBox, etaBox = self.xyoToAngCorners()

        'create data on the ideal plane, ends up being irregularly spaced'
        tTh, eta = self.xyoToAngAll()
        x, y = angToXYIdeal(tTh, eta, workDist)
        xmin, xmax = x.min(), x.max()
        ymin, ymax = y.min(), y.max()
        nx = int(nx * (xmax-xmin)/self.extent[0])
        ny = int(ny * (ymax-ymin)/self.extent[1])

        'Generate a regular grid to interpolate the data.'
        xi = num.linspace(xmin, xmax, nx)
        yi = num.linspace(ymin, ymax, ny)

        'interpolate'
        # have tried other things, like interpolate.interp2d and mlab.griddata without much luck
        # xim, yim = num.meshgrid(xi, yi)
        # zi = mlab.griddata(x.flatten(),y.flatten(),thisframe.flatten(),xim,yim)
        h, xedges, yedges = num.histogram2d(
            x.flatten(), y.flatten(), bins=[xi,yi], weights=thisframe.flatten())
        c, xedges, yedges = num.histogram2d(x.flatten(), y.flatten(), bins=[xi,yi])
        mask = c == 0
        h[-mask] = h[-mask] / c[-mask]

        return h, xedges, yedges, mask

    def displayIdeal(self, thisframe, planeData=None,
                     workDist=None, nlump=None,
                     **kwargs):
        """
        render and display frame on ideal detector plane;
        if workDist is not specified, then use self.workDist
        """

        h, xedges, yedges, mask = self.renderIdeal(thisframe, workDist=workDist, nlump=nlump)
        workDist = workDist or self.workDist

        if kwargs.has_key('pw'):
            pw = kwargs.pop('pw')
        else:
            pwKWArgs = plotwrap.PlotWrap.popKeyArgs(kwargs)
            pw = plotwrap.PlotWrap(**pwKWArgs)
        retval = pw

        vmin, vmax, cmap = self.reader.getDisplayArgs(h, kwargs)
        pw.a.set_axis_bgcolor('white')
        cmap.set_under(color='white', alpha=0.0)
        norm = matplotlib.colors.Normalize(clip=False, vmin=vmin, vmax=vmax)
        if True:
            '''
            hack around to make for better plotting;
            needed due to tolerancing in cmap for when a color is under?
            '''
            h[h < 0] =  vmin
            h[mask]  = -vmax
        pw.a.pcolor(xedges, yedges, h.T, cmap=cmap, norm=norm, **kwargs)
        pw.a.set_aspect('equal')
        pw.a.set_autoscale_on(False)
        pw.show()

        fmtCoord = FmtCoordIdeal(planeData, workDist)
        fmtCoord.addDetectorData(1, xedges, yedges, h, mask)
        pw.a.format_coord = fmtCoord

        return retval

    def display(self, thisframe, planeData=None, **kwargs):
        """
        wrap reader display method;
        display coordinates as 2-theta and eta given that self knows how to do this

        if pass planeData, then it is used to list HKLs overlapping the given 2-theta location

        ...*** option for drawing lab-frame glyph
        """
        pw = self.reader.display(thisframe, **kwargs)
        # pw.a is same as pw.win.getAxes(0)
        if planeData is None:
            def fmtCoord(x,y):
                tTh, eta = num.array(self.xyoToAng(y, x))
                return "tth=%g eta=%g int=%g" \
                    % (r2d*tTh, r2d*eta, thisframe[round(y), round(x)])
            pw.a.format_coord = fmtCoord
        else:
            def fmtCoord(x,y):
                tTh, eta = num.array(self.xyoToAng(y, x))
                cartX, cartY = self.cartesianCoordsOfPixelIndices(y, x)
                cx = (cartX - self.xc)/self.pixelPitch
                cy = (cartY - self.yc)/self.pixelPitch
                rho      = num.sqrt(cx*cx + cy*cy)
                dsp      = 0.5 * planeData.wavelength / num.sin(0.5*tTh)
                HKLs     = str(planeData.getHKLs(asStr=True, allHKLs=True, thisTTh=tTh))
                return "d=%g tth=%g eta=%g int=%g \n HKLs=%s" \
                       % (dsp, r2d*tTh, r2d*eta, thisframe[round(y), round(x)], HKLs)
            pw.a.format_coord = fmtCoord
        return pw

    def drawRingsGUI(self, thisframe, planeData, displayKWArgs={}, sliderRangeFactor=1.0, funcType=funcTypeDflt):
        """
        a simple GUI
        """
        doDragging = True
        sliderYArea = 0.18+0.03
        buttonsXArea = 0.15
        'pass planeData to display so that HKLs for the 2-theta at the cursor position are shown'
        pw = self.display(thisframe, figsize=(7,7), planeData=planeData, **displayKWArgs)
        pw.a.set_position([buttonsXArea, sliderYArea, 1.0-buttonsXArea, 1.0-sliderYArea], which='original')

        delxy = min(self.__nrows, self.__ncols) * 0.1 * sliderRangeFactor * self.pixelPitch
        axcolor = 'lightgoldenrodyellow'
        #
        rect_cur   = [0.125, sliderYArea-0.03,  0.75, 0.02]
        rect_dy    = -0.03
        #
        ax_xc    = pw.f.add_axes(rect_cur, axisbg=axcolor)
        s_xc     = Slider(ax_xc, 'xc', self.xc-delxy, self.xc+delxy, valinit=self.xc, dragging=doDragging)
        rect_cur[1] = rect_cur[1] + rect_dy
        #
        ax_yc    = pw.f.add_axes(rect_cur, axisbg=axcolor)
        s_yc     = Slider(ax_yc, 'yc', self.yc-delxy, self.yc+delxy, valinit=self.yc, dragging=doDragging)
        rect_cur[1] = rect_cur[1] + rect_dy
        #
        ref      = self.workDist
        delwd    = 2.0*sliderRangeFactor
        ax_wd    = pw.f.add_axes(rect_cur, axisbg=axcolor)
        s_wd     = Slider(ax_wd, 'D ', ref/delwd, ref*delwd, valinit=ref, dragging=doDragging)
        rect_cur[1] = rect_cur[1] + rect_dy
        #
        deltilt  = max(0.2*sliderRangeFactor, abs(self.xTilt)*1.2, abs(self.yTilt)*1.2)
        #
        ref      = 0.
        ax_xt    = pw.f.add_axes(rect_cur, axisbg=axcolor)
        s_xt     = Slider(ax_xt, 'xt', ref-deltilt, ref+deltilt, valinit=ref, dragging=doDragging)
        s_xt.set_val(self.xTilt)
        rect_cur[1] = rect_cur[1] + rect_dy
        #
        ref      = 0.
        ax_yt    = pw.f.add_axes(rect_cur, axisbg=axcolor)
        s_yt     = Slider(ax_yt, 'yt', ref-deltilt, ref+deltilt, valinit=ref, dragging=doDragging)
        s_yt.set_val(self.yTilt)
        rect_cur[1] = rect_cur[1] + rect_dy
        #
        if planeData.tThWidth is None:
            self.withTThWidth = False
            ref = planeData.strainMag
        else:
            self.withTThWidth = True
            ref = planeData.tThWidth
            if hasattr(ref, 'getVal'):
                ref = ref.getVal('radians')
        deltw    = 10.0*sliderRangeFactor
        ax_tw    = pw.f.add_axes(rect_cur, axisbg=axcolor)
        s_tw     = Slider(ax_tw, 'width', ref/deltw, ref*deltw, valinit=ref, dragging=doDragging)
        rect_cur[1] = rect_cur[1] + rect_dy
        #
        ax_reset = pw.f.add_axes([0.03, 0.9, buttonsXArea-0.02, 0.04])
        b_reset  = Button(ax_reset, 'Reset')
        #
        ax_range = pw.f.add_axes([0.03, 0.8, buttonsXArea-0.02, 0.09])
        b_range  = RadioButtons(ax_range, ['Off','Ranges'], active=int(self.withRanges), activecolor='blue')
        #
        ax_stw   = pw.f.add_axes([0.03, 0.7, buttonsXArea-0.02, 0.09])
        b_stw    = RadioButtons(ax_stw, ['Off','tThWidth'], active=int(self.withTThWidth), activecolor='blue')
        #
        self.asMasked = False
        ax_mask  = pw.f.add_axes([0.03, 0.65, buttonsXArea-0.02, 0.04])
        #b_mask   = RadioButtons(ax_mask, ['Off','Mask'], active=int(self.asMasked), activecolor='blue')
        b_mask   = Button(ax_mask, 'Mask')
        #
        ax_fit   = pw.f.add_axes([0.03, 0.6, buttonsXArea-0.02, 0.04])
        b_fit    = Button(ax_fit, 'Fit')
        #
        legendLoc = (0.03, sliderYArea+0.02) # 'center left'

        def undo_mask():
            self.asMasked = False
            self.display(thisframe,  pw=pw, **displayKWArgs)
            self.drawRings(pw, planeData,
                           withRanges=self.withRanges, legendLoc=None)
        def update_self(val):
            if self.asMasked:
              undo_mask()
            self.xc = s_xc.val
            self.yc = s_yc.val
            self.workDist = s_wd.val
            self.xTilt = s_xt.val
            self.yTilt = s_yt.val
            self.drawRings(pw, planeData,
                           withRanges=self.withRanges, legendLoc=None)
            pw.show()
        def update_range(val):
            if val == 'Off':
              self.withRanges = False
            else:
              self.withRanges = True
            self.drawRings(pw, planeData,
                           withRanges=self.withRanges, legendLoc=None)
            pw.show()
        def update_stw(val):
            if val == 'Off':
              self.withTThWidth = False
            else:
              self.withTThWidth = True
            'call update_tw to redo everything needed'
            update_tw(None)
        def do_mask(event):
            self.asMasked = True
            mask = -self.makeMaskTThRanges(planeData)
            maskedframe = copy.deepcopy(thisframe)
            maskedframe[mask] = 0
            self.display(maskedframe, pw=pw, **displayKWArgs)
            self.drawRings(pw, planeData,
                           withRanges=self.withRanges, legendLoc=None)
            pw.show()
        def update_tw(val):
            if self.withTThWidth:
                planeData.tThWidth  = s_tw.val
            else:
                planeData.strainMag = s_tw.val
            if self.asMasked:
              'call do_mask so that masking is redone'
              do_mask(None)
            self.drawRings(pw, planeData,
                           withRanges=self.withRanges, legendLoc=None)
            pw.show()
        def do_fit(event):
            """ ... consider only allowing fit if b_range is 'Ranges', so that know
            the user at least could have done the sanity check to see that rings are
            covered;
            or could code 'smart' adjustment of strainMag -- increase until stuff that
            is being added looks like background
            """
            self.fitRings(thisframe, planeData, funcType=funcType)
            '''calling set_val on the sliders causes trouble;
            inside of set_val they call their observers, so update_self
            which do not want called before slide values are set;
            but the following is not ideal either in that it sets the
            values in the sliders without using a method on them'''
            s_xc.val = self.xc # s_xc.set_val(self.xc)
            s_yc.val = self.yc # s_yc.set_val(self.yc)
            s_wd.val = self.workDist # s_wd.set_val(self.workDist)
            s_xt.val = self.xTilt # s_xt.set_val(self.xTilt)
            s_yt.val = self.yTilt # s_yt.set_val(self.yTilt)
            update_self(None)
        def do_reset(event):
            if self.asMasked:
              undo_mask()
            s_xc.reset()
            s_yc.reset()
            s_wd.reset()
            s_xt.reset()
            s_yt.reset()
            s_tw.reset()

        s_xc.on_changed(update_self)
        s_yc.on_changed(update_self)
        s_wd.on_changed(update_self)
        s_xt.on_changed(update_self)
        s_yt.on_changed(update_self)
        s_tw.on_changed(update_tw)
        b_range.on_clicked(update_range)
        b_stw.on_clicked(update_stw)
        b_mask.on_clicked(do_mask)
        b_reset.on_clicked(do_reset)
        b_fit.on_clicked(do_fit)

        'only draw legend the first time as legend.remove does not currently work'
        self.drawRings(pw, planeData,
                       withRanges=self.withRanges, legendLoc=legendLoc)

        pw.show()
        matplotlib.interactive(True)
        return pw
    def clean(self):
        # self.fitRingsFunc = None
        self.xFitRings = None
        return
    def fitRings(self, thisframe, planeData, xVec0=None,
                 funcType=funcTypeDflt, quadr=1, makePlots=False):

      # 'free up memory'
      # self.fitRingsFunc = None

      func = MultiRingEval(self, planeData, dataFrame=thisframe,
                           funcType=funcType, quadr=quadr)

      if xVec0 is None:
          if self.xFitRings is not None and len(self.xFitRings) == func.getNParam():
              'use previous fit as starting point'
              xVec0 = copy.deepcopy(self.xFitRings)
          else:
              xVec0 = func.guessXVec()
      self.xFitRings = None

      x = func.doFit(xtol=DFLT_XTOL)

      self.xFitRings = x
      # self.fitRingsFunc = func
      'call func one more time to make sure that parameters are set to values from x solution'
      if makePlots:
          funcEval = func(x, makePlots=makePlots,
                          plotTitlePrefix='(auxiliary, not of prime importance for fits!) ') # self.updateParams(x[range(func.nParamBase)])
      print 'fit detector parameters : ' + str(self.getParams()) + '\n'

      return

    def pixelToPolar(self, rowInd, colInd, corrected=False, startEta=None):

        # WTF?! # if ROI is None:
        # WTF?! #     ROI = [0, 0, self.nrows, self.ncols]  # integer pixels indices
        # WTF?! #
        # WTF?! # rowInd = ROI[0] + num.arange(ROI[2])
        # WTF?! # colInd = ROI[1] + num.arange(ROI[3])

        pixelGrid = num.meshgrid( num.atleast_1d(rowInd),
                                  num.atleast_1d(colInd) )
        pixelIs = pixelGrid[0].T.flatten()
        pixelJs = pixelGrid[1].T.flatten()

        # convert to cartesian frame
        #     - ouput is in self.pixelPitchUnit
        #     - origin is LOWER LEFT CORNER
        # WTF ?! # x0, y0 = self.cartesianCoordsOfPixelIndices(pixelIs, pixelJs, ROI=ROI[:2])
        x0, y0 = self.cartesianCoordsOfPixelIndices(pixelIs, pixelJs)


        if corrected:

            # do conversion to tTh
            tTh, eta = self.xyoToAng(x0, y0, units=self.pixelPitchUnit)

            # get rho in ideal frame
            rho = self.workDist * num.tan(tTh.flatten())
            eta = eta.flatten()
            if startEta is not None:
                eta = mapAngle(eta, [startEta, 2*num.pi + startEta], units='radians')


            x = rho * num.cos(eta)
            y = rho * num.sin(eta)
        else:
            # move to center
            x = (x0 - self.xc).flatten()
            y = (y0 - self.yc).flatten()

            # convert to polar
            #   - map eta into specified monotonic range
            rho = num.sqrt( x*x + y*y )
            eta = num.arctan2(y, x)
            if startEta is not None:
                eta = mapAngle(eta, [startEta, 2*num.pi + startEta], units='radians')

        return rho, eta, x, y
    def polarToPixel(self, rho, eta, corrected=False):
        # WTF ?! # if not ROI is None:
        # WTF ?! #     ROI = ROI[:2]
        if corrected:
            tth = num.arctan2(rho, self.workDist)
            x, y = self.angToXYO(tth, eta, units=self.pixelPitchUnit)
        else:
            x = rho * num.cos(eta) + self.xc
            y = rho * num.sin(eta) + self.yc
        # WTF ?! # pixelI, pixelJ = self.pixelIndicesOfCartesianCoords(x, y, ROI=ROI)
        pixelI, pixelJ = self.pixelIndicesOfCartesianCoords(x, y)
        return pixelI, pixelJ

    def polarRebin(self, thisFrame,
                   npdiv=2,
                   rhoRange=[100, 1000],
                   numRho=1200,
                   etaRange=num.pi*num.r_[-5, 355]/180.,
                   numEta=36,
                   ROI=None,
                   corrected=False,
                   verbose=True,
                   log=None
                   ):
        """
        Caking algorithm

        INPUTS

        thisFrame
        npdiv=2, pixel subdivision (n x n) to determine bin membership
        rhoRange=[100, 1000] - radial range in pixels
        numRho=1200 - number of radial bins
        etaRange=num.pi*num.r_[-5, 355]/180. -- range of eta
        numEta=36 - number of eta subdivisions
        ROI=None - region of interest (four vector)
        corrected=False - uses 2-theta instead of rho
        verbose=True,

        """

        startEta = etaRange[0]
        stopEta  = etaRange[1]

        startRho = rhoRange[0]*self.pixelPitch
        stopRho  = rhoRange[1]*self.pixelPitch

        nrows = self.nrows   # total number of rows in the full image
        ncols = self.ncols   # total number of columns in the full image

        subPixArea = 1/float(npdiv)**2 # areal rescaling for subpixel intensities

        # import pdb;pdb.set_trace()

        if ROI is None:
            ROI = [0, 0, nrows, ncols]  # integer pixels indices

        # MASTER COORDINATES
        #   - in pixel indices, UPPER LEFT PIXEL is [0, 0] --> (row, col)
        #   - in fractional pixels, UPPER LEFT CORNER is [-0.5, -0.5] --> (row, col)
        #   - in cartesian frame, the LOWER LEFT CORNER is [0, 0] --> (col, row)

        rowInd = ROI[0] + num.arange(ROI[2])
        colInd = ROI[1] + num.arange(ROI[3])

        # ROI data in proper shape
        roiData = thisFrame[num.ix_(rowInd, colInd)].flatten()

        rho, eta, x, y = self.pixelToPolar(rowInd, colInd, corrected=corrected, startEta=startEta)


        # MAKE POLAR BIN CENTER ARRAY
        deltaEta = (stopEta - startEta) / numEta
        deltaRho = (stopRho - startRho) / numRho

        rowEta = startEta + deltaEta * ( num.arange(numEta) + 0.5 )
        colRho = startRho + deltaRho * ( num.arange(numRho) + 0.5 )

        # initialize output dictionary
        polImg = {}
        polImg['radius']    = colRho
        polImg['azimuth']   = rowEta
        polImg['intensity'] = num.empty( (numEta, numRho) )
        polImg['deltaRho']  = deltaRho


        if verbose:
            msg = "INFO: Masking pixels\n"
            if log:
                log.write(msg)
            else:
                print msg
                pass

        rhoI = startRho - 1
        rhoF = stopRho + 1
        inAnnulus = num.where( (rho >= rhoI) & (rho <= rhoF) )[0]
        for i in range(numEta):
            if verbose:
                msg = "INFO: Processing sector %d of %d\n" % (i+1, numEta)
                if log:
                    log.write(msg)
                else:
                    print msg
                    pass

            # import pdb;pdb.set_trace()
            etaI = rowEta[i] - 0.5*deltaEta
            etaF = rowEta[i] + 0.5*deltaEta

            tmpEta = eta[ inAnnulus ]
            inSector = num.where( (tmpEta >= etaI) & (tmpEta <= etaF) )[0]

            nptsIn = len(inSector)

            tmpX = x[ inAnnulus[inSector] ]
            tmpY = y[ inAnnulus[inSector] ]
            tmpI = roiData[ inAnnulus[inSector] ]

            # import pdb;pdb.set_trace()
            # subdivide pixels
            #   - note that these are in fractional pixel coordinates (centered)
            #   - must convert to working units (see 'self.pixelPitchUnits')
            subCrds    = (num.arange(npdiv) + 0.5) / npdiv

            intX, intY = num.meshgrid(subCrds, subCrds)

            intX = num.tile(intX.flatten(), (nptsIn, 1)).T
            intY = num.tile(intY.flatten(), (nptsIn, 1)).T

            # expand coords using pixel subdivision
            tmpX = num.tile(tmpX, (npdiv**2, 1)) + (intX - 0.5)*self.pixelPitch
            tmpY = num.tile(tmpY, (npdiv**2, 1)) + (intY - 0.5)*self.pixelPitch
            tmpI = num.tile(tmpI, (npdiv**2, 1)) / subPixArea

            # import pdb;pdb.set_trace()
            # if corrected:
            #     # do conversion to tTh instead
            #     tempTTh, tmpEta = self.xyoToAng(tmpX+self.xc, tmpY+self.yc, units=self.pixelPitchUnit)
            #
            #     # can get rho in ideal frame
            #     tmpRho = self.workDist * num.tan(tempTTh)
            #     tmpEta = mapAngle(tmpEta, [startEta, 2*num.pi + startEta], units='radians')
            # else:
            # convert to polar
            #   - map eta into specified monotonic range
            tmpRho = num.sqrt( tmpX*tmpX + tmpY*tmpY )
            tmpEta = mapAngle(num.arctan2(tmpY, tmpX), [startEta, 2*num.pi + startEta], units='radians')

            inSector2 = ( (tmpRho >= startRho) & (tmpRho <= stopRho) ) \
                        & ( (tmpEta >= etaI) & (tmpEta <= etaF) )

            # import pdb;pdb.set_trace()
            tmpRho = tmpRho[inSector2]
            tmpI   = tmpI[inSector2]

            binId = num.floor( ( tmpRho - startRho ) / deltaRho )
            nSubpixelsIn = len(binId)

            # import pdb;pdb.set_trace()
            tmpI  = sparse.csc_matrix( \
                ( tmpI, (binId, num.arange(nSubpixelsIn)) ), shape=(numRho, nSubpixelsIn) )
            binId = sparse.csc_matrix( \
                ( num.ones(nSubpixelsIn), (binId, num.arange(nSubpixelsIn)) ), shape=(numRho, nSubpixelsIn) )

            # Normalized contribution to the ith sector's radial bins
            binIdSum = binId.sum(1)
            if num.any(binIdSum <= 0):
                import string
                raise RuntimeError, 'got binId sum of '+string.join(num.array(binIdSum).flatten().astype(str), ',')
            polImg['intensity'][i, :] = (tmpI.sum(1) / binIdSum).T

        return polImg


def mar165IDim(mode):
    if not isinstance(mode, int) or not [1,2,4,8].count(mode):
        raise RuntimeError, 'unknown mode : '+str(mode)
    idim = 4096 / mode
    return idim

class DetectorGeomMar165(Detector2DRC):
    __vfu = 0.2 # made up
    __vdk = 1800 # made up
    def __init__(self, *args, **kwargs):

        mode = 1
        if kwargs.has_key('mode'):
            mode = kwargs.pop('mode')
        readerClass = eval('ReadMar165NB%d' % (mode))
        idim = mar165IDim(mode)
        nrows = ncols = idim
        pixelPitch = 165.0 / idim # mm
        reader = readerClass()

        self.mode = mode

        Detector2DRC.__init__(self,
                              nrows, ncols, pixelPitch,
                              self.__vfu, self.__vdk,
                              reader,
                              *args, **kwargs)
        return

    def getDParamDflt(self):
        return []
    def setDParamZero(self):
        return
    def getDParamScalings(self):
        return []
    def getDParamRefineDflt(self):
        return []
    #
    def radialDistortion(self, xin, yin, invert=False):
        'no distortion correction'
        return xin, yin

class DetectorGeomGE(Detector2DRC):
    """
    handle geometry of GE detector, such as geometric and radial distortion corrections;
    x and y are in pixels, as is rho;
    pixels are numbered from (0,0);
    """

    __vfu            = 0.2 # made up
    __vdk            = 1800 # made up
    # 200 x 200 micron pixels
    __pixelPitch     = 0.2      # in mm
    __idim           = ReadGE._ReadGE__idim
    __nrows          = ReadGE._ReadGE__nrows
    __ncols          = ReadGE._ReadGE__ncols
    __dParamDflt     = [   0.0,       0.0,       0.0,      2.0,      2.0,      2.0]
    __dParamZero     = [   0.0,       0.0,       0.0,      2.0,      2.0,      2.0]
    __dParamScalings = [   1.0,       1.0,       1.0,      1.0,      1.0,      1.0]
    __dParamRefineDflt = (True,      True,      True,    False,    False,    False)

    def __init__(self, *args, **kwargs):

        reader = kwargs.pop('reader', None)
        if reader is None:
            readerKWArgs = kwargs.pop('readerKWArgs', {})
            reader = ReadGE(None, **readerKWArgs)

        Detector2DRC.__init__(self,
                              self.__nrows, self.__ncols, self.__pixelPitch,
                              self.__vfu, self.__vdk,
                              reader,
                              *args, **kwargs)
        return

    def getNewReader(self, filename, *args, **kwargs):
        # newR = self.reader.__class__(filename, self.ncols, self.nrows, *args, **kwargs)
        newR = ReadGE(filename, *args, **kwargs)
        return newR
    def makeNew(self, *args, **kwargs):
        kwargs.setdefault('reader',self.reader)
        newDG = self.__class__(self, *args, **kwargs)
        return newDG

    def getDParamDflt(self):
        return self.__dParamDflt
    def setDParamZero(self):
        self.dparm = self.__dParamZero
        return
    def getDParamScalings(self):
        return self.__dParamScalings
    def getDParamRefineDflt(self):
        return self.__dParamRefineDflt
    def radialDistortion(self, xin, yin, invert=False):
        """
        Apply radial distortion to polar coordinates on GE detector

        xin, yin are 1D arrays or scalars, assumed to be relative to self.xc, self.yc
        Units are [mm, radians].  This is the power-law based function of Bernier.

        Available Keyword Arguments :

        invert = True or >False< :: apply inverse warping
        """
        if self.dparms[0] == 0 and self.dparms[1] == 0 and self.dparms[2] == 0:
            xout = xin
            yout = yin
        else:
            # canonical max radius based on perfectly centered beam
            #   - 204.8 in mm or 1024 in pixel indices
            rhoMax = self.__idim * self.__pixelPitch / 2

            # make points relative to detector center
            x0 = (xin + self.xc) - rhoMax
            y0 = (yin + self.yc) - rhoMax

            # detector relative polar coordinates
            #   - this is the radius that gets rescaled
            rho0 = num.sqrt( x0*x0 + y0*y0 )
            eta0 = num.arctan2( y0, x0 )

            if invert:
                # in here must do nonlinear solve for distortion
                # must loop to call fsolve individually for each point
                rho0   = num.atleast_1d(rho0)
                rShape = rho0.shape
                rho0   = num.atleast_1d(rho0).flatten()
                rhoOut = num.zeros(len(rho0), dtype=float)

                eta0   = num.atleast_1d(eta0).flatten()

                rhoSclFuncInv = lambda ri, ni, ro, rx, p: \
                    (p[0]*(ri/rx)**p[3] * num.cos(2.0 * ni) + \
                     p[1]*(ri/rx)**p[4] * num.cos(4.0 * ni) + \
                     p[2]*(ri/rx)**p[5] + 1)*ri - ro

                rhoSclFIprime = lambda ri, ni, ro, rx, p: \
                    p[0]*(ri/rx)**p[3] * num.cos(2.0 * ni) * (p[3] + 1) + \
                    p[1]*(ri/rx)**p[4] * num.cos(4.0 * ni) * (p[4] + 1) + \
                    p[2]*(ri/rx)**p[5] * (p[5] + 1) + 1

                for iRho in range(len(rho0)):
                    rhoOut[iRho] = fsolve(rhoSclFuncInv, rho0[iRho],
                                          fprime=rhoSclFIprime,
                                          args=(eta0[iRho], rho0[iRho], rhoMax, self.dparms) )
                    pass

                rhoOut = rhoOut.reshape(rShape)
            else:
                # usual case: calculate scaling to take you from image to detector plane
                # 1 + p[0]*(ri/rx)**p[2] * num.cos(p[4] * ni) + p[1]*(ri/rx)**p[3]
                rhoSclFunc = lambda ri, rx=rhoMax, p=self.dparms, ni=eta0: \
                             p[0]*(ri/rx)**p[3] * num.cos(2.0 * ni) + \
                             p[1]*(ri/rx)**p[4] * num.cos(4.0 * ni) + \
                             p[2]*(ri/rx)**p[5] + 1

                rhoOut = num.squeeze( rho0 * rhoSclFunc(rho0) )
                pass

            xout = rhoOut * num.cos(eta0) + rhoMax - self.xc
            yout = rhoOut * num.sin(eta0) + rhoMax - self.yc

        return xout, yout

class DetectorGeomFrelon(Detector2DRC):
    """
    handle geometry of GE detector, such as geometric and radial distortion corrections;
    x and y are in pixels, as is rho;
    pixels are numbered from (0,0);
    """

    # 50 X 50 micron pixels
    __pixelPitch     = 0.05      # in mm
    __idim           = ReadGE._ReadGE__idim
    __nrows          = ReadGE._ReadGE__nrows
    __ncols          = ReadGE._ReadGE__ncols
    __dParamDflt     = [   0.0,      0.0,     0.0,      2.0,      2.0,      2.0]
    __dParamZero     = [   0.0,      0.0,     0.0,      2.0,      2.0,      2.0]
    __dParamScalings = [   1.0,      1.0,     1.0,      1.0,      1.0,      1.0]
    __dParamRefineDflt = (True,     True,    True,    False,    False,    False)

    def __init__(self, *args, **kwargs):

        Detector2DRC.__init__(self,
                              self.__nrows, self.__ncols, self.__pixelPitch,
                              ReadGE,
                              *args, **kwargs)
        return

    def getDParamDflt(self):
        return self.__dParamDflt
    def setDParamZero(self):
        self.dparm = self.__dParamZero
        return
    def getDParamScalings(self):
        return self.__dParamScalings
    def getDParamRefineDflt(self):
        return self.__dParamRefineDflt
    def radialDistortion(self, xin, yin, invert=False):
        """
        Apply radial distortion to polar coordinates on GE detector

        xin, yin are 1D arrays or scalars, assumed to be relative to self.xc, self.yc
        Units are [mm, radians].  This is the power-law based function of Bernier.

        (p[0]*(ri/rx)**p[3] * num.cos(2.0 * ni) + \
         p[1]*(ri/rx)**p[4] * num.cos(4.0 * ni) + \
         p[2]*(ri/rx)**p[5] + 1)*ri

         1 + \
         p[0]*(ri/rx)**p[2] * num.cos(p[4] * ni) + \
         p[1]*(ri/rx)**p[3]

        Available Keyword Arguments :

        invert = True or >False< :: apply inverse warping
        """
        if self.dparms[0] == 0 and self.dparms[1] == 0 and self.dparms[2] == 0:
            xout = xin
            yout = yin
        else:
            # canonical max radius based on perfectly centered beam
            #   - 204.8 in mm or 1024 in pixel indices
            rhoMax = self.__idim * self.__pixelPitch / 2

            # make points relative to detector center
            x0 = (xin + self.xc) - rhoMax
            y0 = (yin + self.yc) - rhoMax

            # detector relative polar coordinates
            #   - this is the radius that gets rescaled
            rho0 = num.sqrt( x0*x0 + y0*y0 )
            eta0 = num.arctan2( y0, x0 )

            if invert:
                # --> in here must do nonlinear solve for distortion
                # must loop to call fsolve individually for each point
                rho0   = num.atleast_1d(rho0)
                rShape = rho0.shape
                rho0   = num.atleast_1d(rho0).flatten()
                rhoOut = num.zeros(len(rho0), dtype=float)

                eta0   = num.atleast_1d(eta0).flatten()

                rhoSclFunc = lambda ri, ni, ro, p=self.dparms, rx=rhoMax: \
                    (p[0]*(ri/rx)**p[3] * num.cos(2.0 * ni) + \
                     p[1]*(ri/rx)**p[4] * num.cos(4.0 * ni) + \
                     p[2]*(ri/rx)**p[5] + 1)*ri - ro

                for iRho in range(len(rho0)):
                    rhoOut[iRho] = fsolve(rhoSclFunc, rho0[iRho], args=(eta0[iRho], rho0[iRho]))
                    pass
                rhoOut = rhoOut.reshape(rShape)
            else:
                # usual case: calculate scaling to take you from image to detector plane
                # 1 + p[0]*(ri/rx)**p[2] * num.cos(p[4] * ni) + p[1]*(ri/rx)**p[3]
                rhoSclFunc = lambda ri, p=self.dparms, rx=rhoMax, ni=eta0: \
                             p[0]*(ri/rx)**p[3] * num.cos(2.0 * ni) + \
                             p[1]*(ri/rx)**p[4] * num.cos(4.0 * ni) + \
                             p[2]*(ri/rx)**p[5] + 1

                rhoOut = num.squeeze( rho0 * rhoSclFunc(rho0) )

            xout = rhoOut * num.cos(eta0) + rhoMax - self.xc
            yout = rhoOut * num.sin(eta0) + rhoMax - self.yc
        return xout, yout

class DetectorGeomQuadGE(DetectorBase):
    """
    No global parameters -- all detector parameters hang off of the sub-detectors;
    although some data are stored off of this higher level class for convenience
    """

    __inParmDict = {
        'quadAngle'   : -53.0*(num.pi/180.), # 53 degrees, converted to radians
        'quadPad'     : 20., # in-plane distance between active surfaces of detectors; in pixelPitchUnit
        'quadShift'   : 100., # in-plane shift of detectors to allow for central opening; in pixelPitchUnit
        'quadOffsets' : 'hydra',
        }

    # order by diagram numbering
    __quadHydraLQuad    = [0,3,1,2] # draw ones in front first
    __quadHydraPush     = [0.,98.,0.,98.] # offset in working distance to overlap detector frames; in pixelPitchUnit
    __quadHydraIOffsets = [ [0,0], [1,0], [0,-1], [1,-1] ]
    __quadHydraIPad     = [ [0,0], [1,0], [0,-1], [1,-1] ]
    __quadHydraIXShift  = [ 0,  0,  1,  1 ]
    __quadHydraIYShift  = [ 0,  1,  0,  1 ]

    def __init__(self, *args, **kwargs):

        'pass ReadGE instance as the reader for now; perhaps make a ReadQuadGE class later if it turns out to be needed'
        reader = ReadGE(None)
        DetectorBase.__init__(self, reader)

        # defaults and kwargs parsing
        for parm, val in self.__inParmDict.iteritems():
            if kwargs.has_key(parm):
                val = kwargs.pop(parm)
            self.__setattr__(parm, val)

        dgDummy = DetectorGeomGE()

        'cleanup after auto-parsing of keyword args'
        self.quadAngle = valunits.toFloat(self.quadAngle, 'radians')
        self.quadPad   = valunits.toFloat(self.quadPad,   dgDummy.pixelPitchUnit)
        self.quadShift = valunits.toFloat(self.quadShift, dgDummy.pixelPitchUnit)
        # self.quadPush  = valunits.toFloat(self.quadPush,  dgDummy.pixelPitchUnit)

        iRefQuad = 0

        if len(args) == 1:
            if hasattr(args[0], 'xyoToAng'):
                dgIn = args[0]
                dRef = dgIn.makeNew(**kwargs)
                dRef.zTilt = self.quadAngle
            else:
                raise RuntimeError, 'do not know how to parse arguments'
            self.detectors = [dRef]
            self.detectors.append(dRef.makeNew())
            self.detectors.append(dRef.makeNew())
            self.detectors.append(dRef.makeNew())
        elif len(args) == 4:
            'assume these whould be used more or less as they are, so do not set zTilt'
            self.detectors = []
            for iQuad in range(4): # not self.lQuad, because doing append below!
                dgIn = args[iQuad]
                assert hasattr(dgIn, 'xyoToAng'),\
                    'argument does not appear to be a detector geometry'
                self.detectors.append(dgIn.makeNew(**kwargs))
        else:
            raise RuntimeError, 'do not know how to parse arguments'
        dRef = self.detectors[iRefQuad]

        if self.quadOffsets == 'hydra':
            'do not do quadAngle rotation in centers, as rotation happens _after_ translation'
            self.lQuad = self.__quadHydraLQuad
            # assert len(self.quadPush) == 4,\
            #     'quadPush wrong length, should be 4 and is : '+str(self.quadPush)
            translations = [None, None, None, None]
            for iQuad in self.lQuad:
                x0 = dRef.extent[0] * self.__quadHydraIOffsets[iQuad][0] + \
                    self.quadPad * self.__quadHydraIPad[iQuad][0] + \
                    self.quadShift * self.__quadHydraIXShift[iQuad]
                y0 = dRef.extent[1] * self.__quadHydraIOffsets[iQuad][1] + \
                    self.quadPad * self.__quadHydraIPad[iQuad][1] + \
                    self.quadShift * self.__quadHydraIYShift[iQuad]
                translations[iQuad] = [
                        x0, # x0 * num.cos(self.quadAngle) - y0 * num.sin(self.quadAngle),
                        y0, # x0 * num.sin(self.quadAngle) + y0 * num.cos(self.quadAngle),
                        self.__quadHydraPush[iQuad],
                        ]
            self.quadOffsets = num.array(translations)
            dRef.xc =  dRef.extent[0]*1.0 + (self.quadShift - self.quadPad)*0.5 + self.quadPad
            dRef.yc =  dRef.extent[1]*0.0 + (self.quadShift - self.quadPad)*0.5
        else:
            'might want to order based on workDist offsets'
            self.lQuad = [0,1,2,3]
            self.quadOffsets = num.atleast_2d(self.quadOffsets)
            assert self.quadOffsets.shape == (4,3), \
                'quadOffsets wrong shape, should be (4,3) and is : '+str(self.quadOffsets)

        self.setCentersFromRef(iRefQuad=iRefQuad)

        return

    @classmethod
    def getRefineFlagsDflt(cls):
        '''
        no parameters to refine for this detector;
        call fitProcedureA for a procedure to refine individual sub-detectors
        '''
        retval = []
        return retval

    def getTThMax(self):
        '''
        min over sub-detectors, where for each sub-detector max two-theta is evaluated as
        the max over points checked in getTThMax for the sub-detector
        '''
        tThMaxList = [ self.detectors[iQuad].getTThMax(func=num.max) for iQuad in self.lQuad ]
        tThMax = num.min(num.array(tThMaxList))
        return tThMax

    def setCentersFromRef(self, iRefQuad=0):
        'this assumes all of the tilts are the same'
        lQuad = copy.copy(self.lQuad)
        lQuad.remove(iRefQuad)
        dRef = self.detectors[iRefQuad]
        for iQuad in lQuad:
            dg = self.detectors[iQuad]
            dg.xc       = dRef.xc       + ( self.quadOffsets[iRefQuad][0] - self.quadOffsets[iQuad][0] )
            dg.yc       = dRef.yc       + ( self.quadOffsets[iRefQuad][1] - self.quadOffsets[iQuad][1] )
            dg.workDist = dRef.workDist + ( self.quadOffsets[iRefQuad][2] - self.quadOffsets[iQuad][2] )
        return

    def setQuadOffsets(self, iRefQuad=0):
        'this assumes all of the tilts are the same'
        lQuad = copy.copy(self.lQuad)
        lQuad.remove(iRefQuad)
        dRef = self.detectors[iRefQuad]
        self.quadOffsets[iRefQuad][:] = num.zeros(3)
        for iQuad in lQuad:
            dg = self.detectors[iQuad]
            self.quadOffsets[iQuad][0] = self.quadOffsets[iRefQuad][0]  + dRef.xc        - dg.xc
            self.quadOffsets[iQuad][1] = self.quadOffsets[iRefQuad][1]  + dRef.yc        - dg.yc
            self.quadOffsets[iQuad][2] = self.quadOffsets[iRefQuad][2]  + dRef.workDist  - dg.workDist
        return

    def drawRings(self, drawOn, planeData, workDist=None, **kwargs):
        """
        assumes ideal geometry, as from displayIdeal
        """
        workDist = workDist or self.detectors[0].workDist
        dg = self.detectors[0]
        dg.drawRings(drawOn, planeData, ideal=workDist, **kwargs)
        return
    def displaySub(self, iQuad, thisframe, planeData=None, **kwargs):
        """
        convenience for displaying a sub-detector
        ...*** need to code labAxesGlyph support in display
        """
        dg = self.detectors[iQuad]
        retval = dg.display(thisframe, planeData=planeData, labAxesGlyph=True, **kwargs)
        return retval

    def displayIdeal(self, framesQuad, planeData=None, workDist=None, nlump=None,
                     doFmtCoord=True, **kwargs):
        """
        display all sub-detectors on an idealized detector plane

        If matplotlib gets around to enabling the transform argument
        to imshow, that might be a much faster approach than what is
        currently done here, although what is done here is nice in
        that it takes account of all of the distortions, not just the
        in-plane rotation. The idea would be that the in-plane
        rotation would be, by far, the biggest effect.  import
        matplotlib.transforms as mtransforms
        tr = mtransforms.Affine2D()
        tr.rotate(self.zTilt)
        imshow( , transform=tr)
        """
        pwKWArgs = plotwrap.PlotWrap.popKeyArgs(kwargs)
        pw = plotwrap.PlotWrap(**pwKWArgs)
        pw.a.set_axis_bgcolor('white')
        pw.a.set_aspect('equal')
        retval = pw

        'unless specified, use working distance of 0th sub-detector'
        workDist = workDist or self.detectors[0].workDist

        nlump = nlump or 4

        cmap = None; vmin = None; vmax = None; norm = None;

        if doFmtCoord:
            fmtCoord = FmtCoordIdeal(planeData, workDist)
        for iQuad in self.lQuad:
            dg = self.detectors[iQuad]
            thisframe = framesQuad[iQuad]

            h, xedges, yedges, mask = dg.renderIdeal(thisframe, workDist=workDist, nlump=nlump)

            if cmap is None:
                vmin, vmax, cmap = dg.reader.getDisplayArgs(h, kwargs)
                cmap.set_under(color='white', alpha=0.0)
                norm = matplotlib.colors.Normalize(clip=False, vmin=vmin, vmax=vmax)
            if True:
                '''
                hack around to make for better plotting;
                needed due to tolerancing in cmap for when a color is under?
                '''
                h[h < 0] =  vmin + (vmax-vmin)*0.001
                h[mask]  = -vmax

            pw.a.pcolor(xedges, yedges, h.T, cmap=cmap, norm=norm, **kwargs)

            if doFmtCoord:
                iDetector = iQuad+1 # people like things numbered from 1
                fmtCoord.addDetectorData(iDetector, xedges, yedges, h, mask)

            del thisframe

        if doFmtCoord:
            pw.a.format_coord = fmtCoord
        pw.a.set_autoscale_on(False)
        pw.show()
        return retval

    def fitProcedureA(self, planeData, framesQuad, iRefQuad=0,
                      funcType=funcTypeDflt, funcXVecList = None, quadr=1,
                      doGUI=0, doMRingPlot=False):
        """
        A procedure for fitting the set of detectors;
        do not need to click 'fit' button in GUI -- done inside the procedure.

        Watch out -- MultiRingEval instances a memory hogs, especially while creating Jacobian matrices!

        If want to just refine detector geometry and not the functional forms for the rings,
        pass funcXVecList as True or as something like a list of arrays from MultiRingEval.getFuncXVecList()
        """

        assert len(framesQuad) == 4,\
            'need len(framesQuad) to be 4'

        if funcXVecList:
            if hasattr(funcXVecList,'__len__'):
                funcXVecListList = funcXVecList
            else:
                funcXVecListList = [funcXVecList for iQuad in self.lQuad]
        else:
                funcXVecListList = [None for iQuad in self.lQuad]
        assert len(funcXVecListList) == len(self.lQuad), \
            'funcXVecListList wrong length'

        lQuad = copy.copy(self.lQuad)
        lQuad.remove(iRefQuad)
        #dRef = self.detectors[iRefQuad]
        # refPos = num.array([dRef.xc, dRef.yc, dRef.workDist])
        'set quadOffsets from current centers, gets used in setCentersFromRef below'
        self.setQuadOffsets(iRefQuad)

        iQuad = iRefQuad
        dg = self.detectors[iQuad]
        frame = dataToFrame(framesQuad[iQuad])
        if doGUI:
            'offer GUI to let the user twiddle parameters'
            displayKWArgs={'winTitle':'detector %d'%(iQuad+1)}
            pw    = dg.drawRingsGUI(frame, planeData, displayKWArgs=displayKWArgs)
            raw_input('Enter to continue (will destroy GUI and proceed with fit)')
            pw.destroy()
            del pw
        #
        'now go ahead and do fit'
        mRing  = MultiRingEval(dg, planeData, frame, funcType=funcType,
                               funcXVecList=funcXVecListList[iQuad])
        xFit   = mRing.doFit()
        if doGUI > 1 or doMingPlot:
            mRing(xFit, makePlots=True)
            if doGUI > 1:
                raw_input('Enter to continue (close mRing windows manually)')
        # params = dg.getParams(allParams=True)
        del mRing, frame
        #
        'update centers and working distances of others to correspond to results from fit of iRefQuad'
        self.setCentersFromRef(iRefQuad=iRefQuad)
        #
        'now fit everyone else'
        for iQuad in lQuad:
            dg = self.detectors[iQuad]
            frame = dataToFrame(framesQuad[iQuad])
            if doGUI > 1:
                'offer GUI to let the user twiddle parameters'
                displayKWArgs={'winTitle':'detector %d'%(iQuad+1)}
                pw    = dg.drawRingsGUI(frame, planeData, displayKWArgs=displayKWArgs)
                raw_input('Enter to continue (will destroy GUI and proceed with fit)')
                pw.destroy()
                del pw
            #
            'now go ahead and do fit'
            mRing  = MultiRingEval(dg, planeData, frame, funcType=funcType,
                                   funcXVecList=funcXVecListList[iQuad])
            xFit   = mRing.doFit()
            if doGUI > 1 or doMRingPlot:
                mRing(xFit, makePlots=True)
                if doGUI > 1:
                    raw_input('Enter to continue (close mRing windows manually)')
            # params = dg.getParams(allParams=True)
            del mRing, frame

        self.setQuadOffsets(iRefQuad)
        return

def getOmegaMMReaderList(readerList, overall=False):
    """
    get omega min/max information from a list of readers
    """
    retval = []
    for reader in num.atleast_1d(readerList):
        omegaMin, omegaMax = reader.getOmegaMinMax()
        retval.append((omegaMin,omegaMax))
    if overall:
        retval = (min(zip(*retval)[0]), max(zip(*retval)[1]))
    return retval

# ============================== Utility functions for instantiating detectors
#
def detectorList():
    return ["ge", "mar165", "generic"]

def newDetector(detectorType, *args, **kwargs):
    """Return a detector of the requested type

    INPUTS

    detectorType - a string in the detector type list [see detectorList()]
    """
    if len(args) == 0:
        if kwargs.has_key('gParms'):
            args = kwargs.pop('gParms')
        if kwargs.has_key('dParms'):
            dp = kwargs.pop('dParms')
            if dp:
                kwargs['distortionParams'] = dp
                pass
            pass
        pass

    dt = detectorType.lower()
    if dt == "ge":
        d = DetectorGeomGE(*args, **kwargs)
    elif dt == "mar165":
        d = DetectorGeomMar165(*args, **kwargs)
    elif dt == "generic":
        ncols = kwargs.pop('ncols')
        nrows = kwargs.pop('nrows')
        pixelPitch = kwargs.pop('pixelPitch')
        d = newGenericDetector(ncols, nrows, pixelPitch, *args, **kwargs)
    else:
        #d = None
        emsg = 'No such detector:  "%s"' % dt
        raise ValueError(emsg)

        pass


    return d

def newGenericReader(ncols, nrows, *args, **kwargs):
    '''
    currently just returns a Framer2DRC
    '''

    # retval = Framer2DRC(ncols, nrows, **kwargs)
    filename = kwargs.pop('filename', None)
    retval = ReadGeneric(filename, ncols, nrows, *args, **kwargs)

    return retval

def newGenericDetector(ncols, nrows, pixelPitch, *args, **kwargs):
    """
    If reader is passed as None, then a generic reader is created

    Keyword Arguments:
        vFactorUnc
        vDark
        reader
        readerKWArgs
        getDParamDflt
        setDParamZero
        getDParamScalings
        getDParamRefineDflt
        radialDistortion

    If *args is an existing detector geometry, then
    additional keyword arguments may include:
        pVec

    If *args is (xc, yc, workDist, xTilt, yTilt, zTilt) detector parameters, then
    additional keyword arguments may include:
        distortionParams

    """

    vFactorUnc   = kwargs.pop('vFactorUnc',0.2)
    vDark        = kwargs.pop('vDark',1800)
    reader       = kwargs.pop('reader',None)
    readerKWArgs = kwargs.pop('readerKWArgs',{})

    'default functions corresponding to no distortion'
    def getDParamDflt_dflt():
        return []
    def setDParamZero_dflt():
        return
    def getDParamScalings_dflt():
        return []
    def getDParamRefineDflt_dflt():
        return []
    def radialDistortion_dflt(xin, yin, invert=False):
        'no distortion correction'
        return xin, yin

    getDParamDflt        = kwargs.setdefault('getDParamDflt', getDParamDflt_dflt)
    setDParamZero        = kwargs.setdefault('setDParamZero', setDParamZero_dflt)
    getDParamScalings    = kwargs.setdefault('getDParamScalings', getDParamScalings_dflt)
    getDParamRefineDflt  = kwargs.setdefault('getDParamRefineDflt', getDParamRefineDflt_dflt)
    radialDistortion     = kwargs.setdefault('radialDistortion', radialDistortion_dflt)

    if reader is None:
        reader = newGenericReader(ncols, nrows, **readerKWArgs)

    detector = Detector2DRC(ncols, nrows, pixelPitch,
                            vFactorUnc, vDark,
                            reader, *args, **kwargs)

    return detector<|MERGE_RESOLUTION|>--- conflicted
+++ resolved
@@ -499,15 +499,11 @@
         self.__nempty        = kwargs.pop('nempty', 0)
         doFlip               = kwargs.pop('doFlip', False)
         self.subtractDark    = kwargs.pop('subtractDark', False)
-<<<<<<< HEAD
-
-=======
         
         'keep things for makeNew convenience'
-        self.__args = args
+        self.__args   = args
         self.__kwargs = kwargs
         
->>>>>>> 3e379ba9
         if doFlip is not False:
             raise NotImplementedError, 'doFlip not False'
         if self.subtractDark is not False:
@@ -4307,21 +4303,6 @@
             xyoBBox[1] = ( max( int(math.floor(xyoBBox[1][0])), 0),
                            min( int(math.floor(xyoBBox[1][1])), self.ncols-1)+slicePad,
                            )
-<<<<<<< HEAD
-        if reader is not None:
-            'convert bounding box from omegas to frames'
-            xyoBBox[2] = ( num.hstack( (reader.omegaToFrameRange(xyoBBox[2][0]), 0) )[0],
-                           num.hstack( (reader.getNFrames()-1, reader.omegaToFrameRange(xyoBBox[2][1]) ) )[-1] + slicePad,
-                           )
-        elif omegas is not None:
-            'convert bounding box from omegas to frames'
-            omegaDelta = num.mean(omegas[1:]-omegas[:-1])
-            nFrames = len(omegas)
-            xyoBBox[2] = (
-                num.hstack( (omeToFrameRange(xyoBBox[2][0], omegas, omegaDelta), 0) )[0],
-                num.hstack( (nFrames-1, omeToFrameRange(xyoBBox[2][1], omegas, omegaDelta) ) )[-1] + slicePad,
-                )
-=======
         if (reader is not None) or (omegas is not None):
             if reader is not None:
                 omegaDelta = reader.omegaDelta
@@ -4337,8 +4318,7 @@
                                               checkWrap=doWrap, slicePad=slicePad)
             xyoBBox[2] = frameRange 
             'try using frameInRange(iFrame, xyoBBox[2])'
->>>>>>> 3e379ba9
-
+        
         return xyoBBox
 
     def drawRings(self, drawOn, planeData, withRanges=False, legendLoc=(0.05,0.5), legendMaxLen=10,
