#! /usr/bin/env python
# ============================================================
# Copyright (c) 2012, Lawrence Livermore National Security, LLC.
# Produced at the Lawrence Livermore National Laboratory.
# Written by Joel Bernier <bernier2@llnl.gov> and others.
# LLNL-CODE-529294.
# All rights reserved.
#
# This file is part of HEXRD. For details on dowloading the source,
# see the file COPYING.
#
# Please also see the file LICENSE.
#
# This program is free software; you can redistribute it and/or modify it under the
# terms of the GNU Lesser General Public License (as published by the Free Software
# Foundation) version 2.1 dated February 1999.
#
# This program is distributed in the hope that it will be useful, but
# WITHOUT ANY WARRANTY; without even the IMPLIED WARRANTY OF MERCHANTABILITY
# or FITNESS FOR A PARTICULAR PURPOSE. See the terms and conditions of the
# GNU General Public License for more details.
#
# You should have received a copy of the GNU Lesser General Public
# License along with this program (see file LICENSE); if not, write to
# the Free Software Foundation, Inc., 59 Temple Place, Suite 330,
# Boston, MA 02111-1307 USA or visit <http://www.gnu.org/licenses/>.
# ============================================================
import sys
import copy
import time
import math
from math import pi
import shelve



import numpy as num
from scipy import sparse
from scipy.linalg import svd
from scipy import ndimage
import scipy.optimize as opt

import matplotlib
from matplotlib.widgets import Slider, Button, RadioButtons
from matplotlib import cm, colors
from matplotlib import collections

from hexrd import plotwrap
from hexrd import tens
from hexrd import matrixutil as mutil
from hexrd import pfigutil
from hexrd import gridutil as gutil
from hexrd.valunits import toFloat
from hexrd import USE_NUMBA
import hexrd.orientations as ors

from hexrd.xrd import crystallography
from hexrd.xrd.crystallography import latticeParameters, latticeVectors, processWavelength

from hexrd.xrd import detector
from hexrd.xrd.detector import Framer2DRC, getCMap

from hexrd.xrd import xrdbase
from hexrd.xrd.xrdbase import dataToFrame, multiprocessing

from hexrd.xrd import rotations as rot
from hexrd.xrd.rotations import mapAngle

from hexrd.xrd import spotfinder

from hexrd.xrd import transforms as xf
from hexrd.xrd import transforms_CAPI as xfcapi

from hexrd.xrd import distortion

#from hexrd.cacheframes import get_frames
#from hexrd.coreutil import get_instrument_parameters

try:
    from femODFUtil import pfig as pfigPkg
    havePfigPkg = True
except:
    havePfigPkg = False

from hexrd.utils.progressbar import ProgressBar, Bar, ETA, ReverseBar

if USE_NUMBA:
    import numba

'quadr1d of 8 is probably overkill, but we are in 1d so it is inexpensive'
quadr1dDflt = 8

debugDflt = False

dFunc_ref   = distortion.dummy
dParams_ref = []

d2r = piby180 = num.pi/180.
r2d = 1.0/d2r

epsf      = num.finfo(float).eps # ~2.2e-16
ten_epsf  = 10 * epsf            # ~2.2e-15
sqrt_epsf = num.sqrt(epsf)       # ~1.5e-8

class FormatEtaOme:
    'for plotting data as a matrix, with ijAsXY=True'
    def __init__(self, etas, omes, A, T=False, debug=False):
        self.etas  = etas
        self.omes  = omes
        self.A     = A
        self.debug = debug
        self.T     = T
        return
    def __call__(self,x,y):
        if self.T:
            iX = int(round(y))
            iY = int(round(x))
        else:
            iX = int(round(x))
            iY = int(round(y))
        eta = r2d*(self.etas[iY])
        ome = r2d*(self.omes[iX])
        val = self.A[iY,iX]
        retval = 'eta=%g; ome=%g; val=%g' % \
            (eta, ome, val)
        if self.debug:
            retval += "; x_image=%g y_image=%g" % (x, y)
        return retval

def fitLParm(data, detectorGeom, planeData,
             funcType = detector.funcTypeDflt,
             lParm0 = None,
             funcXVecList = None,
             quadr1d = quadr1dDflt,
             debug = debugDflt,
             ):
    """
    fit lattice parameters to data; using dataToFrame to map the data to a frame

    input planeData is not changed

    """
    frame = dataToFrame(data)

    if funcXVecList is None:
        funcXVecList = True

    'copy planeData, so that the instance passed in does not getting changed'
    #pd = crystallography.PlaneData(planeData.hkls, planeData.getParams())
    pd = copy.deepcopy(planeData)
    if lParm0 is not None:
        pd.lparms = lParm0

    mRing = detector.MultiRingEval(detectorGeom, pd, dataFrame=frame,
                                   funcType=funcType,
                                   refineParamsDG=False,
                                   refineParamsL=True,
                                   funcXVecList=funcXVecList)
    if not hasattr(funcXVecList, '__len__'):
        'still need to get funcXVecList; want something better than default guess'
        funcXVecList, cFitList, pw = \
            mRing.radialFitXVec(plot=debug,
                                      plotTitlePrefix='Before lparm fit: ',
                                      quadr1d=quadr1d)
        mRing.setFuncXVecList(funcXVecList)
    if debug:
        print 'number of parameters in geom-only fit : %d' % (mRing.getNParam())

    x = mRing.doFit()
    'return refined lattice parameters'
    retval = pd.lparms

    if debug:
        funcEval = mRing(x, makePlots=True)

    return retval

def fitDG(data, detectorGeom, planeData,
          funcType = detector.funcTypeDflt,
          funcXVecList = None,
          quadr1d = quadr1dDflt,
          debug = debugDflt,
          ):
    """
    fit detector geometry parameters to data; using dataToFrame to map the data to a frame

    pass funcXVecList as True or as something like detectorGeom.fitRingsFunc.getFuncXVecList()
    if want to just refine detector geometry and not the functional forms for the rings

    input detectorGeom is used to guess parameters and is not modified -- a new
    detectorGeom is returned
    """

    frame = dataToFrame(data)

    'do the following to keep ring functional forms from being refined'
    #if funcXVecList is None:
    #    funcXVecList = True

    # make a new instance to modify, so that detectorGeom is not changed
    dg = detectorGeom.makeNew()

    mRing = detector.MultiRingEval(dg, planeData, dataFrame=frame,
                                   funcType=funcType,
                                   refineParamsDG=True,
                                   refineParamsL=False,
                                   funcXVecList=funcXVecList)
    if funcXVecList and not hasattr(funcXVecList, '__len__'):
        'still need to get funcXVecList; want something better than default guess'
        funcXVecList, cFitList, pw = \
            mRing.radialFitXVec(plot=debug,
                                      plotTitlePrefix='Before lparm fit: ',
                                      quadr1d=quadr1d)
        mRing.setFuncXVecList(funcXVecList)
    if debug:
        print 'number of parameters in fit : %d' % (mRing.getNParam())

    x = mRing.doFit()
    if funcXVecList:
        'return just detector geom'
        retval = dg
    else:
        retval = dg, mRing.getFuncXVecList()

    if debug:
        funcEval = mRing(x, makePlots=True)

    return retval

def fitDGX(data, detectorGeom, planeData,
          funcType = detector.funcTypeDflt,
          quadr1d = quadr1dDflt,
          debug = debugDflt,
          nGlIter = 2,
          xFuncs = None,
          xDG    = None,
          ):
    """
    fit detector geometry parameters to data; using dataToFrame to map the data to a frame

    uses a procedure that might end up being more robust than fitDG

    input detectorGeom is used to guess parameters and is not modified -- a new
    detectorGeom is returned
    """

    'compute these up front so that they can be shared'
    indicesList, iHKLLists = detectorGeom.makeIndicesTThRanges(planeData, cullDupl=True)

    frame = dataToFrame(data)

    # make a new instance to modify, so that detectorGeom is not changed
    dg = detectorGeom.makeNew()

    'mRing for just the DOF in the ring functions'
    mRingFuncs = detector.MultiRingEval(dg, planeData, dataFrame=frame,
                                        indicesList=indicesList, iHKLLists=iHKLLists,
                                        funcType=funcType,
                                        refineParamsDG=False,
                                        refineParamsL=False,
                                        funcXVecList=None)
    if debug:
        print 'number of parameters in ring-funciton fit : %d' % (mRingFuncs.getNParam())

    'mRing for just the DG DOF'
    mRingDG = detector.MultiRingEval(dg, planeData, dataFrame=frame,
                                        indicesList=indicesList, iHKLLists=iHKLLists,
                                        funcType=funcType,
                                        refineParamsDG=True,
                                        refineParamsL=False,
                                        funcXVecList=mRingFuncs.getFuncXVecList(mRingFuncs.xVecGuess))
    if debug:
        print 'number of parameters in dg fit : %d' % (mRingDG.getNParam())

    for iGlIter in range(nGlIter):

        if debug:
            print 'doing mRingFuncs fit'
        xFuncs = mRingFuncs.doFit(xVec0=xFuncs)
        if debug:
            print '    got : '+str(xFuncs)
        mRingDG.setFuncXVecList(mRingFuncs.getFuncXVecList(xFuncs))

        if debug:
            print 'doing mRingDG fit'
        xDG    = mRingDG.doFit(xVec0=xDG)
        if debug:
            print '    got : '+str(xDG)
        mRingFuncs.detectorGeom = mRingDG.detectorGeom

    dg.clean() # free up memory

    if debug:
        funcEval = mRingDG(xDG, makePlots=True)

    return dg, xFuncs, xDG


def textureToSpots(texture,
                   planeData, detectorGeom,
                   omeMM=None,
                   etaMM=None,
                   pVecs = None,
                   ):
    """
    take texture as returned from pyMps and make spots
    """

    stretches = None

    quats = texture['quats']
    nGrains = quats.shape[1]
    if texture.has_key('Vs'):
        stretches = texture['Vs'].T

    #
    fMatRef = planeData.latVecOps['F']
    if stretches is not None:
        bMats = num.zeros([nGrains,3,3])
        for iGrain, stretch in enumerate(stretches):
            bMats[iGrain,:,:] = stretchToLV(tens.svecToSymm(stretch), fMatRef)['B']
    else:
        bMats = None
    rMats = rot.rotMatOfQuat(quats)
    #
    spotAngs = makeSynthSpots(rMats, pVecs, bMats,
                              planeData, detectorGeom,
                              omeMM=omeMM,
                              etaMM=etaMM)

    return spotAngs

def makeSynthSpots(rMats, pVecs, bMats, planeData, detectorGeom,
                   omeMM=[-num.pi, num.pi], etaMM=None,
                   hklList=None, beamSize=None):
    """
    make synthetic spots
    """
    chiTilt = detectorGeom.chiTilt
    if beamSize is not None:
        "the beam size shoud by [width (X), hieght (Y)]"
        omeAxis = num.c_[0, 1, 0].T     # ... may need to grab this from some global to be same!
        pass
    nGrains = rMats.shape[0]
    assert rMats.shape[1] == 3 and rMats.shape[2] == 3,\
        'rMats is wrong shape'

    'handle ome ranges'
    # min
    omeMin = num.atleast_1d(omeMM[0])
    for i in range(len(omeMin)):
        if hasattr(omeMin[i], 'getVal'):
            omeMin[i] = omeMin[i].getVal('radians')

    # max
    omeMax = num.atleast_1d(omeMM[1])
    for i in range(len(omeMax)):
        if hasattr(omeMax[i], 'getVal'):
            omeMax[i] = omeMax[i].getVal('radians')

    assert len(omeMin) == len(omeMax), \
           'oscillation angle ranges are not the same length'

    'handle eta ranges'
    # min
    if etaMM is not None:
        etaMin = num.atleast_1d(etaMM[0])
        for i in range(len(etaMin)):
            if hasattr(etaMin[i], 'getVal'):
                etaMin[i] = etaMin[i].getVal('radians')

        # max
        etaMax = num.atleast_1d(etaMM[1])
        for i in range(len(etaMax)):
            if hasattr(etaMax[i], 'getVal'):
                etaMax[i] = etaMax[i].getVal('radians')
        assert len(etaMin) == len(etaMax), \
               'azimuthal angle ranges are not the same length'

    spotAngs = []
    completeGrains = num.ones(nGrains, dtype='bool')
    for i in range(nGrains):

        if bMats is None:
            bMat = None
        else:
            bMat = bMats[i, :, :]
        # full set of symmetric HKLs subject to exclusions
        if hklList is None:
            qVec, qAng0, qAng1 = \
                planeData.makeAllScatteringVectors(rMats[i, :, :], bMat=bMat, chiTilt=chiTilt)
        else:
            qVec, qAng0, qAng1 = \
                planeData.makeTheseScatteringVectors(hklList, rMats[i, :, :], bMat=bMat, chiTilt=chiTilt)

        # filter using ome ranges
        validAng0 = validateAngleRanges(qAng0[2, :], omeMin, omeMax)
        validAng1 = validateAngleRanges(qAng1[2, :], omeMin, omeMax)

        # now eta (if applicable)
        if etaMM is not None:
            validAng0 = num.logical_and( validAng0, validateAngleRanges(qAng0[1, :], etaMin, etaMax) )
            validAng1 = num.logical_and( validAng1, validateAngleRanges(qAng1[1, :], etaMin, etaMax) )

        if num.any(qAng0[0, :] > detectorGeom.getTThMax()):
            # now test if it falls on the detector in "corners"
            iRow0, jCol0, ome0_scr = detectorGeom.angToXYO(qAng0[0, :], qAng0[1, :], qAng0[2, :])
            iRow1, jCol1, ome1_scr = detectorGeom.angToXYO(qAng1[0, :], qAng1[1, :], qAng1[2, :])
            del(ome0_scr); del(ome1_scr)
            inCorners0 = num.logical_and(num.logical_and(iRow0 >= 0, iRow0 <= detectorGeom.nrows),
                                         num.logical_and(jCol0 >= 0, jCol0 <= detectorGeom.ncols))
            inCorners1 = num.logical_and(num.logical_and(iRow1 >= 0, iRow1 <= detectorGeom.nrows),
                                         num.logical_and(jCol1 >= 0, jCol1 <= detectorGeom.ncols))

            validAng0 = num.logical_and( validAng0, inCorners0 )
            validAng1 = num.logical_and( validAng1, inCorners1 )

        # validAng0 = num.zeros(qVec.shape[1], dtype='bool')
        # validAng1 = num.zeros(qVec.shape[1], dtype='bool')
        # for j in range(len(omeMin)):
        #     validAng0 = validAng0 | (
        #         ( qAng0[2, :] >= omeMin[j] ) & ( qAng0[2, :] <= omeMax[j] ) )
        #     validAng1 = validAng1 | (
        #         ( qAng1[2, :] >= omeMin[j] ) & ( qAng1[2, :] <= omeMax[j] ) )

        tmpAngs = num.hstack([qAng0[:, validAng0], qAng1[:, validAng1]])

        if pVecs is not None:
            tmpDG = detectorGeom.makeNew(pVec=pVecs[i, :])

            if beamSize is not None:
                numGrainSpots = tmpAngs.shape[1] # number of spots in this grain
                inBeam = num.zeros(numGrainSpots, dtype='bool')
                for k in range(numGrainSpots):
                    comCrds = num.dot(rot.rotMatOfExpMap(tmpAngs[2, k]*omeAxis), pVecs[i, :])
                    if (comCrds[0] >= -0.5*beamSize[0] and comCrds[0] <= 0.5*beamSize[0]) and \
                       (comCrds[1] >= -0.5*beamSize[1] and comCrds[1] <= 0.5*beamSize[1]):
                        inBeam[k] = True
                    else:
                        completeGrains[i] = False
                        pass
                    pass
                if num.any(inBeam):
                    tmpX, tmpY, tmpO = tmpDG.angToXYO(tmpAngs[0, inBeam],
                                                      tmpAngs[1, inBeam],
                                                      tmpAngs[2, inBeam])
                else:
                    continue
            else:
                tmpX, tmpY, tmpO = tmpDG.angToXYO(tmpAngs[0, :],
                                                  tmpAngs[1, :],
                                                  tmpAngs[2, :])
                pass
            tmpTTh, tmpEta, tmpOme = detectorGeom.xyoToAng(tmpX, tmpY, tmpO)
            tmpAngs = num.vstack([tmpTTh, tmpEta, tmpOme])

        spotAngs += list(tmpAngs.T)
        # inefficient:
        # if i == 0:
        #     spotAngs = tmpAngs
        # else:
        #     spotAngs = num.hstack( [
        #         spotAngs, tmpAngs ] )

    retval = num.array(spotAngs).T
    return retval, completeGrains

markerListDflt = [
    'D','o','p','s','v','x', #
    '+','*',
    '<','>',
    '1','2','3','4',
    '^',
    ]
# 'h', 'd', 'H' # hard to distinguish
# ',' , '.' # too hard to see
# '_' # odd

def makePathVariantPoles(rMatRef, fromPhase,
                         pathList,
                         planeDataDict,
                         hklID,
                         ):

    qVecList = []
    for pathName, rMatTransfList, phaseIDTo, phaseIDFrom, pRefSvecList in pathList:
        if not phaseIDFrom == fromPhase:
            'this path not of interest'
            continue
        planeData = planeDataDict[phaseIDTo]

        for iRMat, rMatTransf in enumerate(rMatTransfList):
            rMat = num.dot(rMatRef, rMatTransf)
            qVec, qAng0, qAng1 = \
                planeData.makeTheseScatteringVectors(hklID, rMat)
            qVecList.append(qVec)

    return qVecList

def displayPathVariants(data, rMatRef, fromPhase,
                        pathList,
                        planeDataDict,
                        detectorGeom, omeMin, omeMax,
                        phaseForDfltPD=None,
                        markerList = markerListDflt,
                        hklList = None,
                        color=None,
                        pointKWArgs={},
                        hklIDs=None, pw=None):
    '''
    '''
    pw, local = plotwrap.argToPW(pw)
    if local and data is not None:
        frame = dataToFrame(data, sumImg=num.maximum)
        planeData=None
        if phaseForDfltPD is not None:
            planeData = planeDataDict[phaseForDfltPD]
        detectorGeom.display(frame, planeData, pw=pw)

    col = color
    if col is None:
        col = 'r'
    iMarker = 0
    for pathName, rMatTransfList, phaseIDTo, phaseIDFrom, pRefSvecList in pathList:
        if not phaseIDFrom == fromPhase:
            'this path not of interest'
            continue
        planeData = planeDataDict[phaseIDTo]
        if hasattr(color,'keys'):
            col = color[phaseIDTo]

        for iRMat, rMatTransf in enumerate(rMatTransfList):
            rMat    = num.dot(rMatRef, rMatTransf)
            pVecs = None
            bMats = None
            spotAngs = makeSynthSpots(rMat.reshape([1,3,3]),
                                      pVecs, bMats, planeData, detectorGeom,
                                      omeMin, omeMax,
                                      hklList=hklList,
                                      ) # 3,nSpots
            if spotAngs.size > 0:
                x, y, o = detectorGeom.angToXYO(spotAngs[0,:], spotAngs[1,:], spotAngs[2,:])
                #
                if iMarker == len(markerList):
                    raise RuntimeError, 'not enough markers in list'
                marker = markerList[iMarker]
                kwArgs = {'ls':'None', 'mec':col, 'mfc':'None', 'ms':3.}
                kwArgs.update(pointKWArgs)
                kwArgs.update({'marker':marker})
                pw(x, y, **kwArgs) # style=
            iMarker += 1

    return pw

def makeRMatList(pathList, fromPhase):
    rMatList = []
    for pathName, rMatTransfList, phaseIDTo, phaseIDFrom, pRefSvecList in pathList:
        if not phaseIDFrom == fromPhase:
            'this path not of interest'
            continue
        for iRMat, rMatTransf in enumerate(rMatTransfList):
            rMatList.append( num.dot(rMat, rMatTransf) )
    return rMatList

def findGrainsNewSpots(grainList0, spots, doFitting=True, minCompleteness=None, pathList=[],
                       eosDict=None, refPDDict=None,
                       tK=300.,
                       debug=True,
                       indepFitPVec=False, # fit precession independently
                       findByPixelDist=1, # meant to deal better with overlapped spots
                       maxIterRefit=3,
                       pVecTol=None,
                       ):
    """
    see if grains in grainList0 show up in spots;
    meant to be useful for taking existing grains from a load step
    and looking for them in a new load step;
    returns a new list of the same length, with None wherever a
    grain near the existing one was not found, and a list of grains for
    each path in pathList; grains in
    grainList0 are not modified;
    spots should be a Spots instance
    """
    # this import here because of circular reference
    from hexrd.xrd import grain

    newGrainList = [None for iGrain in range(len(grainList))]

    interactive = debug > 1

    'check that have both eosDict and refPDDict'
    assert (eosDict is None) == (refPDDict is None), \
        'need both or neither of eosDict and refPPDict'

    for iGrain, oldGrain in enumerate(grainList):
        if oldGrain is None:
            'do this check in case not culling lost grains so that numbering stays the same'
            continue
        newGrain = oldGrain.newGrain(spots,
                                     lineage = (iGrain),
                                     findByPixelDist=findByPixelDist)
        if debug:
            print 'completeness of candidate grain is : %g' % \
                (newGrain.completeness)
        if minCompleteness is not None:
            """
            # make this default to something like 0.5?
            # better to check this after fit?
            """
            if newGrain.completeness < minCompleteness:
                newGrain = None
        if newGrain:
            if debug:
                print 'doing claims for new grain %d' % (iGrain)
            newGrain.claimSpots()
        newGrainList[iGrain] = newGrain

    grainLists = [newGrainList]

    "now work on pathList"
    for pathName, rMatTransfList, phaseIDTo, phaseIDFrom, pRefSvecList in pathList:
        pathGrainList = []
        phaseTrans = False
        if phaseIDTo is not phaseIDFrom:
            phaseTrans = True
            if eosDict is not None:
                eosFr = eosDict[phaseIDFrom]
                eosTo = eosDict[phaseIDTo]
                pdFr  = refPDDict[phaseIDFrom]
                pdTo  = refPDDict[phaseIDTo]
        assert minCompleteness is not None,\
            'if specify paths, also specify minCompleteness'

        """
        use newGrainList here in case did fitting, and in case lost anyone,
        but still call them oldGrain
        """
        for iGrain, oldGrain in enumerate(newGrainList): # grainList
            if oldGrain is None:
                continue
            lp = None
            if oldGrain.phaseID:
                assert phaseIDFrom is not None,\
                    'grains have phases specified, need to provide a non-None "from" phase in the path'
                if oldGrain.phaseID is not phaseIDFrom:
                    "this grain is not of the right phase for the given path"
                    continue
            if phaseTrans:
                assert oldGrain.phaseID, 'for phase change need grains to have a phaseID!'

                vFr      = oldGrain.vol / pdFr.latVecOps['vol']
                p,   eFr = eosFr.pe_of_vt(vFr, tK)
                vTo, eTo = eosTo.ve_of_pt(p, tK)
                if debug:
                    print 'pressure in %s phase parent grain determined to be : %e' % \
                        (oldGrain.phaseID, p)
                try:
                    lpTag = pdTo.getLatticeType()
                    lpAtP = eosTo.lparms_of_ve(vTo, eTo)
                    # lp needs to be for 'triclinic', so need to convert
                    lp = crystallography.getDparms(lpAtP, lpTag)
                except NotImplementedError:
                    print >> sys.stderr, "WARNING: lparms_of_ve not implemented"
                    # lp = None # already done above
            for iRMat, rMatTransf in enumerate(rMatTransfList):
                lineage = (iGrain, pathName, iRMat)
                newGrain = oldGrain.newGrain(spots,
                                             phaseID=phaseIDTo,
                                             rMatTransf=rMatTransf,
                                             lineage=lineage,
                                             claimingSpots=False,
                                             lp=lp)
                if debug:
                    print 'for iRMat %d completeness is : %g' % \
                        (iRMat, newGrain.completeness)
                if newGrain.completeness < minCompleteness:
                    newGrain = None
                if newGrain is not None:
                    if debug:
                        print 'doing claims for new grain %s' % (str(lineage))
                    newGrain.claimSpots()
                    pathGrainList.append(newGrain)
        'end of newGrainList loop'
        grainLists += [pathGrainList]
    'end of pathList loop'

    if doFitting:

        lenSpotsPrev = len(spots)

        for iRefitLoop in range(maxIterRefit):
            'allow some looping'

            if debug:
                print 'about to call fitSpots with claimsBased=True, currently have %d spots ...' % (len(spots))
            spots.fitSpots(None, claimsBased=True, funcType='gaussGenEll', interactive=interactive)
            if debug:
                print ' ... back from fitSpots, now have %d spots' % (len(spots))
            spots.resetClaims()

            nConfTot = 0
            for iList, grainList in enumerate(grainLists):
                for iGrain, grain in enumerate(grainList):

                    """
                    redo findMatches now that have looked at spots in more detail
                    do not need doFit=True because did fits above
                    """
                    grain.findMatches(findByPixelDist=findByPixelDist, updateSelf=True)

                    # 'ignore claims so that can check out spots that may be overlapped'
                    # validSpotIdx, hitReflId = grain.getValidSpotIdx(ignoreClaims=True)

                    d_resRel = {}
                    d_integI = {}
                    d_spotsl = {}
                    validSpotIdx, hitReflId = grain.getValidSpotIdx(ignoreClaims=True) # ignore claims so that can check out spots that may be overlapped
                    iHKLs = grain.grainSpots['iHKL'][hitReflId]
                    for spotIdx, iHKL in zip(validSpotIdx, iHKLs):
                        spot = spots[spotIdx]
                        integIntens, res, res0  = spots.getIntegratedIntensity(spotIdx, useFit=True)
                        resRelList = d_resRel.setdefault( iHKL, [])
                        integIList = d_integI.setdefault( iHKL, [])
                        spotsList  = d_spotsl.setdefault( iHKL, [])
                        resRelList.append( (res,res0) )
                        integIList.append(integList)
                        spotsList.append(spot)
                    for iHKL in d_resRel.keys():
                        resRelList = d_resRel[iHKL]
                        res, res0 = zip(*resRelList)
                        resRel = num.array(res)/num.array(res0)
                        rrMean = resRel.mean()
                        rrMax  = num.max(resRel - rrMean)
                        rrStd  = resRel.std()
                        integI = d_integI[iHKL]
                        iiMean = integI.mean()
                        iiMax  = num.max(num.abs(integI - iiMean))
                        iiStd  = integI.std()
                        if rrMax > rrStd * 1.5 or iiMax > iiStd * 1.5:
                            if interactive or debug:
                                print 'for iHKL %d, rr and ii numbers are : %g %g %g ; %g %g %g ' % (
                                    iHKL,
                                    rrMax, rrMean, rrStd,
                                    iiMax, iiMean, iiStd,
                                    )
                            if interactive:
                                doLoop = True
                                while doLoop:
                                    userInput = raw_input('options: (d)isplay, (c)ontinue, (i:#)nvalidate spot #')
                                    char = userInput.split(':')[0]
                                    if   char == 'd':
                                        for iSpot, spot in enumerate(d_spotsl[iHKL]):
                                            spot.display(title='spot %d for iHKL %d' % (iSpot, iHKL))
                                    elif char == 'c':
                                        doLoop = False
                                    elif char == 'i':
                                        iSpot = userInput.split(':')[1]
                                        spot = d_spotsl[iHKL][iSpot]
                                        self.cleanFit()
                                        self.__fitFailed = FitFailedError(1, 'error from  user interaction')
                                        doLoop = True
                                    else:
                                        print 'invalid choice'

                    # ...*** may want to add logic to grain so that it knows when a repeated fit is necessary -- would have to have it ask spots about whether or not they have changed? might get a bit nasty
                    if indepFitPVec:
                        'fit precession and deformation gradient separately'
                        grain.fitPrecession()
                        grain.fit(fitPVec=False)
                    else:
                        grain.fit()
                    'redo findMatches now that did fit'
                    grain.findMatches(findByPixelDist=findByPixelDist, updateSelf=True)

                    if len(grain.lineageList) > 0:
                        lineage = grain.lineageList[-1]
                        prevGrain = grainList[lineage[0]]
                        if pVecTol is not None:
                            pVecDist = num.linalg.norm(grain.pVec - prevGrain.pVec)
                            if pVecDist > pVecTol:
                                print 'grain %d in list %d : have pVec mismatch with previous: %s versus %s' % (
                                    iGrain, iList, str(grain.pVec), str(prevGrain.pVec),
                                    )
                        if len(lineage) == 1:
                            'normal parentage'
                            validSpotIdx_new, hitReflId_new = grain.getValidSpotIdx(ignoreClaims=True)
                            validSpotIdx_prv, hitReflId_prv = prevgrain.getValidSpotIdx(ignoreClaims=True)
                            lostSpots = num.setdiff1d(hitReflId_prv, hitReflId_new, assume_unique=True)
                            newSpots  = num.setdiff1d(hitReflId_new, hitReflId_prv, assume_unique=True)
                            nLost = len(lostSpots); nNew = len(newSpots);
                            if nLost > 0 or nNew > 0:
                                print 'grain %d in list %d : have %d lost and %d new spots; new spots : ' % (
                                    iGrain, iList, nLost, nNew, str(newSpots),
                                    )
                        elif len(lineage) == 3:
                            'path parentage; nothing more to do'
                            pass
                        else:
                            raise RuntimeError, 'bad lineage : '+str(lineage)

                    grain.claimSpots()
                    #
                    nAll, nHit, nConf, nFail, nMiss = spot.getSpotCounts()
                    nConfTot += nConf

                'end of grainList loop'
            'end of grainLists loop'

            if len(spots) == lenSpotsPrev and nConfTot == 0:
                'assume there is no need to go through the loop again'
                if debug:
                    print 'exiting refit loop on iteration number %d because len(spots) did not change' % (iRefitLoop+1)
                break
            else:
                if debug:
                    print 'on iteration %d, len(spots) was %d and is now %d, and grains have %d conflicts' % (
                        iRefitLoop+1, lenSpotsPrev, len(spots), nConfTot,
                        )

        'end of iRefitLoop'

    if len(pathList) == 0:
        assert len(grainLists) == 1, 'expecting len(grainLists) == 1'
        grainLists = grainLists[0]
    return grainLists

def stretchToLV(V, fMat):
    """
    from stretch V in crystal frame and fMat, compute
    new lattice parameters; fMat can be the 'F' from
    lparms.latticeVectors

    V = B + I, where B is the Biot strain
    """
    # Finit = latticeVectors(initLP, 'triclinic' )['F']
    Fnew  = num.dot(V, fMat)
    lp    = latticeParameters(Fnew)
    lv    = latticeVectors(lp, tag='triclinic', radians=True)

    return lv

def calculateBiotStrain(initLP, finalLP, display=False):
    """
    """
    Finit = latticeVectors(initLP, 'triclinic' )['F']
    Fref  = latticeVectors(finalLP, 'triclinic' )['F']

    mF = num.zeros((3, 3))

    # diagonals are straight stretches
    mF[0, 0] = Fref[0, 0] / Finit[0, 0]
    mF[1, 1] = Fref[1, 1] / Finit[1, 1]
    mF[2, 2] = Fref[2, 2] / Finit[2, 2]

    # upper triangle
    mF[0, 1] = (Fref[0, 1] - mF[0, 0]*Finit[0, 1]) / Finit[1, 1]
    mF[0, 2] = (Fref[0, 2] - mF[0, 0]*Finit[0, 2] - mF[0, 1]*Finit[1, 2]) / Finit[2, 2]
    mF[1, 2] = (Fref[1, 2] - mF[1, 1]*Finit[1, 2]) / Finit[2, 2]

    u, s, v = svd(mF)
    biotStrain = num.dot(v.T, num.dot(num.diag(s), v)) - num.eye(3)
    if display:
        print "refined biot strain tensor: \n" + \
              "%1.3e, %1.3e, %1.3e\n" % (biotStrain[0, 0], biotStrain[0, 1], biotStrain[0, 2]) + \
              "%1.3e, %1.3e, %1.3e\n" % (biotStrain[1, 0], biotStrain[1, 1], biotStrain[1, 2]) + \
              "%1.3e, %1.3e, %1.3e\n" % (biotStrain[2, 0], biotStrain[2, 1], biotStrain[2, 2])
    return biotStrain, u, s, v

def makeMNConn(m,n,tri=True):
    """
    m and n are number of edges, so 1 more than number of zones
    """
    c1 = num.zeros( (m - 1)*(n - 1) , dtype=int)
    c2 = num.zeros( (m - 1)*(n - 1) , dtype=int)
    c3 = num.zeros( (m - 1)*(n - 1) , dtype=int)
    c4 = num.zeros( (m - 1)*(n - 1) , dtype=int)
    ii = 0
    for i in num.arange(1, m):
        for j in num.arange(1, n):
            c1[ii] = j + n*(i - 1)
            c2[ii] = j + n*(i - 1) + 1
            c3[ii] = j + n*i + 1
            c4[ii] = j + n*i

            ii += 1
            pass
        pass
    #
    'make quadCon be 0 based'
    quadCon = num.vstack([c1, c2, c3, c4]) - 1
    if tri:
        triCon1 = quadCon[:3, :]
        triCon2 = quadCon[[0, 2, 3], :]
        triCon  = num.hstack((triCon1, triCon2))
        retval = triCon
    else:
        retval = quadCon
    return retval

def makeNVecs(tth, etaIn, omeIn, asGrid=False):
    if asGrid:
        eta, ome = num.meshgrid(etaIn, omeIn)
    else:
        eta, ome = etaIn, omeIn
    qVecs = makeMeasuredScatteringVectors(
        num.asarray(tth).flatten(),
        num.asarray(eta).flatten(),
        num.asarray(ome).flatten())
    # qVecs is 3xN
    nVecs  = mutil.unitVector(qVecs)
    return nVecs

def omeEtaGridToNVecs(tTh, omegas, etas):
    etaGrid, omeGrid = num.meshgrid(etas, omegas)
    tThGrid = num.tile(tTh, (1, omeGrid.size) )
    nVecs = makeNVecs(tThGrid, etaGrid, omeGrid)
    return nVecs

rMat_y90 = ors.RotInv(num.pi/2.0, [0,1,0]).toMatrix()
def roty90(v):
    v_r = num.dot(rMat_y90, v)
    return v_r

class OmeEtaPfig(object):
    """
    works with data from with CollapseOmeEta
    """
    def __init__(self,
                 omeEdges, etaEdges,
                 cmap=None,
                 vMM=None,
                 doRot = False,
                 invertFromSouthern = True,
                 netStyle = None,
                 netNDiv = 12,
                 netAlpha = 0.5,
                 pointLists = [],
                 drawColorbar = True,
                 ):
        self.cmap = cmap
        if self.cmap is None:
            self.cmap = getCMap(False)

        if vMM is not None:
            self.vmin = vMM[0]; self.vmax = vMM[1];
        else:
            self.vmin = 0; self.vmax = None
            pass

        if isinstance(omeEdges, list): # hasattr(omeEdges,'pop'):
            self.omeEdges = omeEdges
        else:
            self.omeEdges = [omeEdges]
        if isinstance(etaEdges, list): # hasattr(etaEdges,'pop'):
            self.etaEdges = etaEdges
        else:
            self.etaEdges = [etaEdges]

        self.doRot = doRot
        self.netStyle = netStyle
        self.netNDiv = netNDiv
        self.netAlpha = netAlpha
        self.invertFromSouthern = invertFromSouthern
        self.pointLists = pointLists
        self.drawColorbar = drawColorbar

        self.antialiased = False
        self.pList = []
        self.colList = []
        self.cbar = None
        self.p = None

        return

    def __nVecsPatches(self, nP):
        'note: must test for bool first, as bools look like ints'
        if isinstance(nP,bool):
            retval = True
        elif isinstance(nP,int):
            retval = False
        else:
            raise RuntimeError, 'do not know what to do with nP of '+str(nP)
        return retval
    def __display(self, omeEdges, etaEdges, data, nVecs, nP, opacity, rangeVV_w):

        if self.allNorthern:
            """all points above the equator, so safe to use QuadMesh
            without worry of things being seen from the back side
            """
            showedges = False
            if not self.__nVecsPatches(nP):
                'render to a regular grid'
                vals = data.flatten()
                pfigR = pfigutil.renderEAProj(nVecs, vals, nP)
                if opacity is not None:
                    norm = matplotlib.colors.Normalize(vmin=self.vmin, vmax=self.vmax)
                    wData = pfigutil.renderEAProj(nVecs, opacity.flatten(), nP)
                    vMM_w = Framer2DRC.getVMM(wData, range=rangeVV_w)
                    norm_w = matplotlib.colors.Normalize(vmin=vMM_w[0], vmax=vMM_w[1])
                    # pfigR.T here instead of ijAsXY=True
                    cData = self.cmap(norm(pfigR.T,clip=True))
                    cData[:,:,3] = norm_w(wData.T, clip=True)
                    im = self.pList[0](cData, ijAsXY=False)
                    self.colList.append(im)
                    'for colorbar, make a mappable so that the range shown is correct'
                    mappable = cm.ScalarMappable(cmap=self.cmap, norm=norm)
                    mappable.set_array(vals)
                    forColorBar = mappable
                else:
                    im = self.pList[0](pfigR, cmap=self.cmap, vmin=self.vmin, vmax=self.vmax, ijAsXY=True)
                    self.colList.append(im)
            else:
                'draw as a collection'
                if opacity is not None:
                    assert opacity.dtype == bool, 'for non-rendered pole figure, make opacities boolean'
                # if opacity is not None:
                #     raise RuntimeError, 'not coded: opacity for non-rendered pole figure, specify integer-valued nP'
                eaProj = pfigutil.n2eap(nVecs, flip=False)
                if opacity is None:
                    col = collections.QuadMesh(len(etaEdges)-1,
                                               len(omeEdges)-1,
                                               eaProj,
                                               showedges,
                                               antialiased=self.antialiased)
                    col.set_array(data) # vals
                    # vals = (data[:,:].flatten()-vmin)/(vmax-vmin)
                    # vals = num.minimum(num.maximum(data[:,:].flatten(), vmin), vmax)
                    #
                else:
                    conn = makeMNConn(len(omeEdges), len(etaEdges), tri=False)
                    nQuads = conn.shape[1]
                    vals = data.flatten()
                    vertsN = []
                    valsN = []
                    for iQuad, quadConn in enumerate(conn.T):
                        if (opacity is not None) and (not opacity[iQuad]):
                            'quad is not to be drawn'
                            continue
                        nVecsPatch = nVecs[(slice(3), quadConn)] # 3x4
                        eaProjPatch = pfigutil.n2eap(nVecsPatch, flip=False)
                        #verts[iQuad, :, :] = eaProjPatch.T
                        vertsN.append(eaProjPatch.T)
                        valsN.append(vals[iQuad])
                    colN = collections.PolyCollection(num.array(vertsN),
                                                      edgecolors='none',
                                                      antialiased=self.antialiased)
                    colN.set_array(num.array(valsN))
                    col = colN
                col.set_cmap(self.cmap)
                col.set_clim(vmin=self.vmin, vmax=self.vmax)
                #
                self.colList.append(col)
                self.pList[0].a.add_collection(col)

        else:
            """
            take a bit more care, due to patches ending up on the
            back side
            """
            if not self.__nVecsPatches(nP):
                'render to a regular grid'
                vals = data.flatten()
                northern = nVecs[2,:] >= 0
                southern = nVecs[2,:] <= 0
                nVecsN = nVecs[(slice(3), northern)]
                nVecsS = nVecs[(slice(3), southern)]
                if self.invertFromSouthern:
                    'invert through origin'
                    nVecsS = -nVecsS
                else:
                    'rotate about vertical axis in plane of pole figure'
                    nVecsS = num.vstack((-nVecsS[0,:], nVecsS[1,:], -nVecsS[2,:]))
                #
                if opacity is not None:

                    opacity = opacity.flatten()
                    norm = matplotlib.colors.Normalize(vmin=self.vmin, vmax=self.vmax)
                    wDataN = pfigutil.renderEAProj(nVecsN, opacity[northern], nP)
                    wDataS = pfigutil.renderEAProj(nVecsS, opacity[southern], nP)
                    vMM_w = Framer2DRC.getVMM(num.vstack((wDataN,wDataS)), range=rangeVV_w)
                    norm_w = matplotlib.colors.Normalize(vmin=vMM_w[0], vmax=vMM_w[1])
                    #
                    pfigR = pfigutil.renderEAProj(nVecsN, vals[northern], nPw)
                    cData = self.cmap(norm(pfigR.T,clip=True))
                    cData[:,:,3] = norm_w(wDataN.T, clip=True)
                    im = self.pList[0](cData, ijAsXY=False)
                    self.colList.append(im)
                    #
                    pfigR = pfigutil.renderEAProj(nVecsS, vals[southern], nP)
                    cData = self.cmap(norm(pfigR.T,clip=True))
                    cData[:,:,3] = norm_w(wDataS.T, clip=True)
                    im = self.pList[1](cData, ijAsXY=False)
                    self.colList.append(im)
                    #
                    'for colorbar, make a mappable so that the range shown is correct'
                    mappable = cm.ScalarMappable(cmap=self.cmap, norm=norm)
                    mappable.set_array(vals)
                    forColorBar = mappable

                else:
                    pfigR = pfigutil.renderEAProj(nVecsN, vals[northern], nP)
                    im = self.pList[0](pfigR, cmap=self.cmap, vmin=self.vmin, vmax=self.vmax, ijAsXY=True)
                    self.colList.append(im)
                    #
                    pfigR = pfigutil.renderEAProj(nVecsS, vals[southern], nP)
                    im = self.pList[1](pfigR, cmap=self.cmap, vmin=self.vmin, vmax=self.vmax, ijAsXY=True)
                    self.colList.append(im)
            else:
                'draw as a collection'
                if opacity is not None:
                    assert opacity.dtype == bool, 'for non-rendered pole figure, make opacities boolean'
                # if opacity is not None:
                #     raise RuntimeError, 'not coded: opacity for non-rendered pole figure, specify integer-valued nP'
                conn = makeMNConn(len(omeEdges), len(etaEdges), tri=False)
                nQuads = conn.shape[1]
                #nVecsPatches = num.empty([nQuads, 4, 3])
                #verts = num.empty([nQuads, 4, 2])
                #vals = num.minimum(num.maximum(data[:,:].flatten(), vmin), vmax)# handled with set_clim
                vals = data.flatten()
                vertsN = []
                vertsS = []
                valsN = []
                valsS = []
                for iQuad, quadConn in enumerate(conn.T):
                    if (opacity is not None) and (not opacity[iQuad]):
                        'quad is not to be drawn'
                        continue
                    nVecsPatch = nVecs[(slice(3), quadConn)] # 3x4
                    if num.all(nVecsPatch[2,:] < 0):
                        'put in northern hemisphere'
                        if self.invertFromSouthern:
                            'invert through origin'
                            nVecsPatch = -nVecsPatch
                        else:
                            'rotate about vertical axis in plane of pole figure'
                            nVecsPatch = num.vstack((-nVecsPatch[0,:], nVecsPatch[1,:], -nVecsPatch[2,:]))
                        eaProjPatch = pfigutil.n2eap(nVecsPatch, flip=False)
                        #verts[iQuad, :, :] = eaProjPatch.T
                        vertsS.append(eaProjPatch.T)
                        valsS.append(vals[iQuad])
                    else:
                        eaProjPatch = pfigutil.n2eap(nVecsPatch, flip=False)
                        #verts[iQuad, :, :] = eaProjPatch.T
                        vertsN.append(eaProjPatch.T)
                        valsN.append(vals[iQuad])

                #col = collections.PolyCollection(verts, edgecolors=None, antialiased=antialiased)
                colN = collections.PolyCollection(num.array(vertsN),
                                                  edgecolors='none',
                                                  antialiased=self.antialiased)
                colN.set_clim(vmin=self.vmin, vmax=self.vmax)
                colN.set_array(num.array(valsN))
                colN.set_cmap(self.cmap)
                self.colList.append(colN)
                #
                colS = collections.PolyCollection(num.array(vertsS),
                                                  edgecolors='none',
                                                  antialiased=self.antialiased)
                colS.set_clim(vmin=self.vmin, vmax=self.vmax)
                colS.set_array(num.array(valsS))
                colS.set_cmap(self.cmap)
                self.colList.append(colS)

                self.pList[0].a.add_collection(colN)
                self.pList[1].a.add_collection(colS)
            'end of if for nP'
        'endif for all in upper hemisphere'
        return

    def display(self,
                data,
                tTh,
                nP=True,
                opacity=[None],
                rangeVV_w = None,
                winKWArgs={}
                ):
        """
        if want to do interpolated results, matplotlib.delaunay
        has some triangulation and interpolation stuff, but have
        not sorted that out yet
        """
        # bkgCirc = matplotlib.patches.Circle(xy=(0,0), radius=1, fill=True,
        #                                     facecolor='0.5',
        #                                     edgecolor='black')
        # pw.a.add_patch(bkgCirc)

        'clean up any old stuff'
        for p in self.pList:
            p.destroy()
        self.pList = []

        self.__nP_cur = nP

        if self.doRot is True:
            'rotate to get "x" into "z" so that projection along 3 direction works well'
            rMat = rMat_y90
        elif hasattr(self.doRot, 'shape'):
            'assume doRot is the rMat to use'
            rMat = self.doRot
            assert len(rMat.shape) == 2, 'bad doRot'
            assert rMat.shape[0] == 3 and rMat.shape[1] == 3, 'bad doRot'
        elif self.doRot is False:
            rMat = None
        else:
            raise RuntimeError, 'do not know what to do with doRot of '+str(self.doRot)
        self.__rMat_cur = rMat

        forColorBar = None

        if isinstance(data, list): # hasattr(data,'pop'):
            dataList = data
        else:
            dataList = [data]
        assert len(dataList) == len(self.omeEdges), \
            'data and omeEdges lists do not have same length : %d versus %d' % (len(dataList), len(self.omeEdges))
        #
        if isinstance(opacity, list): # hasattr(opacity,'pop'):
            opacityList = opacity
        else:
            opacityList = [opacity]
            assert len(opacityList) == len(self.omeEdges), \
            'opacity and omeEdges lists do not have same length : %d versus %d' % (len(opacityList), len(self.omeEdges))

        if self.vmax is None:
            self.vmax = num.hstack(dataList).max()

        nVecsList = []
        anySouthern = False
        for omeEdges, etaEdges in zip(self.omeEdges, self.etaEdges):
            if self.__nVecsPatches(nP):
                nVecs = omeEtaGridToNVecs(tTh, omeEdges, etaEdges)
            else:
                omegas = 0.5*(omeEdges[1:] + omeEdges[:-1])
                etas = 0.5*(etaEdges[1:] + etaEdges[:-1])
                nVecs = omeEtaGridToNVecs(tTh, omegas, etas)
            if rMat is not None:
                nVecs = num.dot(rMat, nVecs)
            anySouthern = anySouthern or num.any(nVecs[2,:] < -1e-5)
            nVecsList.append(nVecs)

        self.allNorthern = not anySouthern
        'need a window, make a new one'
        pw = None
        if self.drawColorbar:
            relfigsize = (6,6.3)
            if self.allNorthern:
                axesRectList = [
                    (0.15,0.15,0.6,0.6),
                    (0.85,0.15,0.05,0.75),
                    ]
            else:
                axesRectList = [
                    (0.03,0.1,0.4,0.8),
                    (0.43,0.1,0.4,0.8),
                    (0.85,0.15,0.05,0.75),
                    ]
        else:
            relfigsize = (6,6)
            if self.allNorthern:
                axesRectList = [(0.15,0.15,0.6,0.6)]
            else:
                axesRectList = [
                    (0.075,0.1,0.4,0.8),
                    (0.525,0.1,0.4,0.8),
                    ]
        kwArgs = {}
        kwArgs.update(winKWArgs)
        kwArgs.setdefault('relfigsize',relfigsize)
        kwArgs.setdefault('noAutoAxesList',True)
        win = plotwrap.PlotWin(1,2, **kwArgs)
        self.pList.append(plotwrap.PlotWrap(window=win,
                                        axesRect=axesRectList[0], # title='northern hemisphere'
                                        showByDefault=False, makeWinByDefault=True,
                                        )
                      )
        if not self.allNorthern:
            self.pList.append(plotwrap.PlotWrap(window=win,
                                                axesRect=axesRectList[1], # title='southern hemisphere'
                                                showByDefault=False, makeWinByDefault=True,
                                                )
                              )
        self.pList.append(win)
        self.p = win

        'now have pList'
        for pw in self.pList:
            if hasattr(pw,'getAxes'):
                'plotWin type thing instead of plotwrap type thing'
                continue
            pw.a.set_aspect('equal')
            pw.a.format_coord = lambda x,y:''
            pw.a.axis('off')
            pw.a.set_autoscale_on(False)
            pw.a.set_xlim(-1.05,1.05)
            pw.a.set_ylim(-1.05,1.05)
        'done with fun stuff for self.pList'

        self.colList = []

        for omeEdges, etaEdges, data, opacity, nVecs in zip(self.omeEdges, self.etaEdges, dataList, opacityList, nVecsList):
            self.__display(omeEdges, etaEdges, data, nVecs, nP, opacity, rangeVV_w)

        self.drawLines(nP, rMat=rMat)

        if self.drawColorbar:
            aCur = self.p.f.add_axes(axesRectList[-1])
            if forColorBar is None:
                forColorBar = self.colList[0]
            self.cbar = self.p.f.colorbar(forColorBar, cax=aCur)
        self.p.show()

        return
    def destroy(self):
        for p in self.pList:
            p.destroy()
        return
    def clearLines(self):
        'get rid of any existing lines and legends'
        for pw in self.pList:
            if hasattr(pw,'getAxes'):
                'plotWin type thing instead of plotwrap type thing'
                continue
            lines = pw.a.get_lines()
            for line in lines:
                line.remove()
        return
    def drawLines(self, nP, rMat=None, pointLists=None):
        """if specify a pointLists argument then it replaces self.pointLists"""
        if pointLists is not None:
            self.pointLists = pointLists

        # for pw in self.pList:
        #     if hasattr(pw,'getAxes'):
        #         'plotWin type thing instead of plotwrap type thing'
        #         continue

        auxKWArgs = {}
        if not self.__nVecsPatches(nP):
            r = 0.5 * float(nP)
            auxKWArgs = {'origin':(r,r), 'r':r}
        pw = self.pList[0]
        pfigutil.drawLines(pw, self.pointLists,
                           rMat=rMat,
                           netStyle=self.netStyle, netNDiv=self.netNDiv, netAlpha=self.netAlpha,
                           **auxKWArgs)
        if not self.allNorthern:
            pw = self.pList[1]
            pfigutil.drawLines(pw, self.pointLists,
                               rMat=rMat,
                               netStyle=self.netStyle, netNDiv=self.netNDiv, netAlpha=self.netAlpha,
                               southern=True, invertFromSouthern=self.invertFromSouthern,
                               **auxKWArgs)
        return

    def show(self):
        self.p.show()
        return
    def setProps(self, vMM=None,
                 cmap=None, pointLists=None, netStyle=None,
                 title=None,
                 doShow=True,
                 logNorm=None,
                 kwArgs={},
                 ):
        didChange = False
        if vMM is not None:
            self.vmin = vMM[0] or self.vmin
            self.vmax = vMM[1] or self.vmax
            for col in self.colList:
                col.set_clim(vmin=self.vmin, vmax=self.vmax)
            didChange = True
        if logNorm is not None:
            didChange = True
            if logNorm:
                """
                may want to do something like:
                cmap = cm.bone
                cmap.set_under([0.,0.,0.])
                cmap.set_over([1.,1.,1.])
                cmap.set_bad([0.,0.,0.])
                """
                assert self.vmin is not None, 'need vmin to have been set for logNorm'
                norm = matplotlib.colors.LogNorm(vmin=self.vmin, vmax=self.vmax, clip=False)
                for col in self.colList:
                    col.set_norm(norm)
            else:
                for col in self.colList:
                    col.set_norm(None)
        if title is not None:
            self.p.f.suptitle(title, **kwArgs)
            didChange = True
        if cmap is not None:
            self.cmap = cmap
            for col in self.colList:
                col.set_cmap(self.cmap)
            didChange = True
        if pointLists is not None or netStyle is not None:
            if pointLists is not None:
                self.pointLists = pointLists
            if netStyle is not None:
                self.netStyle = netStyle
            self.drawLines(self.__nP_cur, rMat=self.__rMat_cur)
            didChange = True
        if didChange:
            if self.drawColorbar:
                aCur = self.p.f.axes[-1]
                forColorBar = self.colList[0]
                self.cbar = self.p.f.colorbar(forColorBar, cax=aCur)
            if doShow:
                self.p.show()
        return

    def save(self, *args, **kwargs):
        self.p.save(*args, **kwargs)

class CollapseOmeEta(object):
    """
    Can pass a mask to use in addition to whatever the readers are already
    set up to do; with frames set zero where mask is True

    If pass pw: after plot is made, can do calls on self.pw to plot other things
    on top of the image

    while this takes a list of readers, it is not yet really coded for disjoint omega ranges
    """
    def __init__(self,
                 readerList,
                 planeData, hklList,
                 detectorGeom,
                 strainMag=None,
                 nEtaBins = 480,
                 mask=None,
                 threshold=None,
                 applyLorenz=True,
                 nframesLump=1,
                 debug=debugDflt,
                 computeMeanTwoTheta=False,
                 ):

        location = '  '+self.__class__.__name__+'.__init__'

        self.planeData = planeData

        if not isinstance(readerList, list): # hasattr(readerList,'pop'):
            readerList = [readerList]
        self.readerList = readerList

        self.iHKLList = num.atleast_1d(planeData.getHKLID(hklList))

        tThRanges = planeData.getTThRanges(strainMag=strainMag)

        'set up data'
        twoTheta, eta = detectorGeom.xyoToAngAll()
        # omegaMin, omegaMax = detector.getOmegaMMReaderoList(readerList, overall=True) # retain information about omega range of each reader
        # omegaMM = detector.getOmegaMMReaderList(self.readerList) # can use this is need to know omega ranges for each reader

        'the following need to be consistent'
        etaDelta      = 2.*num.pi/nEtaBins
        eta0          = -num.pi
        self.etaEdges = num.linspace(-num.pi, num.pi, nEtaBins+1)
        self.etas = 0.5*(self.etaEdges[1:] + self.etaEdges[:-1])

        'count frames'
        nFramesTot = 0
        for reader in readerList:
            nFramesTot += reader.getNFrames() / nframesLump

        self.dataStore = num.empty([len(self.iHKLList), nFramesTot, nEtaBins])
        if computeMeanTwoTheta:
            self.storeTTh = num.empty([len(self.iHKLList), nFramesTot, nEtaBins])
        else:
            self.storeTTh = None
        self.omegas   = num.empty(nFramesTot)
        self.omeEdges = num.empty(nFramesTot+1)

        indicesList = []
        if computeMeanTwoTheta:
            'compute and store iEtaBinHKL'
            iEtaBinHKL = []
        for iData, iHKL in enumerate(self.iHKLList):
            indices = num.where(num.logical_and(
                    twoTheta > tThRanges[iHKL,0],
                    twoTheta < tThRanges[iHKL,1]
                    ))
            indicesList.append(indices)
            if computeMeanTwoTheta:
                etasThese = eta[indices]
                iEtaBin = (etasThese - eta0) / etaDelta
                'protect against numerical silliness'
                iEtaBin[num.where(iEtaBin) < 0         ] = 0
                iEtaBin[num.where(iEtaBin) > nEtaBins-1] = nEtaBins-1
                iEtaBinHKL.append(iEtaBin)


        if applyLorenz:
            lorenzFrame = getLorenz(detectorGeom)
        iFrameTot = 0
        for reader in readerList:
            delta_omega = reader.getDeltaOmega(nframes=nframesLump)
            sumImg = nframesLump > 1
            nFrames = reader.getNFrames()
            #
            pbar = ProgressBar(
                widgets=[Bar('>'), ' ', ETA(), ' ', ReverseBar('<')],
                maxval=reader.getNFrames() / nframesLump
                ).start()
            for iFrame in range(reader.getNFrames() / nframesLump): # for iFrame, omega in enumerate(omegas):
                pbar.update(iFrame+1)
                if debug:
                    print location+' : working on frame %d' % (iFrame)
                    tic = time.time()
                thisframe = reader.read(nframes=nframesLump, sumImg=sumImg)
                omega = reader.getFrameOmega()
                self.omegas[iFrameTot] = omega
                self.omeEdges[iFrameTot] = omega-delta_omega*0.5

                if not mask is None:
                    thisframe[mask] = 0

                if threshold is not None:
                    thisframe[thisframe < threshold] = 0

                for iData, iHKL in enumerate(self.iHKLList):
                    indices = indicesList[iData]
                    'make valsThese into float so that do not overrun max int value'
                    # valsThese = num.array(thisframe[indices], dtype=float) # problematic for masked arrays!
                    valsThese = thisframe[indices].astype(float)
                    if applyLorenz:
                        valsThese = valsThese / lorenzFrame[indices]
                    if num.ma.is_masked(valsThese):
                        keepThese = num.logical_not(valsThese.mask)
                        valsThese = valsThese.compressed()
                    else:
                        keepThese = None
                    if computeMeanTwoTheta:
                        ''' use scipy sparse matrices because
                        coo_matrix allows multiple values to be
                        additively assigned to an entry; surely there
                        is a better (and still easy) way to do this,
                        but I have not found it yet
                        '''
                        tThsThese = twoTheta[indices]
                        iEtaBin = iEtaBinHKL[iData]
                        if keepThese is not None:
                            iEtaBin   = iEtaBin[keepThese]
                            tThsThese = tThsThese[keepThese]
                        iRZ = num.zeros( valsThese.size, dtype=int )

                        integIntens_s = sparse.coo_matrix(
                            (valsThese, (iRZ, iEtaBin) ),
                            shape=(1,nEtaBins)
                            )
                        integIntens = integIntens_s.todense()
                        #
                        weightedTTh_s = sparse.coo_matrix(
                            (valsThese*tThsThese, (iRZ, iEtaBin) ),
                            shape=(1,nEtaBins)
                            )
                        weightedTTh = weightedTTh_s.todense()
                        #
                        nzIntegIntens = num.where(integIntens > 0.)
                        averageTTh = num.zeros( weightedTTh.shape )
                        averageTTh[nzIntegIntens] = weightedTTh[nzIntegIntens] / integIntens[nzIntegIntens]

                        self.dataStore[iData, iFrameTot, :] = integIntens[:]
                        self.storeTTh [iData, iFrameTot, :] = averageTTh[:]

                    else:
                        etasThese = eta[indices]
                        if keepThese is not None:
                            etasThese = etasThese[keepThese]
                        hist, bin_edges = num.histogram(etasThese, bins=self.etaEdges, weights=valsThese)
                        self.dataStore[iData, iFrameTot, :] = hist[:]
                'done with iHKLList'

                if debug:
                    toc = time.time()
                    elapsed = toc - tic
                    print location+' : frame %d took %g seconds' % (iFrameTot, elapsed)
                iFrameTot += 1
            'done with frames'
            pbar.finish()
        'done with readerList'
        self.omeEdges[nFramesTot] = omega+delta_omega*0.5

        return
    def getPfig(self, **kwargs):
        retval = OmeEtaPfig(self.omeEdges, self.etaEdges, **kwargs)
        return retval
    def display(self,
                iData = 0,
                rangeVV = None,
                cmap = None,
                pw  = None,
                debug = debugDflt,
                pfig = False,
                comment = '',
                tTh = False,
                rangeVV_w = None,
                winKWArgs = {},
                pfigKWArgs = {}
                ):
        """
        iData is index into hklList passed on initialization, NOT into
        planeData

        pointList, if specified is a list of tuples of the form (3xn
        ndarray, style) where style gets passed to plotwrap

        can set tTh to 'withOpacity' if the 2-theta plot should be
        made with opacity (alpha) constructed from the intensity
        weights; so far this only works for pfig=False

        """

        if tTh:
            assert self.storeTTh is not None, 'do not have tThs stored'
            data = self.storeTTh [iData,:,:]
        else:
            data = self.dataStore[iData,:,:]

        # vmin, vmax = detector.Framer2DRC.getVMM(data)
        vMM = self.readerList[0].getVMM(data, range=rangeVV)

        hklStr = self.planeData.getHKLs(asStr=True)[self.iHKLList[iData]]
        winTitle = 'hkl: '+str(hklStr)+' '+comment
        if pfig:

            assert pw is None, \
                'do not support input pw for pfig plots'
            #retval = OmeEtaPfig(self.omeEdges, self.etaEdges, vMM=vMM, **pfigKWArgs)
            retval = self.getPfig(vMM=vMM, cmap=cmap, **pfigKWArgs)
            tThNominal = self.planeData.getTTh()[self.iHKLList[iData]]
            kwArgs = {}
            kwArgs.update(winKWArgs)
            kwArgs.setdefault('title', winTitle)
            if tTh == 'withOpacity':
                retval.display(data, tThNominal, nP=pfig,
                               opacity=self.dataStore[iData,:,:],
                               rangeVV_w=rangeVV_w,
                               winKWArgs=kwArgs)
            else:
                retval.display(data, tThNominal, nP=pfig, winKWArgs=kwArgs)

        else: # pfig
            if pw is None:
                pw = plotwrap.PlotWrap(
                    winTitle=winTitle,
                    showByDefault=False, makeWinByDefault=True,
                    **winKWArgs
                    )

                pw.a.format_coord = FormatEtaOme(
                    0.5*(self.etaEdges[1:]+self.etaEdges[:-1]),
                    self.omegas,
                    data
                    )
            retval = pw
            if cmap is None:
                cmap = getCMap(True)
            if tTh == 'withOpacity':
                norm = matplotlib.colors.Normalize(vmin=vMM[0], vmax=vMM[1])
                # data.T here instead of ijAsXY=True
                cData = cmap(norm(data.T,clip=True))

                wData = self.dataStore[iData,:,:]
                vMM_w = self.readerList[0].getVMM(wData, range=rangeVV_w)
                norm_w = matplotlib.colors.Normalize(
                    vmin=vMM_w[0], vmax=vMM_w[1]
                    )

                cData[:,:,3] = norm_w(wData.T, clip=True)

                pw(cData, ijAsXY=False)
                'for colorbar, make a mappable so range shown is correct'
                mappable = cm.ScalarMappable(cmap=cmap, norm=norm)
                mappable.set_array(data)
                pw.colorbar(thing=mappable)

            else:
                pw(data, vmin=vMM[0], vmax=vMM[1], cmap=cmap, ijAsXY=True)
            pw.show()
        'endif pfig'

        return retval


    def getNVecs(self, iData, edges=False):
        tThNominal = self.planeData.getTTh()[self.iHKLList[iData]]
        if edges:
            nVecs = omeEtaGridToNVecs(tThNominal, self.omeEdges, self.etaEdges)
        else:
            nVecs = omeEtaGridToNVecs(tThNominal, self.omegas, self.etas)
        return nVecs


    def getData(self, iData):
        return self.dataStore[iData,:,:]


    def getEtaOmeMaps(self):
        # this is a workaround, since CollapseOmeEta is not pickleable
        return EtaOmeMaps(self)



class EtaOmeMaps(object):

    """
    find-orientations loads pickled eta-ome data, but CollapseOmeEta is not
    pickleable, because it holds a list of ReadGE, each of which holds a
    reference to an open file object, which is not pickleable.
    """

    def __init__(self, ome_eta):
        self.dataStore = ome_eta.dataStore
        self.planeData = ome_eta.planeData
        self.iHKLList = ome_eta.iHKLList
        self.etaEdges = ome_eta.etaEdges
        self.omeEdges = ome_eta.omeEdges
        self.etas = ome_eta.etas
        self.omegas = ome_eta.omegas
        return



# not ready # class BaseEtaOme(object):
# not ready #     """
# not ready #     eta-ome map base class derived from new YAML config
# not ready # 
# not ready #     ...for now...
# not ready # 
# not ready #     must provide:
# not ready # 
# not ready #     self.dataStore
# not ready #     self.planeData
# not ready #     self.iHKLList
# not ready #     self.etaEdges # IN RADIANS
# not ready #     self.omeEdges # IN RADIANS
# not ready #     self.etas     # IN RADIANS
# not ready #     self.omegas   # IN RADIANS
# not ready # 
# not ready #     This wrapper will provide all but dataStore.
# not ready #     """
# not ready #     def __init__(self, cfg, reader=None, eta_step=None):
# not ready #         """
# not ready #         currently, reader has to be None *OLD* class type until fixed with new imageIO;
# not ready #         if None, then the frame_cache.npz specified by the config must exist
# not ready #         """
# not ready #         self.cfg = cfg
# not ready #         self.instr_cfg = get_instrument_parameters(cfg)
# not ready # 
# not ready #         # currently hard-coded to do reader from npz frame cache
# not ready #         # kwarg *MUST* be 'new' style reader
# not ready #         if reader is None:
# not ready #             self.__reader = get_frames(reader, self.cfg)
# not ready #         else:
# not ready #             self.__reader = reader
# not ready # 
# not ready #         # set eta_step IN DEGREES
# not ready #         if eta_step is None:
# not ready #             self._eta_step = self.cfg.image_series.omega.step
# not ready #         else:
# not ready #             self._eta_step = abs(eta_step) # just in case negative...
# not ready # 
# not ready #         material_list = cPickle.load(open(cfg.material.definitions, 'r'))
# not ready #         material_names = [material_list[i].name for i in range(len(material_list))]
# not ready #         material_dict = dict(zip(material_names, material_list))
# not ready #         self.planeData = material_dict[cfg.material.active].planeData
# not ready # 
# not ready #         self._iHKLList = None
# not ready # 
# not ready #         self._etaEdges = None
# not ready #         self._omeEdges = None
# not ready #         self._etas = None
# not ready #         self._omegas = None
# not ready # 
# not ready #         return
# not ready # 
# not ready #     @property
# not ready #     def iHKLList(self):
# not ready #         return self._iHKLList
# not ready #     @iHKLList.getter
# not ready #     def iHKLList(self, ids=None):
# not ready #         """
# not ready #         ids must be a list
# not ready #         """
# not ready #         if ids is not None:
# not ready #             assert hasattr(ids, '__len__'), "ids must be a list or list-like object"
# not ready # 
# not ready #         # start with all available
# not ready #         active_hkls = range(pd.hkls.shape[1])
# not ready #         # check cfg file
# not ready #         temp = cfg.find_orientations.orientation_maps.active_hkls
# not ready #         # override if spec'd explicitly in cfg
# not ready #         active_hkls = active_hkls if temp == 'all' else temp
# not ready #         # override with hkls from command line, if specified
# not ready #         return ids if ids is not None else active_hkls
# not ready # 
# not ready #     @property
# not ready #     def omegas(self):
# not ready #         return self._omegas
# not ready #     @omegas.getter
# not ready #     def omegas(self):
# not ready #         """
# not ready #         forces consistency with reader
# not ready #         """
# not ready #         num_ome = len(self.__reader[0])
# not ready #         ome_start = self.__reader[1][0]
# not ready #         ome_step  = self.__reader[1][1]
# not ready #         return ome_step*(num.arange(num_ome) + 0.5) + ome_start
# not ready # 
# not ready #     @property
# not ready #     def eta_step(self):
# not ready #         return self._eta_step
# not ready # 
# not ready #     @property
# not ready #     def etas(self):
# not ready #         return self._etas
# not ready #     @etas.getter
# not ready #     def etas(self):
# not ready #         """
# not ready #         range is forced to be [-180, 180] for now, so step must be positive
# not ready # 
# not ready #         step is same as omega unless specified (in degrees)
# not ready #         """
# not ready #         num_eta = int(360/float(abs(self.eta_step)))
# not ready #         return num.radians(self.eta_step)*(num.arange(num_eta) + 0.5) - num.pi
# not ready # 
# not ready #     @property
# not ready #     def omeEdges(self):
# not ready #         return self._omeEdges
# not ready #     @omeEdges.getter
# not ready #     def omeEdges(self):
# not ready #         ome_step = self.omegas[1] - self.omegas[0] # same as self.__reader[1][1]
# not ready #         return num.hstack([self.omegas - 0.5*ome_step, self.omegas[-1] + 0.5*ome_step])
# not ready # 
# not ready #     @property
# not ready #     def etaEdges(self):
# not ready #         return self._etaEdges
# not ready #     @etaEdges.getter
# not ready #     def etaEdges(self):
# not ready #         return num.hstack([self.etas - 0.5*eta_step, self.etas[-1] + 0.5*eta_step])
# not ready # 
# not ready # class EtaOmeMaps(BaseEtaOme):
# not ready #     """
# not ready #     """
# not ready #     def __init__(self, cfg, reader=None, eta_step=None,
# not ready #                  omega=0., tVec_s=num.zeros(3),
# not ready #                  npdiv=2):
# not ready # 
# not ready #         # first init the base class
# not ready #         super( EtaOmeMaps, self ).__init__(cfg, reader=reader, eta_step=eta_step)
# not ready # 
# not ready #         # grac relevant tolerances for patches
# not ready #         tth_tol = num.degrees(self.planeData.tThWidth)
# not ready #         eta_tol = num.degrees(abs(self.etas[1]-self.etas[0]))
# not ready # 
# not ready #         # grab distortion
# not ready #         if instr_cfg['detector']['distortion']['function_name'] is None:
# not ready #             distortion = None
# not ready #         else:
# not ready #             # THIS IS STILL A KLUDGE!!!!!
# not ready #             distortion = (xf.dFunc_ref,
# not ready #                           num.r_[instr_cfg['detector']['distortion']['parameters']]
# not ready #                           )
# not ready #         # stack parameters
# not ready #         detector_params = num.hstack([
# not ready #             instr_cfg['detector']['transform']['tilt_angles'],
# not ready #             instr_cfg['detector']['transform']['t_vec_d'],
# not ready #             instr_cfg['oscillation_stage']['chi'],
# not ready #             instr_cfg['oscillation_stage']['t_vec_s'],
# not ready #             ])
# not ready #         pixel_pitch = instr_cfg['detector']['pixels']['size']
# not ready #         chi = self.instr_cfg['oscillation_stage']['chi'] # in DEGREES
# not ready # 
# not ready #         # 6 detector affine xform parameters
# not ready #         rMat_d = makeDetectorRotMat(detector_params[:3])
# not ready #         tVec_d = detector_params[3:6]
# not ready # 
# not ready #         # 'dummy' sample frame rot mat
# not ready #         rMats_s = makeOscillRotMat(num.radians([chi, omega]))
# not ready # 
# not ready #         # since making maps for all eta, must hand trivial crystal params
# not ready #         rMat_c = np.eye(3)
# not ready #         tVec_c = np.zeros(3)
# not ready # 
# not ready #         # make angle arrays for patches
# not ready #         neta = len(self.etas)
# not ready #         nome = len(reader[0])
# not ready # 
# not ready #         # make full angs list
# not ready #         angs = [num.vstack([tth*num.ones(neta),
# not ready #                            etas,
# not ready #                            num.zeros(nome)])
# not ready #                 for tth in self.planeData.getTTh()]
# not ready # 
# not ready #         """SET MAPS CONTAINER AS ATTRIBUTE"""
# not ready #         self.dataStore = num.zeros((len(angs), nome, neta))
# not ready #         for i_ring in range(len(angs)):
# not ready #             # need xy coords and pixel sizes
# not ready #             gVec_ring_l = xfcapi.anglesToGVec(angs[i_ring].T, chi=chi, rMat_c=rMat_c)
# not ready #             xydet_ring = xfcapi.gvecToDetectorXY(gVec_ring_l,
# not ready #                                                  rMat_d, rMat_s, rMat_c,
# not ready #                                                  tVec_d, tVec_s, tVec_c)
# not ready # 
# not ready #             if distortion is not None:
# not ready #                 det_xy = distortion[0](xydet_ring,
# not ready #                                        distortion[1],
# not ready #                                        invert=True)
# not ready #             ang_ps = angularPixelSize(det_xy, pixel_pitch,
# not ready #                                       rMat_d, rMat_s,
# not ready #                                       tVec_d, tVec_s, tVec_c,
# not ready #                                       distortion=distortion)
# not ready # 
# not ready #             patches = make_reflection_patches(self.instr_cfg,
# not ready #                                               angs[i_ring].T[:, :2], ang_ps,
# not ready #                                               omega=None,
# not ready #                                               tth_tol=tth_tol, eta_tol=eta_tol,
# not ready #                                               distortion=distortion,
# not ready #                                               npdiv=npdiv, quiet=False,
# not ready #                                               compute_areas_func=gutil.compute_areas)
# not ready # 
# not ready #             for i in range(nome):
# not ready #                 this_frame = num.array(reader[0][i].todense())
# not ready #                 for j in range(neta):
# not ready #                     ii = patches[j][-1][0]
# not ready #                     jj = patches[j][-1][1]
# not ready #                     areas = patches[j][-2]
# not ready #                     self.dataStore[i_ring, i, j] = num.sum(this_frame[ii, jj] * areas / num.sum(areas))
# not ready #                     pass
# not ready #                 pass
# not ready #             pass
# not ready #         return


def makeMeasuredScatteringVectors(tTh, eta, ome, convention='hexrd', frame='sample'):
    """
    Construct scattering vectors from angles (2theta, eta, ome)
    will do HEXRD/APS and Fable frames, sample or lab.

    for fable frame geomtery, see:

    http://sourceforge.net/apps/trac/fable/attachment/wiki/WikiStart/Geometry_version_1.0.8.pdf
    """
    ome = num.atleast_1d(ome)

    rIndex = None
    if not hasattr(convention, 'lower'):
        raise RuntimeError, "something is amiss with your keywork argument"
    else:
        if convention.lower() == 'fable':
            # must convert eta coordinate
            eta = 0.5*num.pi - eta

            'ome axis is lab Z'
            # raxis = num.c_[0, 0, 1].T
            rIndex = 2

            # the unit qVec
            retVal = num.vstack( [
                -num.sin(0.5*tTh),
                -num.cos(0.5*tTh)*num.sin(eta),
                 num.cos(0.5*tTh)*num.cos(eta) ] )

        elif convention.lower() == 'hexrd':
            'ome axis is lab Y'
            # raxis = num.c_[0, 1, 0].T
            rIndex = 1

            # the unit qVec
            retVal = num.vstack( [
                num.cos(eta)*num.cos(0.5*tTh),
                num.sin(eta)*num.cos(0.5*tTh),
                num.sin(0.5*tTh) ] )
        else:
            raise RuntimeError, "unrecognized token '%s'" % (convention)

        # convert to sample frame from lab frame (as measured)
        if frame.lower() == 'sample':
            ## for i in range(retVal.shape[1]):
            ##     retVal[:, i] = num.dot(R.rotMatOfExpMap(ome[i]*raxis).T, retVal[:, i])
            cOme = num.cos(ome)
            sOme = num.sin(ome)
            if rIndex == 1:
                retVal = num.vstack( [
                        cOme * retVal[0,:] - sOme * retVal[2,:], # Note: -sOme due to transpose
                        retVal[1,:],
                        sOme * retVal[0,:] + cOme * retVal[2,:], # Note: +sOme due to transpose
                        ] )
            elif rIndex == 2:
                retVal = num.vstack( [
                        cOme  * retVal[0,:] + sOme * retVal[1,:], # Note: +sOme due to transpose
                        -sOme * retVal[0,:] + cOme * retVal[1,:], # Note: -sOme due to transpose
                        retVal[2,:],
                        ])
            else:
                raise RuntimeError, "unrecognized rIndex %d" % (rIndex)
    return retVal

######################################################################
#
# fun with multiprocessing

reader_MP = None
func_MP = None
nPerChunk_MP = None
debug_MP = True
def doItMP(nSkip):
    location = '  doItMP'

    global reader_MP, func_MP, debug_MP
    print 'in doItMP, nPerChunk nSkip : %g %g' % (nPerChunk_MP, nSkip)
    tic = time.time()
    readerLocal = reader_MP.makeNew()
    toc = time.time(); dt = toc - tic; tic = toc
    print location+' : %g seconds to make new reader' % (dt)
    retval = []
    nLocalFrame = min(nPerChunk_MP, readerLocal.getNFrames()-nSkip)
    for iLocalFrame in range(nLocalFrame):
        frame = readerLocal.read(nskip=nSkip)
        toc = time.time(); dt = toc - tic; tic = toc
        print location+' : %g seconds to read frame' % (dt)
        retval.append(func_MP(frame))
        toc = time.time(); dt = toc - tic; tic = toc
        print location+' : %g seconds to process frame' % (dt)
        nSkip = 0 # only need to skip for first read
    return retval
def readFrameStack_multiproc(reader, func, nPerChunk=None, nCPUs=None, debug=False):
    """
    read the full frame stack using multiprocessing, applying fund
    to each frame to obtain the result;

    use makeNew for each chunk; if reader.dark is a shared memory
    array then it remains so
    """
    assert xrdbase.haveMultiProc, \
        'do not have multiprocessing available'

    nFrames = reader.getNFrames()
    nCPUs = nCPUs or xrdbase.dfltNCPU
    nPerChunk = nPerChunk or max(int(nFrames/(4*nCPUs)),1)

    global reader_MP, func_MP, nPerChunk_MP, debug_MP
    reader_MP = reader
    func_MP = func
    nPerChunk_MP = nPerChunk
    debug_MP = debug
    'if reader has a dark frame, make sure it is in shared memory'
    if reader.dark is not None:
        #dark_temp  = detector.ReadGE.readDark(fileInfo[0][0], nframes=fileInfo[0][1])
        dark_temp   = reader.dark
        dark_shmem  = multiprocessing.RawArray(ctypes.c_double, dark_temp.size)
        dark        = num.frombuffer(dark_shmem, dtype=num.float64, count=dark_temp.size)
        dark.shape  = dark_temp.shape
        dark[:,:]   = dark_temp[:,:]
        reader.dark = dark
        del dark_temp

    nSkipList = range(0,nFrames,nPerChunk)

    pool = multiprocessing.Pool(nCPUs)

    if debug:
        print 'nSkipList : '+str(nSkipList)
    tic = time.time(); results_chunked = pool.map(doItMP, nSkipList, chunksize=1); toc = time.time()
    dt = toc - tic
    print 'elapsed time running under multiprocessing pool : %g' % (dt)
    results = reduce(lambda x,y: x+y, results_chunked, [])

    pool.close()

    reader_MP = None
    func_MP = None
    nPerChunk_MP = None
    return results

def thresholdStackDisplay(data, threshold, cmap=None, pw=None,
                          detectorGeom=None, planeData=None,
                          displayKWArgs={}, drawRingsKWArgs={}
                          ):
    '''
    passes sumImg=num.maximum to dataToFrame so that if data is a
    reader then frame ends up being the maximum over the image stack
    '''
    thisframe = dataToFrame(data, sumImg=num.maximum)
    if cmap is None:
        cmap = cm.bone
        cmap.set_over('red')
    if detectorGeom is None:
        retval = detector.Framer2DRC.display(
            thisframe, cmap=cmap, range=(0,threshold), pw=pw,
            **displayKWArgs)
    else:
        retval = detectorGeom.display(
            thisframe, planeData=planeData, cmap=cmap, range=(0,threshold), pw=pw,
            **displayKWArgs)
        detectorGeom.drawRings(retval, planeData, **drawRingsKWArgs)
    return retval

class GrainPoles:
    def __init__(self, omeEtaPfigs):

        self.omeEtaPfigs = omeEtaPfigs

        self.refPointsLists = []
        for omeEtaPfig in self.omeEtaPfigs:
            self.refPointsLists.append(copy.deepcopy(omeEtaPfig.pointLists))
            # refPointsList = []
            # for refPoints, kwArgs in omeEtaPfig.pointLists:
            #     refPointsList.append(copy.deepcopy(refPoints))
            # refPointsLists.append(refPointsList)

        self.__skew = [0.,0.,0.]

        return
    def __call__(self, skew):
        self.__skew = num.copy(skew)
        mat = self.getMat()
        for omeEtaPfig, refPointsList in zip(self.omeEtaPfigs, self.refPointsLists):
            # omeEtaPfig.clearLines() 'not necessary, drawLines does this'
            pointLists = []
            for refPoints, kwArgs in refPointsList:
                points    = num.dot(mat, refPoints)
                pointLists.append((points, kwArgs))
            # print 'pointLists : '+str(pointLists)
            omeEtaPfig.drawLines(pointLists=pointLists)
            # print 'pointLists : '+str(omeEtaPfig.pointLists)
            omeEtaPfig.show()
        return
    def getMat(self):
        mat  = ors.RotInv(self.__skew).toMatrix()
        return mat

def grainPolesGUI(omeEtaPfigs):
    """
    GUI with sliders for rotating a grain's spots

    execfile('examples/feSynthSpotsPfig.py')
    gui = grainPolesGUI([pwSB])
    """
    win = plotwrap.PlotWin(-1,
                           title='rotation sliders',
                           relfigsize=(8,2),
                           )
    ax1 = win.getNextAxes(rect=[0.1, 0.1, 0.8, 0.2])
    ax2 = win.getNextAxes(rect=[0.1, 0.4, 0.8, 0.2])
    ax3 = win.getNextAxes(rect=[0.1, 0.7, 0.8, 0.2])
    s1  = Slider(ax1, 'r1', -pi, pi, 0., dragging=False)
    s2  = Slider(ax2, 'r2', -pi, pi, 0., dragging=False)
    s3  = Slider(ax3, 'r3', -pi, pi, 0., dragging=False)

    grainPoles = GrainPoles(omeEtaPfigs)

    def update_self(val):
        skew = [s1.val, s2.val, s3.val]
        grainPoles(skew)
        print 'angles are now : %24.16e %24.16e %24.16e' % \
            (skew[0], skew[1], skew[2], )
        # print 'rotation matrix is: '+str(mat)
        win.show()
    s1.on_changed(update_self)
    s2.on_changed(update_self)
    s3.on_changed(update_self)

    win.show()
    matplotlib.interactive(True)
    return win, grainPoles

class MultiSlopeFunc:
    """
    function that transitions smoothly from slope of m1 to slope of m2 in the vacinity of xcrit, with the smoothness of the transition dictated by a specified power;
    for large values of power, might eventually want to put in code to protect against numerical overflow
    """
    def __init__(self, m1, m2, xcrit, power=0.2):
        self.m1 = m1
        self.m2 = m2
        self.power = power
        self.power_inv = 1.0/power
        self.xcrit = xcrit
        return
    def _f1(self,x):
        retval = x * self.m1
        return retval
    def _f2(self,x):
        if x > self.xcrit:
            retval = (x - self.xcrit) * self.m2
        else:
            retval = 0.
        return retval
    def __call__(self,x):
        xa = math.fabs(x)
        f1 = self._f1(xa)
        f2 = self._f2(xa)
        retval = (f1**self.power_inv + f2**self.power_inv)**self.power
        if x < 0:
            retval = -retval
        return retval

class MultiSlopeFuncSmooth:
    """
    function that transitions smoothly from slope of m1 to slope of m2 in the vacinity of xcrit, with the smoothness of the transition dictated by a specified power;
    """
    def __init__(self, m1, w1, p1, m2, xcrit, power=0.2):
        self.m1 = m1
        self.w1 = w1
        self.p1 = p1
        self.m2 = m2
        self.power = power
        self.power_inv = 1.0/power
        self.xcrit = xcrit
        return
    def _f1(self,x):
        if x > self.xcrit:
            retval = ((x - self.xcrit)/self.w1)  ** self.p1
        else:
            retval = 0.
        retval += x * self.m1
        return retval
    def _f2(self,x):
        retval = x * self.m2
        return retval
    def __call__(self,x):
        xa = math.fabs(x)
        f1 = self._f1(xa)
        f2 = self._f2(xa)
        if f1 == 0 or f2 == 0:
            return 0.0
        retval = (f1**(-self.power_inv) + f2**(-self.power_inv))**(-self.power)
        if x < 0:
            retval = -retval
        return retval

def darkFromStack(reader, nFrames=0, nChunk=4,
                  medianSize=None, medianRange=(-15,15),
                  cutMinFactor=None,
                  checkIntensityResolution=False):
    """
    If nFrames == 0, read all frames.

    If medianSize is specified then a median filter of the given size is used to find
    dead pixels, with pixels outside of medianRange marked as dead.
    """
    nChop = 1
    nRow, nCol = reader.getSize()
    if nFrames == 0:
        nFrames = reader.getNFrames()
    if nChunk is not None:
        nChop = max(1, int(nFrames / nChunk))

    # would be perhaps more efficient to just read what is wanted each time
    darkFrame  = reader.frame()
    stdFrame   = num.empty(darkFrame.shape,dtype=float)
    if checkIntensityResolution:
        meanDFrame  = reader.frame() # num.empty(darkFrame.shape,dtype=float)
    deadPixels = num.zeros(darkFrame.shape,dtype=bool)
    iRU = 0
    for iChop in range(nChop):
        iRL = iRU
        iRU = int(nRow*(float(iChop+1)/float(nChop)))
        thisReader = reader.getRawReader()
        allThisChop = num.empty((iRU-iRL,nCol,nFrames), dtype=darkFrame.dtype)
        for iFrame in range(nFrames): # for iFrame, omega in enumerate(omegas):
            print >> sys.stdout, '+',
            thisframe = thisReader.read()
            allThisChop[:,:,iFrame] = thisframe[iRL:iRU,:]
        print >> sys.stdout, ''
        thisReader.close()
        if cutMinFactor is not None:
            mins = num.min(allThisChop, axis=2)
            # mask = allThisChop > num.tile(mins.flatten()*cutMinFactor, (allThisChop.shape[2],1)).T.reshape(allThisChop.shape)
            allThisChopMedian = num.empty((iRU-iRL,nCol), dtype=darkFrame.dtype)
            for iThis in range(allThisChop.shape[0]):
                for jThis in range(allThisChop.shape[1]):
                    pStack = allThisChop[iThis,jThis,:]
                    allThisChopMedian[iThis,jThis] = num.median(pStack[pStack < mins[iThis,jThis] * cutMinFactor])
            darkFrame[iRL:iRU,:] = allThisChopMedian[:,:]
        else:
            darkFrame[iRL:iRU,:] = num.median(allThisChop, axis=2)
        std = num.std(allThisChop.astype('float'),axis=2)
        stdFrame[iRL:iRU,:] = std
        deadPixels[iRL:iRU,:] = std == 0.
        if checkIntensityResolution:
            # num.unique does not support an axis argument
            for iRowChop in range(allThisChop.shape[0]):
                iRow = iRowChop + iRL
                for iCol in range(allThisChop.shape[1]):
                    pUnique = num.unique(allThisChop[iRowChop,iCol,:])
                    if len(pUnique) > 1:
                        # meanDFrame[iRow,iCol] = num.mean(pUnique[1:] - pUnique[:-1])
                        meanDFrame[iRow,iCol] = num.min(pUnique[1:] - pUnique[:-1])
                    else:
                        meanDFrame[iRow,iCol] = 0
            # perhaps mark as dead if meanDFrame > 1.75
        # whereDead = num.where(std == 0.)
    print >> sys.stdout, 'number of dead pixels with 0 std : %d' % (num.sum(deadPixels))

    if medianSize is not None:
        darkFrameMF = ndimage.median_filter(darkFrame, size=medianSize)
        darkDiff = darkFrame - darkFrameMF
        print >> sys.stdout, 'number of dead pixels with below median filter by %g : %d' % \
            (medianRange[0], num.sum(darkDiff < medianRange[0]))
        print >> sys.stdout, 'number of dead pixels with above median filter by %g : %d' % \
            (medianRange[1], num.sum(darkDiff > medianRange[1]))
        deadPixels = num.logical_or(deadPixels, num.logical_or(
                darkDiff < medianRange[0], darkDiff > medianRange[1]
                ) )

    if checkIntensityResolution:
        deadPixels = num.logical_or(deadPixels, meanDFrame > checkIntensityResolution)

    if checkIntensityResolution:
        retval = darkFrame, deadPixels, stdFrame, meanDFrame
    else:
        retval = darkFrame, deadPixels, stdFrame
    return retval

def tryFromShelf(shelfFileName, thingName):
    """
    try to pull the thing from the shelf and return None if it does not work
    """
    try:
        shelf = shelve.open(shelfFileName, 'r')
        retval = shelf[thingName]
        shelf.close()
    except:
        retval = None
    return retval

def putInShelf(shelfFileName, thingName, thing):
    shelf = shelve.open(shelfFileName, 'c')
    shelf[thingName] = thing
    shelf.close()
    return

def pullFromStack(reader, detectorGeom, tThMM, angWidth, angCen,
                  threshold=20,
                  distInAng=False, padSpot=True,
                  mask3D=None, exitOnFail=False
                  ):
    """
    angWidth is distance from angCen, so actually half-width

    do not yet deal with wrap-around (eg, reader that spans 2*pi)
    """
    omeStep = reader.getDeltaOmega()
    etaStep = getEtaResolution(detectorGeom, angCen[0])
    dr_Eta, dr_Ome, dA = drEtaOme(angCen, etaStep, omeStep)

    tThMin, tThMax = tThMM
    tthPM = 0.5 * (tThMax - tThMin)
    etaPM = angWidth*etaStep/dr_Eta
    omePM = angWidth*omeStep/dr_Ome
    angPM = [tthPM, etaPM, omePM]
    print 'angWidth %g mapped to eta ome widths of %g %g' % (angWidth, etaPM, omePM)

    'use xyf instead of xyo to reinforce that is in frame instead of omega coordinates'
    xyfCen  = num.array(detectorGeom.angToXYO(*angCen, units='pixels')) # omega is in angles
    xyfCen[2] = reader.omegaToFrame(xyfCen[2], float=True)

    xyfBBox = detectorGeom.angToXYOBBox(angCen, angPM, units='pixels', reader=reader, forSlice=True, doWrap=False) # omega is in frame -- passed the reader
    xyfBBox_0 = num.array([sl[0] for sl in xyfBBox])

    pixelData = reader.readBBox(xyfBBox, raw=False)
    #
    # pw = detector.Framer2DRC.display(num.max(pixelData,axis=2), range=(0,400))

    if mask3D is not None:
        maskThis = mask3D[slice(*xyfBBox[0]), slice(*xyfBBox[1]), slice(*xyfBBox[2])]
        if hasattr(pixelData, 'mask'):
            mask = num.logical_or( pixelData.mask, maskThis )
        else:
            mask = maskThis
        pixelData = num.ma.masked_array(pixelData, mask=mask, hard_mask=True, copy=False)

    # ndimage.watershed_ift may be worth trying at some point
    bin = spotfinder.getBin(pixelData, threshold, padSpot)
    labelStructure = ndimage.generate_binary_structure(pixelData.ndim,1)
    labels, numSpots = ndimage.label(bin, labelStructure)
    # labels may include masked pixels, but left them in on purpose so that spots would not get sliced by rows of bad pixels
    # masked pixels should get excluded by getIndices as appropriate
    objs = ndimage.find_objects(labels)
    if distInAng:
        'find spot based on distance in angular space'
        com  = num.empty([numSpots,3])
        vSum = num.empty(numSpots)
        if numSpots <= 0:
            iSpot = -1
        else:
            for iSpot in range(numSpots):
                index = iSpot+1
                'this com is with respect to pixelData box, so add in xyfBBox_0'
                comThis, vSumThis = spotfinder.getImCOM(pixelData, labels, objs, index, floor=0, getVSum=True)
                vSum[iSpot] = vSumThis
                com[iSpot,:] = comThis + xyfBBox_0
            comTTh, comEta, comOme = detectorGeom.xyoToAng(com[:,0], com[:,1], reader.frameToOmega(com[:,2]))
            dTTh = (comTTh - angCen[0])/tthPM
            dEta = (comEta - angCen[1])/etaPM
            dOme = (comOme - angCen[2])/omePM
            dSq = dTTh*dTTh + dEta*dEta + dOme*dOme
            iSpot = dSq.argmin()
    else:
        'get spot in which xyfCen falls'
        # okay if this lands in a masked pixel -- still associated with labeled spot
        index = labels[tuple(num.round(xyfCen).astype(int) - xyfBBox_0)]
        if index < 1:
            if exitOnFail:
                raise RuntimeError, 'no spot found at '+str(xyfCen)
            else:
                iSpot = -1
        else:
            iSpot = index-1

    return iSpot, labels, objs, pixelData, xyfBBox

def grainSpotsFromStack(g,
                        reader, detectorGeom, angWidth, threshold,
                        **kwargs):
    """
    wrapper around spotFromStack; takes a grain and
    returns a dictionary of spots for the grain, with
    keys (hklID, iThisHKL)

    angWidth is for orientation spread; for 2-theta, g.planeData
    2-theta ranges are used

    can specify hklIDs to look for just a subset of spots

    set distInAng=False if want the spots to have to contain the predicted angles,
    otherwise, the closest spots in the bounding boxes will be returned
    """

    fout   = kwargs.pop('fout', sys.stdout)
    hklIDs = kwargs.pop('hklIDs', num.arange(len(g.planeData.getHKLs())))
    #
    debug  = kwargs.setdefault('debug',True)
    #
    kwargs.setdefault('fullBackground',False)
    kwargs.setdefault('asFrame',False)
    kwargs.setdefault('exitOnFail',True)
    kwargs.setdefault('distInAng',True)

    deltaOmega = reader.getDeltaOmega()

    retval = {}
    #
    for hklID in hklIDs:
        tThMM = g.planeData.getTThRanges()[hklID]
        predAnglesHKL = g.getPredAngles(iHKL=hklID)
        for iThisHKL, predAngs in enumerate(predAnglesHKL):
            if not detectorGeom.angOnDetector(*predAngs):
                if debug: print >> fout, 'spot %d for hklID %d has its center off the detector, skipping' % (iThisHKL, hklID)
                continue
            key = (hklID, iThisHKL)

            spotData = spotFromStack(reader, detectorGeom, tThMM, angWidth, predAngs, threshold, **kwargs)

            if spotData is None:
                if debug: print >> fout, 'spot %d for hklID %d got no data from spotFromStack' % (iThisHKL, hklID)
            else:
                retval[key] = spotfinder.Spot(key, deltaOmega, spotData, detectorGeom=detectorGeom)
                if debug: print >> fout, 'made spot %d for hklID %d' % (iThisHKL, hklID)

    return retval

def spotFromStack(reader, detectorGeom, tThMM, angWidth, angCen, threshold,
                  fullBackground=False,
                  asFrame=False, exitOnFail=True,
                  distInAng=False,
                  debug=True,
                  ):
    '''
    if asFrame, then omegas come out as frame indices; note that
    angCen should still be specified as omega, not a frame index
    '''
    iSpot, labels, objs, pixelData, xyfBBox = pullFromStack(reader, detectorGeom, tThMM, angWidth, angCen,
                                                            threshold=threshold,
                                                            distInAng=distInAng, exitOnFail=exitOnFail)
    if iSpot < 0:
        retval = None
    else:
        xyfBBox_0 = num.array([sl[0] for sl in xyfBBox])

        # grab pixel data
        index = iSpot+1
        obj = objs[iSpot]
        # indices = list(num.where(labels[obj] == index))
        indices = list(spotfinder.getIndices(pixelData, labels, objs[index-1], index)) # convert tuple to list so that can modify it
        for iX in range(len(indices)):
            indices[iX] = indices[iX] + obj[iX].start
        xAll = []
        for iX, xL in enumerate(indices):
            xAll.append( xL + xyfBBox_0[iX] )
        if not asFrame:
            xAll[2] = reader.frameToOmega(xAll[2]) # convert from frame to omega
        vAll = pixelData[indices]
        # note that num.sum(vAll) may not agree with vSumThis above due to floor=0 setting
        if hasattr(vAll, 'mask'):
            numMasked = num.sum(vAll.mask)
            if numMasked > 0:
                raise RuntimeError, 'got %d masked pixels' % (numMasked)
            vAll =vAll.shrink_mask()
        data = xAll
        data.append(vAll)
        retval = data

        if fullBackground:
            'add in pixels that are inside angWidth and are below background'
            # indicesBkg = list(spotfinder.getIndices(pixelData, labels, None, 0)) # convert tuple to list so that can modify it
            indicesBkg = spotfinder.getIndices(pixelData, labels, None, 0)
            'no need to add in obj[iX].start -- did full pixelData'
            xAllBkg = []
            for iX, xL in enumerate(indicesBkg):
                xAllBkg.append( xL + xyfBBox_0[iX] )
            if not asFrame:
                xAllBkg[2] = reader.frameToOmega(xAllBkg[2]) # convert from frame to omega
            'could check to see which pixels are within angWidth of angCen, but they should more or less all be'
            vAllBkg = pixelData[indicesBkg]
            # note that num.sum(vAll) may not agree with vSumThis above due to floor=0 setting
            if hasattr(vAllBkg, 'mask'):
                numMasked = num.sum(vAllBkg.mask)
                if numMasked > 0:
                    raise RuntimeError, 'got %d masked pixels' % (numMasked)
                vAllBkg = vAllBkg.shrink_mask()
            if debug:
                print 'have %d foreground and %d background spots' % (len(vAll), len(vAllBkg))
            dataBkg = xAllBkg
            dataBkg.append(vAllBkg)
            retval = map(num.hstack, zip(data, dataBkg))
            pass
        pass
    # spot = spotfinder.Spot(key, reader.getDeltaOmega(), data=data)
    return retval

def collapse(vAll, eta, ome,
             nOme=None, nEta=None,
             weightedList=[], averagedList=[], auxList=[],
             debug=False,
             ):
    """
    Returns a sparse matrix, with zeros where no intensity falls;

    pass nEta and nOme to control the number of eta and omega bins,
    otherwise they are determined automatically, with the omega
    binning assuming that omegas fall on frames at regular intervals
    with no gaps

    for each entry in weightedList, also returns that data collapsed and
    weighted by vAll; similarly for averagedList
    """

    'make vAll into float data so that summing does not overrun int storage'
    vAll = num.asarray(vAll).astype(float)

    ome = num.asarray(ome)
    eta = num.asarray(eta)

    if nOme is None:
        omegas = num.unique(ome)
        dOme = num.min(omegas[1:]-omegas[:-1])
        nOme = len(omegas) # assume omega frames are adjacent -- some data on each frame
        omeLo = omegas.min()-0.5*dOme
    else:
        if not hasattr(nOme,'__len__'): # or len(nOme) == 1:
            dOme = (ome.max() - ome.min())/max(1., nOme-1.)
            omeLo = ome.min()-0.5*dOme
        elif len(nOme) == 3:
            nOme, omeMin, omeMax = nOme
            omeLo = omeMin
            if nOme is None:
                omegas = num.unique(ome)
                dOme = num.min(omegas[1:]-omegas[:-1])
                nOme = int(round((omeMax - omeMin)/dOme))
            else:
                dOme = (omeMax - omeMin)/nOme
        else:
            raise RuntimeError, 'nOme is funny'
    if debug:
        print 'ome n, d, lo : %d %g %g' % (nOme, dOme, omeLo)

    if nEta is None:
        nEta = int(0.5*num.sqrt(eta.size/nOme))
        dEta = (eta.max() - eta.min())/max(nEta-1., 1.)
        etaLo = eta.min()-0.5*dEta
    else:
        if not hasattr(nEta,'__len__'):
            dEta = (eta.max() - eta.min())/max(nEta-1., 1.)
            etaLo = eta.min()-0.5*dEta
        elif len(nEta) == 3:
            nEta, etaMin, etaMax = nEta
            assert nEta is not None, 'nEta is None'
            etaLo = etaMin
            dEta = (etaMax - etaMin)/nEta
        else:
            raise RuntimeError, 'nEta is funny'
    if debug:
        print 'eta n, d, lo : %d %g %g' % (nEta, dEta, etaLo)


    # use sparse.coo_matrix to do summing
    # could instead use num.histogram2d

    nX, nY = nEta, nOme
    xI = ((eta - etaLo)/dEta).astype(int)
    yJ = ((ome - omeLo)/dOme).astype(int)
    a = sparse.coo_matrix( (vAll, (xI, yJ)),  shape=(nX,nY) ) # overlapped entries get summed
    a = a.tocsr() # to sum duplicate entries

    etas = num.linspace(etaLo+0.5*dEta, etaLo+(nEta-1)*dEta+0.5*dEta, nEta)
    omes = num.linspace(omeLo+0.5*dOme, omeLo+(nOme-1)*dOme+0.5*dOme, nOme)

    retval = [a, etas, omes]

    for thisData in weightedList:
        thisWeighted = vAll * thisData
        b = sparse.coo_matrix( (thisWeighted, (xI, yJ)),  shape=(nX,nY) ) # overlapped entries get summed
        b = b.tocsr() # to sum duplicate entries
        retval.append(b)
    if len(averagedList)>0 :
        xNZ, yNZ = a.nonzero() # not the same as (xI,yJ) due to overlaps
    for thisData in averagedList:
        thisWeighted = vAll * thisData
        b = sparse.coo_matrix( (thisWeighted, (xI, yJ)),  shape=(nX,nY) ) # overlapped entries get summed
        b = b.tocsr() # to sum duplicate entries
        for x, y in zip(xNZ,yNZ):
            axy = a[x,y]
            if axy > 0:
                b[x,y] = b[x,y] / axy
            else:
                b[x,y] = 0.
        retval.append(b)
    for vAll, eta, ome in auxList:
        xI = ((eta - etaLo)/dEta).astype(int)
        yJ = ((ome - omeLo)/dOme).astype(int)
        b = sparse.coo_matrix( (vAll, (xI, yJ)),  shape=(nX,nY) ) # overlapped entries get summed
        b = b.tocsr()
        retval.append(b)

    return tuple(retval)

def displaySparse(a,
                  vmin = None, vmax = None,
                  cmap = None,
                  fmt = None,
                  markersize = 3,
                  colorUnder = None,
                  ijNZ = None,
                  **kwargs):

    cmap   = cmap or detector.getCMap(False)

    pw = kwargs.pop('pw',None)
    if pw is None:
        pwKWArgs = plotwrap.PlotWrap.popKeyArgs(kwargs)
        pw = plotwrap.PlotWrap(**pwKWArgs)
    retval = pw
    #
    if len(kwargs) > 0:
        raise RuntimeError, 'unparsed keyword arguments : '+str(kwargs.keys())

    # xNZ, yNZ, vNZ = sparse.extract.find(a)
    if ijNZ is None:
        xNZ, yNZ = a.nonzero()
    else:
        xNZ, yNZ = ijNZ

    if sparse.issparse(a):
        A = a.todense()
    else:
        A = a
    if colorUnder is not None:
        vmin = vmin or 0
        B = - 10. * max(num.max(num.abs(A)), vmax) * num.ones(A.shape, dtype=A.dtype)
        B[(xNZ,yNZ)] = num.array(A[(xNZ,yNZ)]).reshape(len(xNZ))
        cmap.set_under(colorUnder)
        pw(B, vmin=vmin, vmax=vmax, cmap=cmap)
    else:
        pw(A, vmin=vmin, vmax=vmax, cmap=cmap)
        Z = num.ones(A.shape, dtype=int)
        Z[xNZ,yNZ] = 0
        B = sparse.coo_matrix(Z)
        pw.a.spy(B, markersize=markersize)

    if fmt is not None:
        fmt.A = A
        pw.a.format_coord = fmt

    pw.show()

    return retval

def displayEtaOme(eta, ome, vAll,
                  nEta = None, nOme = None,
                  **kwargs):

    vCollapsed, etas, omes = collapse(vAll, eta, ome, nEta=nEta, nOme=nOme)
    fmt = FormatEtaOme(etas, omes, None)
    pw = displaySparse(vCollapsed, fmt=fmt, **kwargs)
    retval = pw

    return retval

def getLorenz(detectorGeom, *args):
    if len(args) == 2:
        tTh, eta = args
    elif len(args) == 0:
        tTh, eta = detectorGeom.xyoToAngAll()
    else:
        raise RuntimeError, 'pass either detectorGeom only for full frame or (detectorGeom, tth, eta)'
    theta  = num.asarray(0.5 * tTh)
    eta    = num.asarray(eta)
    sTh    = num.sin(theta)
    sTTh   = num.sin(tTh)
    cTh    = num.cos(theta)
    cTTh   = num.cos(tTh)
    cEt    = num.cos(eta)
    lorenz = ( 1.0 + cTTh*cTTh ) / (2.0 * sTTh) / num.sqrt( sTh*sTh + cEt*cEt * cTh*cTh )
    return lorenz

def getEtaResolution(detectorGeom, tTh):
    "angular resolution along eta"
    radius = num.linalg.norm(
        num.array(detectorGeom.angToXYO(tTh, 0.)) - num.array(detectorGeom.angToXYO(0., 0.))
        )
    'have 2*pi radians over 2*pi*radius pixels'
    etaRes = 1./radius
    return etaRes

def getTThResolution(detectorGeom, tTh):
    detectorGeom.angToXYO
    x0, y0 = detectorGeom.angToXYO(tTh, 0., units='pixels')
    tThP, eta = detectorGeom.xyoToAng(x0, y0+1., units='pixels')
    tThRes = tThP - tTh
    return tThRes

def drEtaOme(angCen, dEta, dOme):
    "compute true angular changes and dA corresponding to steps in eta and omega"
    tThNominal, eta, ome = angCen
    nVecsPatch = makeNVecs( # 3xN
        num.tile(tThNominal, 3),
        num.array([eta, eta+dEta, eta]),
        num.array([ome, ome, ome+dOme]),
        )
    dr_Eta = num.arccos(num.dot(nVecsPatch[:,0], nVecsPatch[:,1])) # * r, but r==1
    dr_Ome = num.arccos(num.dot(nVecsPatch[:,0], nVecsPatch[:,2])) # * r, but r==1
    # dA_cen = dr_Eta * dr_Ome # neglects cross-product factor
    dA_cen = num.linalg.norm(num.cross((nVecsPatch[:,1]-nVecsPatch[:,0]), (nVecsPatch[:,2]-nVecsPatch[:,0])))
    return dr_Eta, dr_Ome, dA_cen

def omeEtaGridToDA(tThNominal, etaEdges, omeEdges):
    """
    get grid patch areas, in the sense of solid angle (pole figure) coverage;
    """
    tTh = num.tile(tThNominal, len(etaEdges)*len(omeEdges))
    omeGrid, etaGrid = num.meshgrid(omeEdges, etaEdges)
    nVecs = makeNVecs(tTh, etaGrid, omeGrid) # 3xN
    nVecs = nVecs.reshape((3,  len(etaEdges), len(omeEdges)))
    nEta = len(etaEdges)-1
    nOme = len(omeEdges)-1
    dA = num.zeros((nEta, nOme))
    for iEta in range(nEta):
        for iOme in range(nOme):
            n0 = nVecs[:,iEta  ,iOme  ]
            n1 = nVecs[:,iEta+1,iOme  ]
            n2 = nVecs[:,iEta  ,iOme+1]
            # 'the following neglects the cross product factor'
            # dr_Eta = num.arccos(num.dot(n0, n1)) # * r, but r==1
            # dr_Ome = num.arccos(num.dot(n0, n2)) # * r, but r==1
            # dA[iEta, iOme] = dr_Eta * dr_Ome
            dA[iEta, iOme] = num.linalg.norm( num.cross( n1-n0, n2-n0 ) )
    return dA

def bboxIntersect3D(b1, b2):
    '''
    0-tolerance bounding box intersection in 3d
    '''
    (b1xmin, b1xmax), (b1ymin, b1ymax), (b1zmin,b1zmax) = b1
    (b2xmin, b2xmax), (b2ymin, b2ymax), (b2zmin,b2zmax) = b2

    if ((((b1xmin >= b2xmin) and (b1xmin <= b2xmax)) or
         ((b1xmax >= b2xmin) and (b1xmax <= b2xmax)) or
         ((b2xmin >= b1xmin) and (b2xmin <= b1xmax)) or
         ((b2xmax >= b1xmin) and (b2xmax <= b1xmax)))
        and
        (((b1ymin >= b2ymin) and (b1ymin <= b2ymax)) or
         ((b1ymax >= b2ymin) and (b1ymax <= b2ymax)) or
         ((b2ymin >= b1ymin) and (b2ymin <= b1ymax)) or
         ((b2ymax >= b1ymin) and (b2ymax <= b1ymax)))
        and
        (((b1zmin >= b2zmin) and (b1zmin <= b2zmax)) or
         ((b1zmax >= b2zmin) and (b1zmax <= b2zmax)) or
         ((b2zmin >= b1zmin) and (b2zmin <= b1zmax)) or
         ((b2zmax >= b1zmin) and (b2zmax <= b1zmax)))):
        retval = True
    else:
        retval = False
    return retval

def pfigFromSpots(spots, iHKL, phaseID=None,
                  nOme=None, nEta=None,
                  tThTol=None, etaExcl=0.1,
                  plot=False, plotPrefix=None, debug=False):
    """
    probably want to have collected spots without discarding those at boundaries (discardAtBounds=False)

    depending on the context, may need to have done something like iHKL = hklIDs.index(hklID)

    if nEta is negative, it is treated as the target lumping of pixels

    etaExcl is in radians -- etas within this range of +-pi/2 degrees are left out;
    can set to None to turn this behavior off

    can use tThTol to tighten down the two-theta tolerance
    """
    nEta = nEta or -3
    plot = plot or plotPrefix is not None

    planeData = spots.getPlaneData(phaseID=phaseID)
    hklTuple = tuple(planeData.getHKLs()[iHKL])
    tThNominal = planeData.getTTh()[iHKL]
    crystalVector = planeData.hklDataList[iHKL]['latPlnNrmls'][:,0]

    lorenz = getLorenz(spots.detectorGeom)
    tThAll, etaAll = spots.detectorGeom.xyoToAngAll()

    tThList, etaList, omeList, valList = [], [], [], []
    #
    for iSpot, angCoords in spots.getIterHKL(hklTuple, phaseID=phaseID):
        spot = spots.getSpotObj(iSpot)
        if tThTol is not None:
            relErr = abs(angCoords[0] - tThNominal) / tThTol
            keepThis = relErr < 1.
            if debug:
                print 'keep is %6s for spot %4d of size %9d intensity %9g due to tThTol, tTh relative error is %g' % (
                    str(keepThis), iSpot, len(spot), spot.vAll.sum(), relErr,
                    )
            if not keepThis:
                continue
        # print 'contributing spot '+str(iSpot)
        key, deltaOmega, (xAll, yAll, oAll, vAll) = spot.getDataMinimal()
        tThList.append(tThAll[xAll,yAll])
        etaList.append(etaAll[xAll,yAll])
        omeList.append(oAll)
        # 'apply Lorenz correction'
        vAllByL = vAll / lorenz[xAll,yAll]
        valList.append(vAllByL)

    if etaExcl is None:
        etaRanges = [( (-num.pi, num.pi) , (-num.pi, num.pi) )]
    else:
        e1 = 0.5*num.pi - etaExcl
        e2 = 0.5*num.pi + etaExcl
        e3 = 0.5*num.pi + num.pi - etaExcl
        etaRanges = [
            ( (-e1, e1), (-num.pi, num.pi) ),
            ( ( e2, e3), (0., 2.0*num.pi) ),
            ]

    tThList = num.hstack(tThList)
    etaList = num.hstack(etaList)
    omeList = num.hstack(omeList)
    valList = num.hstack(valList)

    valLow = min(1.0e-8, 1.0e-12*valList.max())
    valList[valList < valLow] = valLow

    retval = []
    for iRange, (etaRange, etaMM) in enumerate(etaRanges):

        if nEta < 0:
            radius = 1.0 / getEtaResolution(spots.detectorGeom, tThNominal)
            nEta   = int(((etaRange[1]-etaRange[0]) * radius) / abs(nEta))

        etaTemp = mapAngle(etaList, etaMM)
        indices = num.logical_and( etaTemp > etaRange[0], etaTemp < etaRange[1] )
        intensVals, etasCen, omesCen = \
            collapse(valList[indices],
                     etaTemp[indices],
                     omeList[indices],
                     nOme = ( nOme, spots.getOmegaMins().min(), spots.getOmegaMaxs().max() ),
                     nEta = ( nEta, etaRange[0], etaRange[1] ),
                     debug=debug
                     # averagedList=[tThList[indices]],
                     )

        if plot:
            fmt = FormatEtaOme(etasCen, omesCen, intensVals.todense())
            #pw = plotwrap.PlotWrap()
            #pw(intensVals.todense())
            pw = displaySparse(intensVals, fmt=fmt, colorUnder=(0.5,0.5,0.5), cmap=cm.jet)
            if plotPrefix is not None:
                pw.save(filename=str(plotPrefix)+'_omeEtaIntensVals_iHKL_%d_%d.png'%(iHKL,iRange))
                pw.destroy()

        dEta = num.mean(etasCen[1:]-etasCen[:-1])
        dOme = num.mean(omesCen[1:]-omesCen[:-1])
        etaEdges = num.hstack((etasCen[0] - 0.5*dEta, etasCen + 0.5*dEta))
        omeEdges = num.hstack((omesCen[0] - 0.5*dOme, omesCen + 0.5*dOme))
        dA = omeEtaGridToDA(tThNominal, etaEdges, omeEdges)
        'covert to dense and then (from matrix) to array, so that flatten works properly'
        pVals = num.array(intensVals.todense() / dA) # all missing points converted to zero
        nVecs = makeNVecs(
            num.tile( tThNominal, pVals.size ),
            etasCen, omesCen, asGrid=True)
        if debug:
            print 'making pfig dict with pVals nVecs shape %s and pVals size %s' % (str(nVecs.shape), str(pVals.size))
        if havePfigPkg:
            pfigDict = pfigPkg.makePfigDict(hklTuple, crystalVector=crystalVector, nVecs=nVecs, pVals=pVals)
        else:
            pfigDict = None
            print >> sys.stderr, "WARNING: do not have pfigPkg, returned results are incomplete"
        retval.append( (
                pfigDict,
                omeEdges,
                etaEdges,
                intensVals,
                ) )

        return retval


def mapAngCen(ang, angCen):
    """
    map angle ang into equivalent value that is closest to angCen
    """
    shift = num.pi-angCen
    retval = num.mod(ang + shift, 2.0*num.pi) - shift
    return retval

def makeSynthFrames(spotParamsList, detectorGeom, omegas,
                    intensityFunc=spotfinder.IntensityFuncGauss3D(),
                    asSparse=None,
                    output=None,
                    cutoffMult=4.0,
                    debug=1,
                    ):
    """
    intensityFunc is an instance of a class that works as an intensity
    fuction.

    spotParamsList should be a list with each entry being a list of
    arguments appropriate to the intensityFunc.constructParams
    function. For intensityFunc=spotfinder.IntensityFuncGauss3D(),
    each spotParamsList entry should be (center, fwhm, A), with center
    being the 3D spot center in angular coordinates (radians), fwhm
    being the (2-theta, eta, omega) widths in 3D, and A being an
    intensity scaling.

    If output is specified as a string, then the frames with the given
    prefix are dumped to files instead of being accumulated in
    memory. If output is callable then frames are passed to output().

    If asSparse is true then sparse matrices are used to reduce memory
    footprint. The asSparse option is currently not coded for the case
    of output having been specied.

    cutoffMult is the multiplier on the FWHM to determine the angular
    cutoff range for evaluating intensity for each spot.
    """

    nFrames = len(omegas)

    'might eventually want to add a check for constant delta-omega'
    omegaDelta = num.mean(omegas[1:]-omegas[:-1])

    # nParams = intensityFunc.getNParams(noBkg=False) # not needed

    spotList = []
    #
    for iSpot, spotParams in enumerate(spotParamsList):
        xVec = intensityFunc.constructParams(*spotParams)

        'bbox from center and widths'
        'do not worry about excessive pixel coverage for spots at eta around 45 degrees and the like?'
        angCen = intensityFunc.getCenter(xVec)
        fwhm   = intensityFunc.getFWHM(xVec)
        angPM  = fwhm * cutoffMult
        xyfBBox = detectorGeom.angToXYOBBox(angCen, angPM, units='pixels', omegas=omegas, forSlice=True, doWrap=True)
        # xyfBBox_0 = num.array([sl[0] for sl in xyfBBox])
        # stack[slice(*xyfBBox[0]), slice(*xyfBBox[1]), slice(*xyfBBox[2])]

        'make spot instance, set up for just a single omega frame slice'
        xM, yM = num.meshgrid(num.arange(*xyfBBox[0]), num.arange(*xyfBBox[1]))
        xAll = xM.flatten(); yAll = yM.flatten();
        if len(xAll) > 0:
            data = ( xAll, yAll, num.zeros_like(xAll), num.ones_like(xAll) )
            spot = spotfinder.Spot(iSpot, omegaDelta, data=data, detectorGeom=detectorGeom)
            if spot.doMap:
                'this changes xVec to be mapped for non-standard branch cut'
                angCen[1] = detector.mapAngs(angCen[1], doMap=spot.doMap)
            spot.setupQuardFromFWHM(fwhm)
            spotList.append( (spot, xyfBBox, xVec) )
            if debug: print 'created spot %d at %s bbox %s' % ( iSpot, str(angCen), str(xyfBBox) )
        else:
            if debug:
                print 'spot at %s is off the detector' % (str(angCen))
    if debug: print 'created %d spots'%(len(spotList))

    if asSparse is None:
        asSparse = output is None

    if output is None:
        if asSparse:
            stack = [] # sparse.coo_matrix( (detectorGeom.nrows, detectorGeom.ncols), float )
        else:
            'this can eat up a big chunk of memory'
            stack = num.zeros( (nFrames, detectorGeom.nrows, detectorGeom.ncols), dtype=float)
    else:
        if asSparse:
            raise NotImplementedError, 'have not implemented output to file in sparse format'
        stack = None
    #
    for iFrame, omega in enumerate(omegas):

        if output is None:
            if asSparse:
                vThese = []
                xThese = []
                yThese = []
            else:
                frame = stack[iFrame,:,:]
        else:
            frame = detectorGeom.frame()

        for spot, xyfBBox, xVec in spotList:

            if not detector.frameInRange(iFrame, xyfBBox[2]):
                if debug>2: print 'spot %s not on frame %d' % (spot.key, iFrame)
                continue

            """
            calculate intensities at the omega for this frame
            shift omega in case spot is near branch cut
            """
            angCen = intensityFunc.getCenter(xVec)
            spot.oAll[:] = mapAngCen(omega, angCen[2])
            vCalc = spot.getVCalc(intensityFunc, xVec, noBkg=True)
            if debug>1:print 'frame %d spot %s max %g' % ( iFrame, spot.key, vCalc.max() )

            'put intensity on frames'
            if asSparse:
                vThese.append(vCalc)
                xThese.append(spot.xAll)
                yThese.append(spot.yAll)
            else:
                frame[spot.xAll, spot.yAll] += vCalc
        'done with spot loop'

        if output is None:
            if asSparse:
                if len(vThese) > 0:
                    vThese = num.hstack(vThese)
                    xThese = num.hstack(xThese)
                    yThese = num.hstack(yThese)
                    if debug>1: print 'frame %d will have up to %d nonzeros' % (iFrame,len(vThese))
                    frame = sparse.coo_matrix( ( vThese , (xThese,yThese) ) ,
                                               shape=(detectorGeom.nrows, detectorGeom.ncols) )
                    frame = frame.tocsr() # note that coo->csr sums entries as desired for overlapped spots
                else:
                    'just make an empty matrix'
                    frame = sparse.csr_matrix( (detectorGeom.nrows, detectorGeom.ncols) )
                stack.append(frame)
            else:
                'nothing to do here'
                pass
        else:
            if hasattr(output, 'lower'):
                'assume output is a str or something like it'
                frame.tofile(output+'_%04d.dat'%iFrame)
            elif hasattr(output,'__call__'):
                output(frame)
            else:
                raise RuntimeError, 'do not know what to do with output of type %s' % (type(output))


        if debug: print 'created frame %d'%(iFrame)

    'done with loop over frames'

    return stack # may be None

def validateAngleRanges(angList, startAngs, stopAngs, ccw=True):
    """
    A better way to go.  find out if an angle is in the range
    CCW or CW from start to stop

    There is, of course an ambigutiy if the start and stop angle are
    the same; we treat them as implying 2*pi
    """
    angList   = num.atleast_1d(angList).flatten()   # needs to have len
    startAngs = num.atleast_1d(startAngs).flatten() # needs to have len
    stopAngs  = num.atleast_1d(stopAngs).flatten()  # needs to have len

    n_ranges = len(startAngs)
    assert len(stopAngs) == n_ranges, "length of min and max angular limits must match!"

    # to avoid warnings in >=, <= later down, mark nans;
    # need these to trick output to False in the case of nan input
    nan_mask = num.isnan(angList)

    reflInRange = num.zeros(angList.shape, dtype=bool)

    # anonynmous func for zProjection
    zProj = lambda x, y: num.cos(x) * num.sin(y) - num.sin(x) * num.cos(y)

    # bin length for chunking
    binLen = num.pi / 2.

    # in plane vectors defining wedges
    x0 = num.vstack([num.cos(startAngs), num.sin(startAngs)])
    x1 = num.vstack([num.cos(stopAngs), num.sin(stopAngs)])

    # dot products
    dp = num.sum(x0 * x1, axis=0)
    if num.any(dp >= 1. - sqrt_epsf) and n_ranges > 1:
        # ambiguous case
        raise RuntimeError, "Improper usage; at least one of your ranges is alread 360 degrees!"
    elif dp[0] >= 1. - sqrt_epsf and n_ranges == 1:
        # trivial case!
        reflInRange = num.ones(angList.shape, dtype=bool)
        reflInRange[nan_mask] = False
    else:
        # solve for arc lengths
        # ...note: no zeros should have made it here
        a   = x0[0, :]*x1[1, :] - x0[1, :]*x1[0, :]
        b   = x0[0, :]*x1[0, :] + x0[1, :]*x1[1, :]
        phi = num.arctan2(b, a)

        arclen = 0.5*num.pi - phi          # these are clockwise
        cw_phis = arclen < 0
        arclen[cw_phis] = 2*num.pi + arclen[cw_phis]   # all positive (CW) now
        if not ccw:
            arclen= 2*num.pi - arclen

        if sum(arclen) > 2*num.pi:
            raise RuntimeWarning, "Specified angle ranges sum to > 360 degrees, which is suspect..."

        # check that there are no more thandp = num.zeros(n_ranges)
        for i in range(n_ranges):
            # number or subranges using 'binLen'
            numSubranges = int(num.ceil(arclen[i]/binLen))

            # check remaider
            binrem = num.remainder(arclen[i], binLen)
            if binrem == 0:
                finalBinLen = binLen
            else:
                finalBinLen = binrem

            # if clockwise, negate bin length
            if not ccw:
                 binLen      = -binLen
                 finalBinLen = -finalBinLen

            # Create sub ranges on the fly to avoid ambiguity in dot product
            # for wedges >= 180 degrees
            subRanges = num.array(\
                [startAngs[i] + binLen*j for j in range(numSubranges)] + \
                    [startAngs[i] + binLen*(numSubranges - 1) + finalBinLen])

            for k in range(numSubranges):
                zStart = zProj(angList, subRanges[k])
                zStop  = zProj(angList, subRanges[k + 1])
                if ccw:
                    zStart[nan_mask] =  999.
                    zStop[nan_mask]  = -999.
                    reflInRange = reflInRange | num.logical_and(zStart <= 0, zStop >= 0)
                else:
                    zStart[nan_mask] = -999.
                    zStop[nan_mask]  =  999.
                    reflInRange = reflInRange | num.logical_and(zStart >= 0, zStop <= 0)
    return reflInRange

def simulateOmeEtaMaps(omeEdges, etaEdges, planeData, expMaps,
                       chi=0.,
                       etaTol=None, omeTol=None,
                       etaRanges=None, omeRanges=None,
                       bVec=xf.bVec_ref, eVec=xf.eta_ref, vInv=xf.vInv_ref):
    """
    all angular info is entered in degrees

    expMaps are (3, n)

    ...might want to creat module-level angluar unit flag
    ...might want to allow resvers delta omega

    """
    # convert to radians
    etaEdges = num.radians(num.sort(etaEdges))
    omeEdges = num.radians(num.sort(omeEdges))

    omeIndices = range(len(omeEdges))
    etaIndices = range(len(etaEdges))

    i_max = omeIndices[-1]
    j_max = etaIndices[-1]

    etaMin = etaEdges[0]; etaMax = etaEdges[-1]
    omeMin = omeEdges[0]; omeMax = omeEdges[-1]
    if omeRanges is None:
        omeRanges = [[omeMin, omeMax], ]

    if etaRanges is None:
        etaRanges = [[etaMin, etaMax], ]

    # signed deltas IN RADIANS
    del_ome = omeEdges[1] - omeEdges[0]
    del_eta = etaEdges[1] - etaEdges[0]

    delOmeSign = num.sign(del_eta)

    # tolerances are in degrees (easier)
    if omeTol is None:
        omeTol = abs(del_ome)
    else:
        omeTol = num.radians(omeTol)
    if etaTol is None:
        etaTol = abs(del_eta)
    else:
        etaTol = num.radians(etaTol)

    # pixel dialtions
    dpix_ome = round( omeTol / abs(del_ome) )
    dpix_eta = round( etaTol / abs(del_eta) )

    i_dil, j_dil = num.meshgrid(num.arange(-dpix_ome, dpix_ome + 1),
                                num.arange(-dpix_eta, dpix_eta + 1))

    # get symmetrically expanded hkls from planeData
    sym_hkls = planeData.getSymHKLs()
    nhkls = len(sym_hkls)

    # make things C-contiguous for use in xfcapi functions
    expMaps = num.array(expMaps.T, order='C')
    nOrs    = len(expMaps)

    bMat = num.array(planeData.latVecOps['B'], order='C')
    wlen = planeData.wavelength

    bVec = num.array(bVec.flatten(), order='C')
    eVec = num.array(eVec.flatten(), order='C')
    vInv = num.array(vInv.flatten(), order='C')

    eta_ome = num.zeros((nhkls, max(omeIndices), max(etaIndices)), order='C')
    for iHKL in range(nhkls):
        these_hkls = num.ascontiguousarray(sym_hkls[iHKL].T, dtype=float)
        for iOr in range(nOrs):
            rMat_c = xfcapi.makeRotMatOfExpMap(expMaps[iOr, :])
            angList  = num.vstack(
                xfcapi.oscillAnglesOfHKLs(these_hkls, chi, rMat_c, bMat, wlen,
                                          beamVec=bVec, etaVec=eVec, vInv=vInv)
                )
            if not num.all(num.isnan(angList)):
                #
                angList[:, 1] = xf.mapAngle(angList[:, 1], [etaEdges[0], etaEdges[0]+2*num.pi])
                angList[:, 2] = xf.mapAngle(angList[:, 2], [omeEdges[0], omeEdges[0]+2*num.pi])
                #
                # do eta ranges
                angMask_eta = num.zeros(len(angList), dtype=bool)
                for etas in etaRanges:
                    angMask_eta = num.logical_or(angMask_eta, xf.validateAngleRanges(angList[:, 1], etas[0], etas[1]))

                # do omega ranges
                ccw=True
                angMask_ome = num.zeros(len(angList), dtype=bool)
                for omes in omeRanges:
                    if omes[1] - omes[0] < 0:
                        ccw=False
                    angMask_ome = num.logical_or(angMask_ome, xf.validateAngleRanges(angList[:, 2], omes[0], omes[1], ccw=ccw))

                # mask angles list, hkls
                angMask = num.logical_and(angMask_eta, angMask_ome)

                culledTTh  = angList[angMask, 0]
                culledEta  = angList[angMask, 1]
                culledOme  = angList[angMask, 2]

                for iTTh in range(len(culledTTh)):
                    culledEtaIdx = num.where(etaEdges - culledEta[iTTh] > 0)[0]
                    if len(culledEtaIdx) > 0:
                        culledEtaIdx = culledEtaIdx[0] - 1
                        if culledEtaIdx < 0:
                            culledEtaIdx = None
                    else:
                        culledEtaIdx = None
                    culledOmeIdx = num.where(omeEdges - culledOme[iTTh] > 0)[0]
                    if len(culledOmeIdx) > 0:
                        if delOmeSign > 0:
                            culledOmeIdx = culledOmeIdx[0] - 1
                        else:
                            culledOmeIdx = culledOmeIdx[-1]
                        if culledOmeIdx < 0:
                            culledOmeIdx = None
                    else:
                        culledOmeIdx = None

                    if culledEtaIdx is not None and culledOmeIdx is not None:
                        if dpix_ome > 0 or dpix_eta > 0:
                            i_sup = omeIndices[culledOmeIdx] + num.array([i_dil.flatten()], dtype=int)
                            j_sup = etaIndices[culledEtaIdx] + num.array([j_dil.flatten()], dtype=int)

                            # catch shit that falls off detector...
                            # maybe make this fancy enough to wrap at 2pi?
                            idx_mask = num.logical_and(num.logical_and(i_sup >= 0, i_sup < i_max),
                                                       num.logical_and(j_sup >= 0, j_sup < j_max))
                            eta_ome[ iHKL, i_sup[idx_mask], j_sup[idx_mask] ] = 1.
                        else:
                            eta_ome[ iHKL, omeIndices[culledOmeIdx], etaIndices[culledEtaIdx] ] = 1.
                            pass # close conditional on pixel dilation
                        pass # close conditional on ranges
                    pass # close for loop on valid reflections
                pass # close conditional for valid angles
    return eta_ome



_memo_hkls = {}
def _fetch_hkls_from_planedata(pd):
    if pd not in _memo_hkls:
        _memo_hkls[pd] = num.ascontiguousarray(num.hstack(pd.getSymHKLs(withID=True)).T,
                                               dtype=float)

    return _memo_hkls[pd]


def _filter_hkls_eta_ome(hkls, angles, eta_range, ome_range):
    """
    given a set of hkls and angles, filter them by the
    eta and omega ranges
    """
    # do eta ranges
    angMask_eta = num.zeros(len(angles), dtype=bool)
    for etas in eta_range:
        angMask_eta = num.logical_or(angMask_eta, xf.validateAngleRanges(angles[:, 1], etas[0], etas[1]))

    # do omega ranges
    ccw=True
    angMask_ome = num.zeros(len(angles), dtype=bool)
    for omes in ome_range:
        if omes[1] - omes[0] < 0:
            ccw=False
        angMask_ome = num.logical_or(angMask_ome, xf.validateAngleRanges(angles[:, 2], omes[0], omes[1], ccw=ccw))

    # mask angles list, hkls
    angMask = num.logical_and(angMask_eta, angMask_ome)

    allAngs = angles[angMask, :]
    allHKLs = num.vstack([hkls, hkls])[angMask, :]

    return allAngs, allHKLs


def _project_on_detector_plane(allAngs,
                               rMat_d, rMat_c, chi,
                               tVec_d, tVec_c, tVec_s, distortion):
    # hkls not needed # gVec_cs = num.dot(bMat, allHKLs.T)
<<<<<<< HEAD
    gVec_cs = xfcapi.anglesToGVec(allAngs, chi=chi, rMat_c=rMat_c)
    rMat_ss = xfcapi.makeOscillRotMatArray(chi, allAngs[:,2])
    tmp_xys = xfcapi.gvecToDetectorXYArray(gVec_cs, rMat_d, rMat_ss, rMat_c,
                                           tVec_d, tVec_s, tVec_c)
=======
    gVec_cs = xfcapi.anglesToGVec(
        allAngs, chi=chi, rMat_c=rMat_c
        )
    rMat_ss = xfcapi.makeOscillRotMatArray(
        chi, num.ascontiguousarray(allAngs[:,2])
        )
    tmp_xys = xfcapi.gvecToDetectorXYArray(
        gVec_cs, rMat_d, rMat_ss, rMat_c,
        tVec_d, tVec_s, tVec_c
        )
>>>>>>> 12c3eb9e
    valid_mask = ~(num.isnan(tmp_xys[:,0]) | num.isnan(tmp_xys[:,1]))

    if distortion is None or len(distortion) == 0:
        det_xy = tmp_xys[valid_mask]
    else:
        det_xy = distortion[0](tmp_xys[valid_mask],
                               distortion[1],
                               invert=True)
    return det_xy, rMat_ss[-1]


def simulateGVecs(pd, detector_params, grain_params,
                  ome_range=[(-num.pi, num.pi), ],
                  ome_period=(-num.pi, num.pi),
                  eta_range=[(-num.pi, num.pi), ],
                  panel_dims=[(-204.8, -204.8), (204.8, 204.8)],
                  pixel_pitch=(0.2, 0.2),
                  distortion=(dFunc_ref, dParams_ref)):
    """
    returns valid_ids, valid_hkl, valid_ang, valid_xy, ang_ps

    panel_dims are [(xmin, ymin), (xmax, ymax)] in mm

    pixel_pitch is [row_size, column_size] in mm

    simulate the monochormatic scattering for a specified

        - space group
        - wavelength
        - orientation
        - strain
        - position
        - detector parameters
        - oscillation axis tilt (chi)

    subject to

        - omega (oscillation) ranges (list of (min, max) tuples)
        - eta (azimuth) ranges

    pd................a hexrd.xrd.crystallography.PlaneData instance
    detector_params...a (10,) ndarray containing the tilt angles (3),
                      translation (3), chi (1), and sample frame translation
                      (3) parameters
    grain_params......a (12,) ndarray containing the exponential map (3),
                      translation (3), and inverse stretch tensor compnents
                      in Mandel-Voigt notation (6).

    * currently only one panel is supported, but this will likely change soon
    """
    bMat      = pd.latVecOps['B']
    wlen      = pd.wavelength
    full_hkls = _fetch_hkls_from_planedata(pd)

    # extract variables for convenience
    rMat_d = xfcapi.makeDetectorRotMat(detector_params[:3])
    tVec_d = num.ascontiguousarray(detector_params[3:6])
    chi    = detector_params[6]
    tVec_s = num.ascontiguousarray(detector_params[7:10])
    rMat_c = xfcapi.makeRotMatOfExpMap(grain_params[:3])
    tVec_c = num.ascontiguousarray(grain_params[3:6])
    vInv_s = num.ascontiguousarray(grain_params[6:12])

    # first find valid G-vectors
    angList = num.vstack(
        xfcapi.oscillAnglesOfHKLs(
            full_hkls[:, 1:], chi, rMat_c, bMat, wlen, vInv=vInv_s
            )
        )
    allAngs, allHKLs = _filter_hkls_eta_ome(
        full_hkls, angList, eta_range, ome_range
        )

    if len(allAngs) == 0:
        valid_ids = []
        valid_hkl = []
        valid_ang = []
        valid_xy = []
        ang_ps = []
    else:
        #...preallocate for speed...?
        det_xy, rMat_s = _project_on_detector_plane(
            allAngs,
            rMat_d, rMat_c, chi,
            tVec_d, tVec_c, tVec_s,
            distortion
            )
        #
        on_panel_x = num.logical_and(
            det_xy[:, 0] >= panel_dims[0][0],
            det_xy[:, 0] <= panel_dims[1][0]
            )
        on_panel_y = num.logical_and(
            det_xy[:, 1] >= panel_dims[0][1],
            det_xy[:, 1] <= panel_dims[1][1]
            )
        on_panel = num.logical_and(on_panel_x, on_panel_y)
        #
<<<<<<< HEAD
        valid_ang = allAngs[on_panel, :]
        valid_ang[:, 2] = xf.mapAngle(valid_ang[:, 2], ome_period)
        valid_ids = allHKLs[on_panel, 0]
        valid_hkl = allHKLs[on_panel, 1:]
        valid_xy  = det_xy[on_panel, :]
        ang_ps    = angularPixelSize(valid_xy, pixel_pitch,
                                     rMat_d, rMat_s,
                                     tVec_d, tVec_s, tVec_c,
                                     distortion=distortion)
=======
        op_idx = num.where(on_panel)[0]
        #
        valid_ang = allAngs[op_idx, :]
        valid_ang[:, 2] = xf.mapAngle(valid_ang[:, 2], ome_period)
        valid_ids = allHKLs[op_idx, 0]
        valid_hkl = allHKLs[op_idx, 1:]
        valid_xy = det_xy[op_idx, :]
        ang_ps = angularPixelSize(valid_xy, pixel_pitch,
                                  rMat_d, rMat_s,
                                  tVec_d, tVec_s, tVec_c,
                                  distortion=distortion)

>>>>>>> 12c3eb9e
    return valid_ids, valid_hkl, valid_ang, valid_xy, ang_ps


def simulateLauePattern(hkls, bMat,
                        rmat_d, tvec_d,
                        panel_dims, panel_buffer=5,
                        minEnergy=8, maxEnergy=24,
                        rmat_s=num.eye(3),
                        grain_params=None,
                        distortion=None,
                        beamVec=None):

    if beamVec is None:
        beamVec = xfcapi.bVec_ref

    # parse energy ranges
    multipleEnergyRanges = False
    if hasattr(maxEnergy, '__len__'):
        assert len(maxEnergy) == len(minEnergy), \
            'energy cutoff ranges must have the same length'
        multipleEnergyRanges = True; lmin = []; lmax = []
        for i in range(len(maxEnergy)):
            lmin.append(processWavelength(maxEnergy[i]))
            lmax.append(processWavelength(minEnergy[i]))
    else:
        lmin = processWavelength(maxEnergy)
        lmax = processWavelength(minEnergy)

    # process crystal rmats and inverse stretches
    if grain_params is None:
        grain_params = num.atleast_2d(
            [0., 0., 0.,
             0., 0., 0.,
             1., 1., 1., 0., 0., 0.
             ]
        )

    n_grains = len(grain_params)

    # dummy translation vector... make input
    tvec_s = num.zeros((3, 1))

    # number of hkls
    nhkls_tot = hkls.shape[1]

    # unit G-vectors in crystal frame
    ghat_c = mutil.unitVector(num.dot(bMat, hkls))

    # pre-allocate output arrays
    xy_det = num.nan*num.ones((n_grains, nhkls_tot, 2))
    hkls_in = num.nan*num.ones((n_grains, 3, nhkls_tot))
    angles = num.nan*num.ones((n_grains, nhkls_tot, 2))
    dspacing = num.nan*num.ones((n_grains, nhkls_tot))
    energy = num.nan*num.ones((n_grains, nhkls_tot))

    """
    LOOP OVER GRAINS
    """

    for iG, gp in enumerate(grain_params):
        rmat_c = xfcapi.makeRotMatOfExpMap(gp[:3])
        tvec_c = gp[3:6].reshape(3, 1)
        vInv_s = mutil.vecMVToSymm(gp[6:].reshape(6, 1))


        # stretch them: V^(-1) * R * Gc
        ghat_s_str = mutil.unitVector(
            num.dot( vInv_s, num.dot( rmat_c, ghat_c ) ) )
        ghat_c_str = num.dot(rmat_c.T, ghat_s_str)

        # project
        dpts = xfcapi.gvecToDetectorXY(ghat_c_str.T,
                                       rmat_d, rmat_s, rmat_c,
                                       tvec_d, tvec_s, tvec_c,
                                       beamVec=beamVec).T

        # check intersections with detector plane
        canIntersect = ~num.isnan(dpts[0, :])
        npts_in = sum(canIntersect)


        if num.any(canIntersect):
            dpts = dpts[:, canIntersect].reshape(2, npts_in)
            dhkl = hkls[:, canIntersect].reshape(3, npts_in)


            # back to angles
            tth_eta, gvec_l = xfcapi.detectorXYToGvec(
                dpts.T,
                rmat_d, rmat_s,
                tvec_d, tvec_s, tvec_c,
                beamVec=beamVec)
            tth_eta = num.vstack(tth_eta).T

            # warp measured points
            if distortion is not None:
                if len(distortion) == 2:
                    dpts = distortion[0](dpts, distortion[1], invert=True)

            # plane spacings and energies
            dsp = 1. / mutil.columnNorm(num.dot(bMat, dhkl))
            wlen  = 2*dsp*num.sin(0.5*tth_eta[:, 0])

            #print wlen

            # find on spatial extent of detector
            xTest = num.logical_and(dpts[0, :] >= -0.5*panel_dims[1] + panel_buffer,
                                    dpts[0, :] <=  0.5*panel_dims[1] - panel_buffer)
            yTest = num.logical_and(dpts[1, :] >= -0.5*panel_dims[0] + panel_buffer,
                                    dpts[1, :] <=  0.5*panel_dims[0] - panel_buffer)

            onDetector  = num.logical_and(xTest, yTest)
            if multipleEnergyRanges:
                validEnergy = num.zeros(len(wlen), dtype=bool)
                for i in range(len(lmin)):
                    validEnergy = validEnergy | num.logical_and(wlen >= lmin[i], wlen <= lmax[i])
                    pass
            else:
                validEnergy = num.logical_and(wlen >= lmin, wlen <= lmax)
                pass

            # index for valid reflections
            keepers = num.where(num.logical_and(onDetector, validEnergy))[0]

            # assign output arrays
            xy_det[iG][keepers, :] = dpts[:, keepers].T
            hkls_in[iG][:, keepers] = dhkl[:, keepers]
            angles[iG][keepers, :] = tth_eta[keepers, :]
            dspacing[iG, keepers] = dsp[keepers]
            energy[iG, keepers] = processWavelength(wlen[keepers])

            pass
        pass



    return xy_det, hkls_in, angles, dspacing, energy



if USE_NUMBA:
    @numba.njit
    def _expand_pixels(original, w, h, result):
        hw = 0.5 * w
        hh = 0.5 * h
        for el in range(len(original)):
            x, y = original[el, 0], original[el,1]
            result[el*4 + 0, 0] = x - hw
            result[el*4 + 0, 1] = y - hh
            result[el*4 + 1, 0] = x + hw
            result[el*4 + 1, 1] = y - hh
            result[el*4 + 2, 0] = x + hw
            result[el*4 + 2, 1] = y + hh
            result[el*4 + 3, 0] = x - hw
            result[el*4 + 3, 1] = y + hh

        return result

    @numba.jit
    def _compute_max(tth, eta, result):
        period = 2.0 * num.pi
        hperiod = num.pi
        for el in range(0, len(tth), 4):
            max_tth = num.abs(tth[el + 0] - tth[el + 3])
            eta_diff = eta[el + 0] - eta[el + 3]
            max_eta = num.abs(num.remainder(eta_diff + hperiod, period) - hperiod)
            for i in range(3):
                curr_tth = num.abs(tth[el + i] - tth[el + i + 1])
                eta_diff = eta[el + i] - eta[el + i + 1]
                curr_eta = num.abs(num.remainder(eta_diff + hperiod, period) - hperiod)
                max_tth = num.maximum(curr_tth, max_tth)
                max_eta = num.maximum(curr_eta, max_eta)
            result[el//4, 0] = max_tth
            result[el//4, 1] = max_eta

        return result

    def angularPixelSize(xy_det, xy_pixelPitch,
                 rMat_d, rMat_s,
                 tVec_d, tVec_s, tVec_c,
                 distortion=None, beamVec=None, etaVec=None):
        """
        * choices to beam vector and eta vector specs have been supressed
        * assumes xy_det in UNWARPED configuration
        """
        xy_det = num.atleast_2d(xy_det)
        if distortion is not None and len(distortion) == 2:
            xy_det = distortion[0](xy_det, distortion[1])
        if beamVec is None: beamVec = xfcapi.bVec_ref
        if etaVec is None: etaVec = xfcapi.eta_ref

        xy_expanded = num.empty((len(xy_det) * 4, 2), dtype=xy_det.dtype)
        xy_expanded = _expand_pixels(
            xy_det,
            xy_pixelPitch[0], xy_pixelPitch[1],
            xy_expanded)
        gvec_space, _ = xfcapi.detectorXYToGvec(
            xy_expanded,
            rMat_d, rMat_s,
            tVec_d, tVec_s, tVec_c,
            beamVec=beamVec, etaVec=etaVec)
        result = num.empty_like(xy_det)
        return _compute_max(gvec_space[0], gvec_space[1], result)
else:
    def angularPixelSize(xy_det, xy_pixelPitch,
                         rMat_d, rMat_s,
                         tVec_d, tVec_s, tVec_c,
                         distortion=None, beamVec=None, etaVec=None):
        """
        * choices to beam vector and eta vector specs have been supressed
        * assumes xy_det in UNWARPED configuration
        """

        xy_det = num.atleast_2d(xy_det)
        if distortion is not None and len(distortion) == 2:
            xy_det = distortion[0](xy_det, distortion[1])
        if beamVec is None: beamVec = xfcapi.bVec_ref
        if etaVec is None: etaVec = xfcapi.eta_ref

        xp = num.r_[-0.5,  0.5,  0.5, -0.5] * xy_pixelPitch[0]
        yp = num.r_[-0.5, -0.5,  0.5,  0.5] * xy_pixelPitch[1]

        diffs = num.array([[3, 3, 2, 1],
                           [2, 0, 1, 0]])

        ang_pix = num.zeros((len(xy_det), 2))

        for ipt, xy in enumerate(xy_det):
            xc = xp + xy[0]
            yc = yp + xy[1]

            tth_eta, gHat_l = xfcapi.detectorXYToGvec(
                num.vstack([xc, yc]).T,
                rMat_d, rMat_s,
                tVec_d, tVec_s, tVec_c,
                beamVec=beamVec, etaVec=etaVec)
            delta_tth = num.zeros(4)
            delta_eta = num.zeros(4)
            for j in range(4):
                delta_tth[j] = abs(tth_eta[0][diffs[0, j]] - tth_eta[0][diffs[1, j]])
                delta_eta[j] = xf.angularDifference(tth_eta[1][diffs[0, j]], tth_eta[1][diffs[1, j]])

            ang_pix[ipt, 0] = num.amax(delta_tth)
            ang_pix[ipt, 1] = num.amax(delta_eta)
        return ang_pix



if USE_NUMBA:
    @numba.njit
    def _coo_build_window_jit(frame_row, frame_col, frame_data,
                              min_row, max_row, min_col, max_col,
                              result):
        n = len(frame_row)
        for i in range(n):
            if ((min_row <= frame_row[i] <= max_row) and
                    (min_col <= frame_col[i] <= max_col)):
                new_row = frame_row[i] - min_row
                new_col = frame_col[i] - min_col
                result[new_row, new_col] = frame_data[i]

        return result


    def _coo_build_window(frame_i, min_row, max_row, min_col, max_col):
        window = num.zeros(((max_row - min_row + 1), (max_col- min_col + 1)),
                           dtype=num.int16)

        return _coo_build_window_jit(frame_i.row, frame_i.col, frame_i.data,
                                     min_row, max_row, min_col, max_col,
                                     window)
else: # not USE_NUMBA
    def _coo_build_window(frame_i, min_row, max_row, min_col, max_col):
        mask = ((min_row <= frame_i.row) & (frame_i.row <= max_row) &
                (min_col <= frame_i.col) & (frame_i.col <= max_col))
        new_row = frame_i.row[mask] - min_row
        new_col = frame_i.col[mask] - min_col
        new_data = frame_i.data[mask]
        window = num.zeros(((max_row - min_row + 1), (max_col - min_col + 1)),
                           dtype=num.int16)
        window[new_row, new_col] = new_data

        return window


def make_reflection_patches(instr_cfg, tth_eta, ang_pixel_size,
                            omega=None,
                            tth_tol=0.2, eta_tol=1.0,
                            rMat_c=num.eye(3), tVec_c=num.zeros((3, 1)),
                            distortion=None,
                            npdiv=1, quiet=False, compute_areas_func=gutil.compute_areas,
                            beamVec=None):
    """
    prototype function for making angular patches on a detector

    panel_dims are [(xmin, ymin), (xmax, ymax)] in mm

    pixel_pitch is [row_size, column_size] in mm

    DISTORTION HANDING IS STILL A KLUDGE

    patches are:

                 delta tth
   d  ------------- ... -------------
   e  | x | x | x | ... | x | x | x |
   l  ------------- ... -------------
   t                 .
   a                 .
                     .
   e  ------------- ... -------------
   t  | x | x | x | ... | x | x | x |
   a  ------------- ... -------------

    """
    npts = len(tth_eta)

    # detector frame
    rMat_d = xfcapi.makeDetectorRotMat(
        instr_cfg['detector']['transform']['tilt_angles']
        )
    tVec_d = num.r_[instr_cfg['detector']['transform']['t_vec_d']]
    pixel_size = instr_cfg['detector']['pixels']['size']

    frame_nrows = instr_cfg['detector']['pixels']['rows']
    frame_ncols = instr_cfg['detector']['pixels']['columns']

    panel_dims = (
        -0.5*num.r_[frame_ncols*pixel_size[1], frame_nrows*pixel_size[0]],
         0.5*num.r_[frame_ncols*pixel_size[1], frame_nrows*pixel_size[0]]
        )
    row_edges = num.arange(frame_nrows + 1)[::-1]*pixel_size[1] + panel_dims[0][1]
    col_edges = num.arange(frame_ncols + 1)*pixel_size[0] + panel_dims[0][0]

    # sample frame
    chi = instr_cfg['oscillation_stage']['chi']
    tVec_s = num.r_[instr_cfg['oscillation_stage']['t_vec_s']]

    # beam vector
    if beamVec is None:
        beamVec = xfcapi.bVec_ref
    
    # data to loop
    # ...WOULD IT BE CHEAPER TO CARRY ZEROS OR USE CONDITIONAL?
    if omega is None:
        full_angs = num.hstack([tth_eta, num.zeros((npts, 1))])
    else:
        full_angs = num.hstack([tth_eta, omega.reshape(npts, 1)])

    patches = []
    for angs, pix in zip(full_angs, ang_pixel_size):
        ndiv_tth = npdiv*num.ceil( tth_tol/num.degrees(pix[0]) )
        ndiv_eta = npdiv*num.ceil( eta_tol/num.degrees(pix[1]) )

        tth_del = num.arange(0, ndiv_tth+1)*tth_tol/float(ndiv_tth) - 0.5*tth_tol
        eta_del = num.arange(0, ndiv_eta+1)*eta_tol/float(ndiv_eta) - 0.5*eta_tol

        # store dimensions for convenience
        #   * etas and tths are bin vertices, ome is already centers
        sdims = [ len(eta_del)-1, len(tth_del)-1 ]

        # meshgrid args are (cols, rows), a.k.a (fast, slow)
        m_tth, m_eta = num.meshgrid(tth_del, eta_del)
        npts_patch   = m_tth.size

        # calculate the patch XY coords from the (tth, eta) angles
        # * will CHEAT and ignore the small perturbation the different
        #   omega angle values causes and simply use the central value
        gVec_angs_vtx = num.tile(angs, (npts_patch, 1)) \
                        + num.radians(
                            num.vstack([m_tth.flatten(),
                                        m_eta.flatten(),
                                        num.zeros(npts_patch)
                                       ]).T
                                     )

        # FOR ANGULAR MESH
        conn = gutil.cellConnectivity( sdims[0], sdims[1], origin='ll')

        rMat_s = xfcapi.makeOscillRotMat([chi, angs[2]])

        # make G-vectors
        gVec_c = xfcapi.anglesToGVec(
            gVec_angs_vtx,
            chi=chi,
            rMat_c=rMat_c,
            bHat_l=beamVec)
        xy_eval_vtx = xfcapi.gvecToDetectorXY(
            gVec_c,
            rMat_d, rMat_s, rMat_c,
            tVec_d, tVec_s, tVec_c,
            beamVec=beamVec)
        if distortion is not None and len(distortion) == 2:
            xy_eval_vtx = distortion[0](xy_eval_vtx, distortion[1], invert=True)
            pass

        areas = compute_areas_func(xy_eval_vtx, conn)

        # EVALUATION POINTS
        #   * for lack of a better option will use centroids
        tth_eta_cen = gutil.cellCentroids( num.atleast_2d(gVec_angs_vtx[:, :2]), conn )
        gVec_angs  = num.hstack([tth_eta_cen,
                                 num.tile(angs[2], (len(tth_eta_cen), 1))])
        gVec_c = xfcapi.anglesToGVec(
            gVec_angs,
            chi=chi,
            rMat_c=rMat_c,
            bHat_l=beamVec)
        xy_eval = xfcapi.gvecToDetectorXY(
            gVec_c,
            rMat_d, rMat_s, rMat_c,
            tVec_d, tVec_s, tVec_c,
            beamVec=beamVec)
        if distortion is not None and len(distortion) == 2:
            xy_eval = distortion[0](xy_eval, distortion[1], invert=True)
            pass
        row_indices   = gutil.cellIndices(row_edges, xy_eval[:, 1])
        col_indices   = gutil.cellIndices(col_edges, xy_eval[:, 0])

        # append patch data to list
        patches.append(((gVec_angs_vtx[:, 0].reshape(m_tth.shape),
                         gVec_angs_vtx[:, 1].reshape(m_tth.shape)),
                        (xy_eval_vtx[:, 0].reshape(m_tth.shape),
                         xy_eval_vtx[:, 1].reshape(m_tth.shape)),
                        conn,
                        areas.reshape(sdims[0], sdims[1]),
                        (row_indices.reshape(sdims[0], sdims[1]),
                         col_indices.reshape(sdims[0], sdims[1]))
                        )
                    )
        pass
    return patches

def pullSpots(pd, detector_params, grain_params, reader,
              ome_period=(-num.pi, num.pi),
              eta_range=[(-num.pi, num.pi), ],
              panel_dims=[(-204.8, -204.8), (204.8, 204.8)],
              panel_buff=[20, 20],
              pixel_pitch=(0.2, 0.2),
              distortion=(dFunc_ref, dParams_ref),
              tth_tol=0.15, eta_tol=1., ome_tol=1.,
              npdiv=1, threshold=10,
              doClipping=False, filename=None,
              save_spot_list=False, use_closest=True,
              quiet=True):
    """
    Function for pulling spots from a reader object for
    specific detector panel and crystal specifications

    panel_dims are [(xmin, ymin), (xmax, ymax)] in mm

    pixel_pitch is [row_size, column_size] in mm
    """
    # steal ref beam and eta from transforms.py
    bVec   = xf.bVec_ref
    eVec   = xf.eta_ref

    # for vertex numbering and dilation
    virow = [1, 1, 0, 0]
    vjcol = [0, 1, 1, 0]
    i_dil_3by3, j_dil_3by3 = num.meshgrid([-1, 0, 1], [-1, 0, 1])

    rMat_d = xfcapi.makeDetectorRotMat(detector_params[:3])
    tVec_d = num.ascontiguousarray(detector_params[3:6])
    chi    = detector_params[6]
    tVec_s = num.ascontiguousarray(detector_params[7:10])
    rMat_c = xfcapi.makeRotMatOfExpMap(grain_params[:3])
    tVec_c = num.ascontiguousarray(grain_params[3:6])

    reader_as_list = False
    if hasattr(reader, '__len__'):
        """
        HAVE READER INFO LIST INSTEAD OF OLD READER CLASS

        [ [frame_list], [ome_start, del_ome] ]
        """
        reader_as_list = True
        #
        nframes = len(reader[0])
        #
        del_ome   = reader[1][1]
        ome_edges = [reader[1][0] + i*del_ome for i in range(nframes + 1)]
        ome_range = num.sort([ome_edges[0], ome_edges[-1]])
        #
        frame_nrows = reader[0][0].shape[0]
        frame_ncols = reader[0][0].shape[1]
        #
        row_edges = num.arange(frame_nrows + 1)[::-1]*pixel_pitch[1] + panel_dims[0][1]
        col_edges = num.arange(frame_ncols + 1)*pixel_pitch[0] + panel_dims[0][0]
    else:
        """
        HAVE OLD READER CLASS
        """
        nframes = reader.getNFrames()
        #
        del_ome   = reader.getDeltaOmega() # this one is in radians!
        ome_range = num.array( reader.getOmegaMinMax() )
        ome_edges = num.hstack([reader.omegas - 0.5*abs(del_ome),
                                reader.omegas[-1] + 0.5*abs(del_ome)
                                ])
        #
        frame_nrows = reader.get_nrows()
        frame_ncols = reader.get_ncols()
        #
        row_edges = num.arange(frame_nrows + 1)[::-1]*pixel_pitch[1] + panel_dims[0][1]
        col_edges = num.arange(frame_ncols + 1)*pixel_pitch[0] + panel_dims[0][0]
        pass

    iframe  = num.arange(0, nframes)

    full_range = xf.angularDifference(ome_range[0], ome_range[1])

    if ome_tol <= 0.5*r2d*abs(del_ome):
        ndiv_ome = 1
        ome_del  = num.zeros(1)
    else:
        ome_tol  = num.ceil(ome_tol/r2d/abs(del_ome))*r2d*abs(del_ome)
        ndiv_ome = abs(int(ome_tol/r2d/del_ome))
        ome_del  = (num.arange(0, 2*ndiv_ome+1) - ndiv_ome)*del_ome*r2d

    # generate structuring element for connected component labeling
    if len(ome_del) == 1:
        labelStructure = ndimage.generate_binary_structure(2,2)
    else:
        labelStructure = ndimage.generate_binary_structure(3,3)

    pdim_buffered = [(panel_dims[0][0] + panel_buff[0], panel_dims[0][1] + panel_buff[1]),
                     (panel_dims[1][0] - panel_buff[0], panel_dims[1][1] - panel_buff[1])]
    # results: hkl, ang, xy, pix
    sim_g = simulateGVecs(pd, detector_params, grain_params,
                          ome_range=[ome_range, ], ome_period=ome_period,
                          eta_range=eta_range,
                          panel_dims=pdim_buffered,
                          pixel_pitch=pixel_pitch,
                          distortion=distortion)
    # CHECKED TO HERE OK # pdb.set_trace()
    if filename is not None:
        if isinstance(filename, file):
            fid = filename
        else:
            fid = open(filename, 'w')
        print >> fid, "#\n# ID\tPID\t"                  + \
                      "H\tK\tL\t"                       + \
                      "sum(int)\tmax(int)\t"            + \
                      "pred tth          \tpred eta          \t pred ome          \t" + \
                      "meas tth          \tmeas eta          \t meas ome          \t" + \
                      "meas X            \tmeas Y            \t meas ome\n#"
    iRefl = 0
    spot_list = []
    for hklid, hkl, angs, xy, pix in zip(*sim_g):
        ndiv_tth = npdiv*num.ceil( tth_tol/(pix[0]*r2d) )
        ndiv_eta = npdiv*num.ceil( eta_tol/(pix[1]*r2d) )

        tth_del = num.arange(0, ndiv_tth+1)*tth_tol/float(ndiv_tth) - 0.5*tth_tol
        eta_del = num.arange(0, ndiv_eta+1)*eta_tol/float(ndiv_eta) - 0.5*eta_tol

        tth_edges = angs[0] + d2r*tth_del
        eta_edges = angs[1] + d2r*eta_del

        delta_tth = tth_edges[1] - tth_edges[0]
        delta_eta = eta_edges[1] - eta_edges[0]

        ome_centers = angs[2] + d2r*ome_del
        delta_ome   = ome_centers[1] - ome_centers[0] # in radians... sanity check here?

        # store dimensions for convenience
        #   * etas and tths are bin vertices, ome is already centers
        sdims = [ len(ome_del), len(eta_del)-1, len(tth_del)-1 ]

        # meshgrid args are (cols, rows), a.k.a (fast, slow)
        m_tth, m_eta = num.meshgrid(tth_del, eta_del)
        npts_patch   = m_tth.size

        # calculate the patch XY coords from the (tth, eta) angles
        # * will CHEAT and ignore the small perturbation the different
        #   omega angle values causes and simply use the central value
        gVec_angs_vtx = num.tile(angs, (npts_patch, 1)) \
                        + d2r*num.vstack([m_tth.flatten(),
                                          m_eta.flatten(),
                                          num.zeros(npts_patch)
                                         ]).T

        # connectivity
        conn = gutil.cellConnectivity( sdims[1], sdims[2], origin='ll')

        rMat_s = xfcapi.makeOscillRotMat([chi, angs[2]])

        if doClipping:
            gVec_c = xfcapi.anglesToGVec(gVec_angs_vtx,
                                         bHat_l=bVec,
                                         eHat_l=eVec,
                                         chi=chi,
                                         rMat_c=rMat_c)
        else:
            # evaluation points...
            #   * for lack of a better option will use centroids
            tth_eta_cen = gutil.cellCentroids( num.atleast_2d(gVec_angs_vtx[:, :2]), conn )
            gVec_angs  = num.hstack([tth_eta_cen,
                                     num.tile(angs[2], (len(tth_eta_cen), 1))])
            gVec_c = xfcapi.anglesToGVec(gVec_angs,
                                         bHat_l=bVec,
                                         eHat_l=eVec,
                                         chi=chi,
                                         rMat_c=rMat_c)
            pass
        xy_eval = xfcapi.gvecToDetectorXY(gVec_c,
                                          rMat_d, rMat_s, rMat_c,
                                          tVec_d, tVec_s, tVec_c)
        if distortion is not None and len(distortion) == 2:
            xy_eval = distortion[0](xy_eval, distortion[1], invert=True)
            pass
        row_indices   = gutil.cellIndices(row_edges, xy_eval[:, 1])
        if num.any(row_indices < 0) or num.any(row_indices >= frame_nrows):
            # CHECKED OK # pdb.set_trace()
            if not quiet:
                print "(%d, %d, %d): window falls off detector; skipping..." % tuple(hkl)
            continue
        col_indices   = gutil.cellIndices(col_edges, xy_eval[:, 0])
        if num.any(col_indices < 0) or num.any(col_indices >= frame_ncols):
            # CHECKED OK # pdb.set_trace()
            if not quiet:
                print "(%d, %d, %d): window falls off detector; skipping..." % tuple(hkl)
            continue
        frame_indices = gutil.cellIndices(ome_edges, angs[2] + d2r*ome_del)

        patch_j, patch_i = num.meshgrid( range(sdims[2]), range(sdims[1]) )
        patch_i = patch_i.flatten(); patch_j = patch_j.flatten()

        # read frame in, splitting reader if necessary
        split_reader = False
        if min(frame_indices) < 0:
            if full_range > 0:
                reidx = num.where(frame_indices >= 0)[0]
                sdims[0] = len(reidx)
                frame_indices = frame_indices[reidx]
            elif full_range == 0:
                split_reader = True
                reidx1 = num.where(frame_indices <  0)[0]
                reidx2 = num.where(frame_indices >= 0)[0]
                oidx1  = iframe[frame_indices[reidx1]]
                oidx2  = frame_indices[reidx2]
        if max(frame_indices) >= nframes:
            if full_range > 0:
                reidx = num.where(frame_indices < nframes)[0]
                sdims[0] = len(reidx)
                frame_indices = frame_indices[reidx]
            elif full_range == 0:
                split_reader = True
                reidx1 = num.where(frame_indices <  nframes)[0]
                reidx2 = num.where(frame_indices >= nframes)[0]
                oidx1  = frame_indices[reidx1]
                oidx2  = iframe[frame_indices[reidx2] - nframes]

        if reader_as_list:
            if split_reader:
                f1 = reader[0][oidx1[0]:oidx1[0]+len(oidx1)]
                f2 = reader[0][oidx2[0]:oidx2[0]+len(oidx2)]
                frames = num.hstack([f1, f2])
            else:
                frames = reader[0][frame_indices[0]:sdims[0]+frame_indices[0]]

        else:
            rdr = reader.makeNew()
            if split_reader:
                f1 = rdr.read(nframes=len(oidx1), nskip=oidx1[0])
                r2 = rdr.makeNew()
                f2 = r2.read(nframes=len(oidx2), nskip=oidx2[0])
                frames = num.zeros((sdims[0], reader.get_nrows(), reader.get_ncols()), dtype=f1.dtype)
                frames[:len(oidx1), :, :] = f1
                frames[len(oidx1):, :, :] = f2
            else:
                frames = rdr.read(nframes=sdims[0], nskip=int(frame_indices[0]))

        # brute force way...
        spot_data = num.zeros(sdims)
        if not doClipping:
            # ...normalize my bin area ratio?
            if reader_as_list:
                min_row, max_row = num.min(row_indices), num.max(row_indices)
                min_col, max_col = num.min(col_indices), num.max(col_indices)
                for i in range(sdims[0]):
                    # complains for older scipy...
                    # spot_data[i, :, :] = frames[i][row_indices, col_indices].todense().reshape(sdims[1], sdims[2])
                    #spot_data[i, :, :] = frames[i].todense()[row_indices, col_indices].reshape(sdims[1], sdims[2])
                    # Extract the window into the matrix we need, then just do the fancy indexing to
                    # grab the spot_data there.
                    frame_i = frames[i]
                    if sparse.isspmatrix_coo(frame_i):
                        # coo_matrix doesn't support slicing, so do it manually
                        window = _coo_build_window(frame_i, min_row, max_row,
                                                   min_col, max_col)
                    else:
                        window = frame_i[min_row:max_row+1, min_col:max_col+1].todense()
                    spot_data[i, :, :] = window[row_indices - min_row, col_indices - min_col].reshape(sdims[1], sdims[2])
            else:
                for i in range(sdims[0]):
                    spot_data[i, :, :] = frames[i][row_indices, col_indices].reshape(sdims[1], sdims[2])
        else:
            for iPix in range(len(conn)):
                clipVertices = xy_eval[conn[iPix], :]
                clipArea_xy = gutil.computeArea(clipVertices)
                dilatationList = []
                for vertex in clipVertices:
                    irow = gutil.cellIndices(row_edges, vertex[1]) + i_dil_3by3.flatten()
                    jcol = gutil.cellIndices(col_edges, vertex[0]) + j_dil_3by3.flatten()
                    dilatationList.append(num.vstack([irow, jcol]))
                    pass
                testPixels = mutil.uniqueVectors(num.hstack(dilatationList)).T
                binSum     = num.zeros(sdims[0])
                for pixel in testPixels:
                    subjectVertices = num.vstack([col_edges[pixel[1] + vjcol],
                                                  row_edges[pixel[0] + virow]]).T
                    clipped = gutil.sutherlandHodgman(subjectVertices, clipVertices)
                    if len(clipped) > 0:
                        if reader_as_list:
                            binSum += num.array([frames[i][pixel[0], pixel[1]] for i in range(len(frames))]) * gutil.computeArea(clipped)/clipArea_xy
                        else:
                            binSum += frames[:, pixel[0], pixel[1]]*gutil.computeArea(clipped)/clipArea_xy
                            pass
                        pass
                    pass
                spot_data[:, patch_i[iPix], patch_j[iPix]] = binSum
                pass # have spot data now
            pass

        labels, numPeaks = ndimage.label(spot_data > threshold, structure=labelStructure)

        if numPeaks > 0:
            if numPeaks > 1:
                """
                for multiple spots, apply hueristic to see if one in MUCH brigher than the others...
                this can happen for low backgrounds where a few zingers sneak through, or for spots
                with a lot of weakly scattering substructure.

                Arbitrarily setting cutting of 10% integrated intensity.

                This will NOT help if a strong reflection is close to a weak reflection that happens
                to be the one associated with the grain of interest...
                """
                slabels  = num.arange(1, numPeaks+1)
                if use_closest:
                    coms     = ndimage.center_of_mass(spot_data, labels=labels, index=slabels)
                    ang_diff = []
                    for i in range(numPeaks):
                        com_angs = num.array([tth_edges[0] + (0.5 + coms[i][2])*delta_tth,
                                              eta_edges[0] + (0.5 + coms[i][1])*delta_eta,
                                              ome_centers[0] + coms[i][0]*delta_ome], order='C')
                        ang_diff.append(xf.angularDifference(angs, com_angs))
                    closest_peak_idx = num.argmin(mutil.rowNorm(num.array(ang_diff)))
                    #
                    peakId = iRefl
                    coms   = coms[closest_peak_idx]
                    #
                    spot_intensity = num.sum(spot_data[labels == slabels[closest_peak_idx]])
                    max_intensity  = num.max(spot_data[labels == slabels[closest_peak_idx]])
                else:
                    spot_intensity = num.array([num.sum(spot_data[labels == i]) for i in slabels])
                    maxi_idx = num.argmax(spot_intensity)
                    sidx = num.ones(numPeaks, dtype=bool); sidx[maxi_idx] = False
                    if num.any(spot_intensity[sidx] / num.max(spot_intensity) > 0.1):
                        peakId = -222
                        coms   = None
                        #
                        spot_intensity = num.nan
                        max_intensity  = num.nan
                    else:
                        peakId = iRefl
                        coms   = ndimage.center_of_mass(spot_data, labels=labels, index=slabels[maxi_idx])
                        #
                        spot_intensity = num.sum(spot_data[labels == slabels[maxi_idx]])
                        max_intensity  = num.max(spot_data[labels == slabels[maxi_idx]])
            else:
                peakId = iRefl
                coms   = ndimage.center_of_mass(spot_data, labels=labels, index=1)
                #
                spot_intensity = num.sum(spot_data[labels == 1])
                max_intensity  = num.max(spot_data[labels == 1])
                pass
            if coms is not None:
                com_angs = num.array([tth_edges[0] + (0.5 + coms[2])*delta_tth,
                                      eta_edges[0] + (0.5 + coms[1])*delta_eta,
                                      ome_centers[0] + coms[0]*delta_ome],
                                      order='C')
                rMat_s = xfcapi.makeOscillRotMat([chi, com_angs[2]])
                gVec_c = xf.anglesToGVec(num.atleast_2d(com_angs), bVec, eVec,
                                         rMat_s=rMat_s, rMat_c=rMat_c)
                # these are on ``ideal'' detector
                new_xy = xfcapi.gvecToDetectorXY(gVec_c.T,
                                                 rMat_d, rMat_s, rMat_c,
                                                 tVec_d, tVec_s, tVec_c).flatten()
                if distortion is not None and len(distortion) == 2:
                    new_xy = distortion[0](num.atleast_2d(new_xy), distortion[1], invert=True).flatten()
        else:
            peakId   = -999
            com_angs = None
            #
            spot_intensity = num.nan
            max_intensity  = num.nan
            pass
        #
        # OUTPUT
        #
        # output dictionary
        if save_spot_list:
            w_dict = {}
            w_dict['peakId']        = peakId
            w_dict['hkl']           = hkl
            w_dict['dims']          = sdims
            w_dict['points']        = ( angs[2] + d2r*ome_del,
                                        angs[1] + d2r*eta_del,
                                        angs[0] + d2r*tth_del )
            w_dict['spot_data']     = spot_data
            w_dict['crd']           = xy_eval
            w_dict['con']           = conn
            w_dict['refl_ang_com']  = com_angs
            if peakId >= 0:
                w_dict['refl_xyo']  = (new_xy[0], new_xy[1], com_angs[2])
            else:
                w_dict['refl_xyo']  = tuple(num.nan*num.ones(3))
            w_dict['angles']        = angs
            w_dict['ang_grid']      = gVec_angs
            w_dict['row_indices']   = row_indices
            w_dict['col_indices']   = col_indices
            w_dict['frame_indices'] = frame_indices
            spot_list.append(w_dict)
            pass
        if filename is not None:
            if peakId >= 0:
                print >> fid, "%d\t%d\t"                 % (peakId, hklid)                     + \
                              "%d\t%d\t%d\t"             % tuple(hkl)                          + \
                              "%1.6e\t%1.6e\t"           % (spot_intensity, max_intensity)     + \
                              "%1.12e\t%1.12e\t%1.12e\t" % tuple(angs)                         + \
                              "%1.12e\t%1.12e\t%1.12e\t" % tuple(com_angs)                     + \
                              "%1.12e\t%1.12e\t%1.12e"   % (new_xy[0], new_xy[1], com_angs[2])
            else:
                print >> fid, "%d\t%d\t"                 % (peakId, hklid)            + \
                              "%d\t%d\t%d\t"             % tuple(hkl)                 + \
                              "%f         \t%f         \t"                 % tuple(num.nan*num.ones(2)) + \
                              "%1.12e\t%1.12e\t%1.12e\t" % tuple(angs)                + \
                              "%f               \t%f               \t%f" % tuple(num.nan*num.ones(3)) + \
                              "               \t%f               \t%f               \t%f"   % tuple(num.nan*num.ones(3))
                pass
            pass
        iRefl += 1
        pass
    if filename is not None: fid.close()

    return spot_list

def extract_detector_transformation(detector_params):
    """
    goes from 10 vector of detector parames OR instrument config dictionary
    (from YAML spec) to affine transformation arrays
    """    # extract variables for convenience
    if isinstance(detector_params, dict):
        rMat_d = xfcapi.makeDetectorRotMat(
            instr_cfg['detector']['transform']['tilt_angles']
            )
        tVec_d = num.r_[instr_cfg['detector']['transform']['t_vec_d']]
        chi = instr_cfg['oscillation_stage']['chi']
        tVec_s = num.r_[instr_cfg['oscillation_stage']['t_vec_s']]
    else:
        assert len(detector_params >= 10), \
            "list of detector parameters must have length >= 10"
        rMat_d = xfcapi.makeDetectorRotMat(detector_params[:3])
        tVec_d = num.ascontiguousarray(detector_params[3:6])
        chi    = detector_params[6]
        tVec_s = num.ascontiguousarray(detector_params[7:10])
    return rMat_d, tVec_d, chi, tVec_s<|MERGE_RESOLUTION|>--- conflicted
+++ resolved
@@ -3355,23 +3355,10 @@
                                rMat_d, rMat_c, chi,
                                tVec_d, tVec_c, tVec_s, distortion):
     # hkls not needed # gVec_cs = num.dot(bMat, allHKLs.T)
-<<<<<<< HEAD
     gVec_cs = xfcapi.anglesToGVec(allAngs, chi=chi, rMat_c=rMat_c)
     rMat_ss = xfcapi.makeOscillRotMatArray(chi, allAngs[:,2])
     tmp_xys = xfcapi.gvecToDetectorXYArray(gVec_cs, rMat_d, rMat_ss, rMat_c,
                                            tVec_d, tVec_s, tVec_c)
-=======
-    gVec_cs = xfcapi.anglesToGVec(
-        allAngs, chi=chi, rMat_c=rMat_c
-        )
-    rMat_ss = xfcapi.makeOscillRotMatArray(
-        chi, num.ascontiguousarray(allAngs[:,2])
-        )
-    tmp_xys = xfcapi.gvecToDetectorXYArray(
-        gVec_cs, rMat_d, rMat_ss, rMat_c,
-        tVec_d, tVec_s, tVec_c
-        )
->>>>>>> 12c3eb9e
     valid_mask = ~(num.isnan(tmp_xys[:,0]) | num.isnan(tmp_xys[:,1]))
 
     if distortion is None or len(distortion) == 0:
@@ -3470,17 +3457,6 @@
             )
         on_panel = num.logical_and(on_panel_x, on_panel_y)
         #
-<<<<<<< HEAD
-        valid_ang = allAngs[on_panel, :]
-        valid_ang[:, 2] = xf.mapAngle(valid_ang[:, 2], ome_period)
-        valid_ids = allHKLs[on_panel, 0]
-        valid_hkl = allHKLs[on_panel, 1:]
-        valid_xy  = det_xy[on_panel, :]
-        ang_ps    = angularPixelSize(valid_xy, pixel_pitch,
-                                     rMat_d, rMat_s,
-                                     tVec_d, tVec_s, tVec_c,
-                                     distortion=distortion)
-=======
         op_idx = num.where(on_panel)[0]
         #
         valid_ang = allAngs[op_idx, :]
@@ -3493,7 +3469,6 @@
                                   tVec_d, tVec_s, tVec_c,
                                   distortion=distortion)
 
->>>>>>> 12c3eb9e
     return valid_ids, valid_hkl, valid_ang, valid_xy, ang_ps
 
 
