#! /usr/bin/env python
# ============================================================
# Copyright (c) 2012, Lawrence Livermore National Security, LLC.
# Produced at the Lawrence Livermore National Laboratory.
# Written by Joel Bernier <bernier2@llnl.gov> and others.
# LLNL-CODE-529294.
# All rights reserved.
#
# This file is part of HEXRD. For details on dowloading the source,
# see the file COPYING.
#
# Please also see the file LICENSE.
#
# This program is free software; you can redistribute it and/or modify it under the
# terms of the GNU Lesser General Public License (as published by the Free Software
# Foundation) version 2.1 dated February 1999.
#
# This program is distributed in the hope that it will be useful, but
# WITHOUT ANY WARRANTY; without even the IMPLIED WARRANTY OF MERCHANTABILITY
# or FITNESS FOR A PARTICULAR PURPOSE. See the terms and conditions of the
# GNU General Public License for more details.
#
# You should have received a copy of the GNU Lesser General Public
# License along with this program (see file LICENSE); if not, write to
# the Free Software Foundation, Inc., 59 Temple Place, Suite 330,
# Boston, MA 02111-1307 USA or visit <http://www.gnu.org/licenses/>.
# ============================================================
import sys
import copy
import time
import math
from math import pi
import shelve



import numpy as num
from scipy import sparse
from scipy.linalg import svd
from scipy import ndimage
import scipy.optimize as opt

import matplotlib
from matplotlib.widgets import Slider, Button, RadioButtons
from matplotlib import cm, colors
from matplotlib import collections

from hexrd import plotwrap
from hexrd import tens
from hexrd import matrixutil as mutil
from hexrd import pfigutil
from hexrd import gridutil as gutil
from hexrd.valunits import toFloat, valWUnit
from hexrd import USE_NUMBA
import hexrd.orientations as ors

from hexrd.xrd import crystallography
from hexrd.xrd.crystallography import latticeParameters, latticeVectors, processWavelength

from hexrd.constants import keVToAngstrom

from hexrd.xrd import detector
from hexrd.xrd.detector import Framer2DRC, getCMap

from hexrd.xrd import xrdbase
from hexrd.xrd.xrdbase import dataToFrame, multiprocessing

from hexrd.xrd import rotations as rot
from hexrd.xrd.rotations import mapAngle

from hexrd.xrd import spotfinder

from hexrd.xrd import transforms as xf
from hexrd.xrd import transforms_CAPI as xfcapi

from hexrd.xrd import distortion

#from hexrd.cacheframes import get_frames
#from hexrd.coreutil import get_instrument_parameters

try:
    from femODFUtil import pfig as pfigPkg
    havePfigPkg = True
except:
    havePfigPkg = False

from hexrd.utils.progressbar import ProgressBar, Bar, ETA, ReverseBar

if USE_NUMBA:
    import numba

'quadr1d of 8 is probably overkill, but we are in 1d so it is inexpensive'
quadr1dDflt = 8

debugDflt = False

dFunc_ref   = distortion.dummy
dParams_ref = []

d2r = piby180 = num.pi/180.
r2d = 1.0/d2r

epsf      = num.finfo(float).eps # ~2.2e-16
ten_epsf  = 10 * epsf            # ~2.2e-15
sqrt_epsf = num.sqrt(epsf)       # ~1.5e-8

class FormatEtaOme:
    'for plotting data as a matrix, with ijAsXY=True'
    def __init__(self, etas, omes, A, T=False, debug=False):
        self.etas  = etas
        self.omes  = omes
        self.A     = A
        self.debug = debug
        self.T     = T
        return
    def __call__(self,x,y):
        if self.T:
            iX = int(round(y))
            iY = int(round(x))
        else:
            iX = int(round(x))
            iY = int(round(y))
        eta = r2d*(self.etas[iY])
        ome = r2d*(self.omes[iX])
        val = self.A[iY,iX]
        retval = 'eta=%g; ome=%g; val=%g' % \
            (eta, ome, val)
        if self.debug:
            retval += "; x_image=%g y_image=%g" % (x, y)
        return retval

def fitLParm(data, detectorGeom, planeData,
             funcType = detector.funcTypeDflt,
             lParm0 = None,
             funcXVecList = None,
             quadr1d = quadr1dDflt,
             debug = debugDflt,
             ):
    """
    fit lattice parameters to data; using dataToFrame to map the data to a frame

    input planeData is not changed

    """
    frame = dataToFrame(data)

    if funcXVecList is None:
        funcXVecList = True

    'copy planeData, so that the instance passed in does not getting changed'
    #pd = crystallography.PlaneData(planeData.hkls, planeData.getParams())
    pd = copy.deepcopy(planeData)
    if lParm0 is not None:
        pd.lparms = lParm0

    mRing = detector.MultiRingEval(detectorGeom, pd, dataFrame=frame,
                                   funcType=funcType,
                                   refineParamsDG=False,
                                   refineParamsL=True,
                                   funcXVecList=funcXVecList)
    if not hasattr(funcXVecList, '__len__'):
        'still need to get funcXVecList; want something better than default guess'
        funcXVecList, cFitList, pw = \
            mRing.radialFitXVec(plot=debug,
                                      plotTitlePrefix='Before lparm fit: ',
                                      quadr1d=quadr1d)
        mRing.setFuncXVecList(funcXVecList)
    if debug:
        print 'number of parameters in geom-only fit : %d' % (mRing.getNParam())

    x = mRing.doFit()
    'return refined lattice parameters'
    retval = pd.lparms

    if debug:
        funcEval = mRing(x, makePlots=True)

    return retval

def fitDG(data, detectorGeom, planeData,
          funcType = detector.funcTypeDflt,
          funcXVecList = None,
          quadr1d = quadr1dDflt,
          debug = debugDflt,
          ):
    """
    fit detector geometry parameters to data; using dataToFrame to map the data to a frame

    pass funcXVecList as True or as something like detectorGeom.fitRingsFunc.getFuncXVecList()
    if want to just refine detector geometry and not the functional forms for the rings

    input detectorGeom is used to guess parameters and is not modified -- a new
    detectorGeom is returned
    """

    frame = dataToFrame(data)

    'do the following to keep ring functional forms from being refined'
    #if funcXVecList is None:
    #    funcXVecList = True

    # make a new instance to modify, so that detectorGeom is not changed
    dg = detectorGeom.makeNew()

    mRing = detector.MultiRingEval(dg, planeData, dataFrame=frame,
                                   funcType=funcType,
                                   refineParamsDG=True,
                                   refineParamsL=False,
                                   funcXVecList=funcXVecList)
    if funcXVecList and not hasattr(funcXVecList, '__len__'):
        'still need to get funcXVecList; want something better than default guess'
        funcXVecList, cFitList, pw = \
            mRing.radialFitXVec(plot=debug,
                                      plotTitlePrefix='Before lparm fit: ',
                                      quadr1d=quadr1d)
        mRing.setFuncXVecList(funcXVecList)
    if debug:
        print 'number of parameters in fit : %d' % (mRing.getNParam())

    x = mRing.doFit()
    if funcXVecList:
        'return just detector geom'
        retval = dg
    else:
        retval = dg, mRing.getFuncXVecList()

    if debug:
        funcEval = mRing(x, makePlots=True)

    return retval

def fitDGX(data, detectorGeom, planeData,
          funcType = detector.funcTypeDflt,
          quadr1d = quadr1dDflt,
          debug = debugDflt,
          nGlIter = 2,
          xFuncs = None,
          xDG    = None,
          ):
    """
    fit detector geometry parameters to data; using dataToFrame to map the data to a frame

    uses a procedure that might end up being more robust than fitDG

    input detectorGeom is used to guess parameters and is not modified -- a new
    detectorGeom is returned
    """

    'compute these up front so that they can be shared'
    indicesList, iHKLLists = detectorGeom.makeIndicesTThRanges(planeData, cullDupl=True)

    frame = dataToFrame(data)

    # make a new instance to modify, so that detectorGeom is not changed
    dg = detectorGeom.makeNew()

    'mRing for just the DOF in the ring functions'
    mRingFuncs = detector.MultiRingEval(dg, planeData, dataFrame=frame,
                                        indicesList=indicesList, iHKLLists=iHKLLists,
                                        funcType=funcType,
                                        refineParamsDG=False,
                                        refineParamsL=False,
                                        funcXVecList=None)
    if debug:
        print 'number of parameters in ring-funciton fit : %d' % (mRingFuncs.getNParam())

    'mRing for just the DG DOF'
    mRingDG = detector.MultiRingEval(dg, planeData, dataFrame=frame,
                                        indicesList=indicesList, iHKLLists=iHKLLists,
                                        funcType=funcType,
                                        refineParamsDG=True,
                                        refineParamsL=False,
                                        funcXVecList=mRingFuncs.getFuncXVecList(mRingFuncs.xVecGuess))
    if debug:
        print 'number of parameters in dg fit : %d' % (mRingDG.getNParam())

    for iGlIter in range(nGlIter):

        if debug:
            print 'doing mRingFuncs fit'
        xFuncs = mRingFuncs.doFit(xVec0=xFuncs)
        if debug:
            print '    got : '+str(xFuncs)
        mRingDG.setFuncXVecList(mRingFuncs.getFuncXVecList(xFuncs))

        if debug:
            print 'doing mRingDG fit'
        xDG    = mRingDG.doFit(xVec0=xDG)
        if debug:
            print '    got : '+str(xDG)
        mRingFuncs.detectorGeom = mRingDG.detectorGeom

    dg.clean() # free up memory

    if debug:
        funcEval = mRingDG(xDG, makePlots=True)

    return dg, xFuncs, xDG


def textureToSpots(texture,
                   planeData, detectorGeom,
                   omeMM=None,
                   etaMM=None,
                   pVecs = None,
                   ):
    """
    take texture as returned from pyMps and make spots
    """

    stretches = None

    quats = texture['quats']
    nGrains = quats.shape[1]
    if texture.has_key('Vs'):
        stretches = texture['Vs'].T

    #
    fMatRef = planeData.latVecOps['F']
    if stretches is not None:
        bMats = num.zeros([nGrains,3,3])
        for iGrain, stretch in enumerate(stretches):
            bMats[iGrain,:,:] = stretchToLV(tens.svecToSymm(stretch), fMatRef)['B']
    else:
        bMats = None
    rMats = rot.rotMatOfQuat(quats)
    #
    spotAngs = makeSynthSpots(rMats, pVecs, bMats,
                              planeData, detectorGeom,
                              omeMM=omeMM,
                              etaMM=etaMM)

    return spotAngs

def makeSynthSpots(rMats, pVecs, bMats, planeData, detectorGeom,
                   omeMM=[-num.pi, num.pi], etaMM=None,
                   hklList=None, beamSize=None):
    """
    make synthetic spots
    """
    chiTilt = detectorGeom.chiTilt
    if beamSize is not None:
        "the beam size shoud by [width (X), hieght (Y)]"
        omeAxis = num.c_[0, 1, 0].T     # ... may need to grab this from some global to be same!
        pass
    nGrains = rMats.shape[0]
    assert rMats.shape[1] == 3 and rMats.shape[2] == 3,\
        'rMats is wrong shape'

    'handle ome ranges'
    # min
    omeMin = num.atleast_1d(omeMM[0])
    for i in range(len(omeMin)):
        if hasattr(omeMin[i], 'getVal'):
            omeMin[i] = omeMin[i].getVal('radians')

    # max
    omeMax = num.atleast_1d(omeMM[1])
    for i in range(len(omeMax)):
        if hasattr(omeMax[i], 'getVal'):
            omeMax[i] = omeMax[i].getVal('radians')

    assert len(omeMin) == len(omeMax), \
           'oscillation angle ranges are not the same length'

    'handle eta ranges'
    # min
    if etaMM is not None:
        etaMin = num.atleast_1d(etaMM[0])
        for i in range(len(etaMin)):
            if hasattr(etaMin[i], 'getVal'):
                etaMin[i] = etaMin[i].getVal('radians')

        # max
        etaMax = num.atleast_1d(etaMM[1])
        for i in range(len(etaMax)):
            if hasattr(etaMax[i], 'getVal'):
                etaMax[i] = etaMax[i].getVal('radians')
        assert len(etaMin) == len(etaMax), \
               'azimuthal angle ranges are not the same length'

    spotAngs = []
    completeGrains = num.ones(nGrains, dtype='bool')
    for i in range(nGrains):

        if bMats is None:
            bMat = None
        else:
            bMat = bMats[i, :, :]
        # full set of symmetric HKLs subject to exclusions
        if hklList is None:
            qVec, qAng0, qAng1 = \
                planeData.makeAllScatteringVectors(rMats[i, :, :], bMat=bMat, chiTilt=chiTilt)
        else:
            qVec, qAng0, qAng1 = \
                planeData.makeTheseScatteringVectors(hklList, rMats[i, :, :], bMat=bMat, chiTilt=chiTilt)

        # filter using ome ranges
        validAng0 = validateAngleRanges(qAng0[2, :], omeMin, omeMax)
        validAng1 = validateAngleRanges(qAng1[2, :], omeMin, omeMax)

        # now eta (if applicable)
        if etaMM is not None:
            validAng0 = num.logical_and( validAng0, validateAngleRanges(qAng0[1, :], etaMin, etaMax) )
            validAng1 = num.logical_and( validAng1, validateAngleRanges(qAng1[1, :], etaMin, etaMax) )

        if num.any(qAng0[0, :] > detectorGeom.getTThMax()):
            # now test if it falls on the detector in "corners"
            iRow0, jCol0, ome0_scr = detectorGeom.angToXYO(qAng0[0, :], qAng0[1, :], qAng0[2, :])
            iRow1, jCol1, ome1_scr = detectorGeom.angToXYO(qAng1[0, :], qAng1[1, :], qAng1[2, :])
            del(ome0_scr); del(ome1_scr)
            inCorners0 = num.logical_and(num.logical_and(iRow0 >= 0, iRow0 <= detectorGeom.nrows),
                                         num.logical_and(jCol0 >= 0, jCol0 <= detectorGeom.ncols))
            inCorners1 = num.logical_and(num.logical_and(iRow1 >= 0, iRow1 <= detectorGeom.nrows),
                                         num.logical_and(jCol1 >= 0, jCol1 <= detectorGeom.ncols))

            validAng0 = num.logical_and( validAng0, inCorners0 )
            validAng1 = num.logical_and( validAng1, inCorners1 )

        # validAng0 = num.zeros(qVec.shape[1], dtype='bool')
        # validAng1 = num.zeros(qVec.shape[1], dtype='bool')
        # for j in range(len(omeMin)):
        #     validAng0 = validAng0 | (
        #         ( qAng0[2, :] >= omeMin[j] ) & ( qAng0[2, :] <= omeMax[j] ) )
        #     validAng1 = validAng1 | (
        #         ( qAng1[2, :] >= omeMin[j] ) & ( qAng1[2, :] <= omeMax[j] ) )

        tmpAngs = num.hstack([qAng0[:, validAng0], qAng1[:, validAng1]])

        if pVecs is not None:
            tmpDG = detectorGeom.makeNew(pVec=pVecs[i, :])

            if beamSize is not None:
                numGrainSpots = tmpAngs.shape[1] # number of spots in this grain
                inBeam = num.zeros(numGrainSpots, dtype='bool')
                for k in range(numGrainSpots):
                    comCrds = num.dot(rot.rotMatOfExpMap(tmpAngs[2, k]*omeAxis), pVecs[i, :])
                    if (comCrds[0] >= -0.5*beamSize[0] and comCrds[0] <= 0.5*beamSize[0]) and \
                       (comCrds[1] >= -0.5*beamSize[1] and comCrds[1] <= 0.5*beamSize[1]):
                        inBeam[k] = True
                    else:
                        completeGrains[i] = False
                        pass
                    pass
                if num.any(inBeam):
                    tmpX, tmpY, tmpO = tmpDG.angToXYO(tmpAngs[0, inBeam],
                                                      tmpAngs[1, inBeam],
                                                      tmpAngs[2, inBeam])
                else:
                    continue
            else:
                tmpX, tmpY, tmpO = tmpDG.angToXYO(tmpAngs[0, :],
                                                  tmpAngs[1, :],
                                                  tmpAngs[2, :])
                pass
            tmpTTh, tmpEta, tmpOme = detectorGeom.xyoToAng(tmpX, tmpY, tmpO)
            tmpAngs = num.vstack([tmpTTh, tmpEta, tmpOme])

        spotAngs += list(tmpAngs.T)
        # inefficient:
        # if i == 0:
        #     spotAngs = tmpAngs
        # else:
        #     spotAngs = num.hstack( [
        #         spotAngs, tmpAngs ] )

    retval = num.array(spotAngs).T
    return retval, completeGrains

markerListDflt = [
    'D','o','p','s','v','x', #
    '+','*',
    '<','>',
    '1','2','3','4',
    '^',
    ]
# 'h', 'd', 'H' # hard to distinguish
# ',' , '.' # too hard to see
# '_' # odd

def makePathVariantPoles(rMatRef, fromPhase,
                         pathList,
                         planeDataDict,
                         hklID,
                         ):

    qVecList = []
    for pathName, rMatTransfList, phaseIDTo, phaseIDFrom, pRefSvecList in pathList:
        if not phaseIDFrom == fromPhase:
            'this path not of interest'
            continue
        planeData = planeDataDict[phaseIDTo]

        for iRMat, rMatTransf in enumerate(rMatTransfList):
            rMat = num.dot(rMatRef, rMatTransf)
            qVec, qAng0, qAng1 = \
                planeData.makeTheseScatteringVectors(hklID, rMat)
            qVecList.append(qVec)

    return qVecList

def displayPathVariants(data, rMatRef, fromPhase,
                        pathList,
                        planeDataDict,
                        detectorGeom, omeMin, omeMax,
                        phaseForDfltPD=None,
                        markerList = markerListDflt,
                        hklList = None,
                        color=None,
                        pointKWArgs={},
                        hklIDs=None, pw=None):
    '''
    '''
    pw, local = plotwrap.argToPW(pw)
    if local and data is not None:
        frame = dataToFrame(data, sumImg=num.maximum)
        planeData=None
        if phaseForDfltPD is not None:
            planeData = planeDataDict[phaseForDfltPD]
        detectorGeom.display(frame, planeData, pw=pw)

    col = color
    if col is None:
        col = 'r'
    iMarker = 0
    for pathName, rMatTransfList, phaseIDTo, phaseIDFrom, pRefSvecList in pathList:
        if not phaseIDFrom == fromPhase:
            'this path not of interest'
            continue
        planeData = planeDataDict[phaseIDTo]
        if hasattr(color,'keys'):
            col = color[phaseIDTo]

        for iRMat, rMatTransf in enumerate(rMatTransfList):
            rMat    = num.dot(rMatRef, rMatTransf)
            pVecs = None
            bMats = None
            spotAngs = makeSynthSpots(rMat.reshape([1,3,3]),
                                      pVecs, bMats, planeData, detectorGeom,
                                      omeMin, omeMax,
                                      hklList=hklList,
                                      ) # 3,nSpots
            if spotAngs.size > 0:
                x, y, o = detectorGeom.angToXYO(spotAngs[0,:], spotAngs[1,:], spotAngs[2,:])
                #
                if iMarker == len(markerList):
                    raise RuntimeError, 'not enough markers in list'
                marker = markerList[iMarker]
                kwArgs = {'ls':'None', 'mec':col, 'mfc':'None', 'ms':3.}
                kwArgs.update(pointKWArgs)
                kwArgs.update({'marker':marker})
                pw(x, y, **kwArgs) # style=
            iMarker += 1

    return pw

def makeRMatList(pathList, fromPhase):
    rMatList = []
    for pathName, rMatTransfList, phaseIDTo, phaseIDFrom, pRefSvecList in pathList:
        if not phaseIDFrom == fromPhase:
            'this path not of interest'
            continue
        for iRMat, rMatTransf in enumerate(rMatTransfList):
            rMatList.append( num.dot(rMat, rMatTransf) )
    return rMatList

def findGrainsNewSpots(grainList0, spots, doFitting=True, minCompleteness=None, pathList=[],
                       eosDict=None, refPDDict=None,
                       tK=300.,
                       debug=True,
                       indepFitPVec=False, # fit precession independently
                       findByPixelDist=1, # meant to deal better with overlapped spots
                       maxIterRefit=3,
                       pVecTol=None,
                       ):
    """
    see if grains in grainList0 show up in spots;
    meant to be useful for taking existing grains from a load step
    and looking for them in a new load step;
    returns a new list of the same length, with None wherever a
    grain near the existing one was not found, and a list of grains for
    each path in pathList; grains in
    grainList0 are not modified;
    spots should be a Spots instance
    """
    # this import here because of circular reference
    from hexrd.xrd import grain

    newGrainList = [None for iGrain in range(len(grainList))]

    interactive = debug > 1

    'check that have both eosDict and refPDDict'
    assert (eosDict is None) == (refPDDict is None), \
        'need both or neither of eosDict and refPPDict'

    for iGrain, oldGrain in enumerate(grainList):
        if oldGrain is None:
            'do this check in case not culling lost grains so that numbering stays the same'
            continue
        newGrain = oldGrain.newGrain(spots,
                                     lineage = (iGrain),
                                     findByPixelDist=findByPixelDist)
        if debug:
            print 'completeness of candidate grain is : %g' % \
                (newGrain.completeness)
        if minCompleteness is not None:
            """
            # make this default to something like 0.5?
            # better to check this after fit?
            """
            if newGrain.completeness < minCompleteness:
                newGrain = None
        if newGrain:
            if debug:
                print 'doing claims for new grain %d' % (iGrain)
            newGrain.claimSpots()
        newGrainList[iGrain] = newGrain

    grainLists = [newGrainList]

    "now work on pathList"
    for pathName, rMatTransfList, phaseIDTo, phaseIDFrom, pRefSvecList in pathList:
        pathGrainList = []
        phaseTrans = False
        if phaseIDTo is not phaseIDFrom:
            phaseTrans = True
            if eosDict is not None:
                eosFr = eosDict[phaseIDFrom]
                eosTo = eosDict[phaseIDTo]
                pdFr  = refPDDict[phaseIDFrom]
                pdTo  = refPDDict[phaseIDTo]
        assert minCompleteness is not None,\
            'if specify paths, also specify minCompleteness'

        """
        use newGrainList here in case did fitting, and in case lost anyone,
        but still call them oldGrain
        """
        for iGrain, oldGrain in enumerate(newGrainList): # grainList
            if oldGrain is None:
                continue
            lp = None
            if oldGrain.phaseID:
                assert phaseIDFrom is not None,\
                    'grains have phases specified, need to provide a non-None "from" phase in the path'
                if oldGrain.phaseID is not phaseIDFrom:
                    "this grain is not of the right phase for the given path"
                    continue
            if phaseTrans:
                assert oldGrain.phaseID, 'for phase change need grains to have a phaseID!'

                vFr      = oldGrain.vol / pdFr.latVecOps['vol']
                p,   eFr = eosFr.pe_of_vt(vFr, tK)
                vTo, eTo = eosTo.ve_of_pt(p, tK)
                if debug:
                    print 'pressure in %s phase parent grain determined to be : %e' % \
                        (oldGrain.phaseID, p)
                try:
                    lpTag = pdTo.getLatticeType()
                    lpAtP = eosTo.lparms_of_ve(vTo, eTo)
                    # lp needs to be for 'triclinic', so need to convert
                    lp = crystallography.getDparms(lpAtP, lpTag)
                except NotImplementedError:
                    print >> sys.stderr, "WARNING: lparms_of_ve not implemented"
                    # lp = None # already done above
            for iRMat, rMatTransf in enumerate(rMatTransfList):
                lineage = (iGrain, pathName, iRMat)
                newGrain = oldGrain.newGrain(spots,
                                             phaseID=phaseIDTo,
                                             rMatTransf=rMatTransf,
                                             lineage=lineage,
                                             claimingSpots=False,
                                             lp=lp)
                if debug:
                    print 'for iRMat %d completeness is : %g' % \
                        (iRMat, newGrain.completeness)
                if newGrain.completeness < minCompleteness:
                    newGrain = None
                if newGrain is not None:
                    if debug:
                        print 'doing claims for new grain %s' % (str(lineage))
                    newGrain.claimSpots()
                    pathGrainList.append(newGrain)
        'end of newGrainList loop'
        grainLists += [pathGrainList]
    'end of pathList loop'

    if doFitting:

        lenSpotsPrev = len(spots)

        for iRefitLoop in range(maxIterRefit):
            'allow some looping'

            if debug:
                print 'about to call fitSpots with claimsBased=True, currently have %d spots ...' % (len(spots))
            spots.fitSpots(None, claimsBased=True, funcType='gaussGenEll', interactive=interactive)
            if debug:
                print ' ... back from fitSpots, now have %d spots' % (len(spots))
            spots.resetClaims()

            nConfTot = 0
            for iList, grainList in enumerate(grainLists):
                for iGrain, grain in enumerate(grainList):

                    """
                    redo findMatches now that have looked at spots in more detail
                    do not need doFit=True because did fits above
                    """
                    grain.findMatches(findByPixelDist=findByPixelDist, updateSelf=True)

                    # 'ignore claims so that can check out spots that may be overlapped'
                    # validSpotIdx, hitReflId = grain.getValidSpotIdx(ignoreClaims=True)

                    d_resRel = {}
                    d_integI = {}
                    d_spotsl = {}
                    validSpotIdx, hitReflId = grain.getValidSpotIdx(ignoreClaims=True) # ignore claims so that can check out spots that may be overlapped
                    iHKLs = grain.grainSpots['iHKL'][hitReflId]
                    for spotIdx, iHKL in zip(validSpotIdx, iHKLs):
                        spot = spots[spotIdx]
                        integIntens, res, res0  = spots.getIntegratedIntensity(spotIdx, useFit=True)
                        resRelList = d_resRel.setdefault( iHKL, [])
                        integIList = d_integI.setdefault( iHKL, [])
                        spotsList  = d_spotsl.setdefault( iHKL, [])
                        resRelList.append( (res,res0) )
                        integIList.append(integList)
                        spotsList.append(spot)
                    for iHKL in d_resRel.keys():
                        resRelList = d_resRel[iHKL]
                        res, res0 = zip(*resRelList)
                        resRel = num.array(res)/num.array(res0)
                        rrMean = resRel.mean()
                        rrMax  = num.max(resRel - rrMean)
                        rrStd  = resRel.std()
                        integI = d_integI[iHKL]
                        iiMean = integI.mean()
                        iiMax  = num.max(num.abs(integI - iiMean))
                        iiStd  = integI.std()
                        if rrMax > rrStd * 1.5 or iiMax > iiStd * 1.5:
                            if interactive or debug:
                                print 'for iHKL %d, rr and ii numbers are : %g %g %g ; %g %g %g ' % (
                                    iHKL,
                                    rrMax, rrMean, rrStd,
                                    iiMax, iiMean, iiStd,
                                    )
                            if interactive:
                                doLoop = True
                                while doLoop:
                                    userInput = raw_input('options: (d)isplay, (c)ontinue, (i:#)nvalidate spot #')
                                    char = userInput.split(':')[0]
                                    if   char == 'd':
                                        for iSpot, spot in enumerate(d_spotsl[iHKL]):
                                            spot.display(title='spot %d for iHKL %d' % (iSpot, iHKL))
                                    elif char == 'c':
                                        doLoop = False
                                    elif char == 'i':
                                        iSpot = userInput.split(':')[1]
                                        spot = d_spotsl[iHKL][iSpot]
                                        self.cleanFit()
                                        self.__fitFailed = FitFailedError(1, 'error from  user interaction')
                                        doLoop = True
                                    else:
                                        print 'invalid choice'

                    # ...*** may want to add logic to grain so that it knows when a repeated fit is necessary -- would have to have it ask spots about whether or not they have changed? might get a bit nasty
                    if indepFitPVec:
                        'fit precession and deformation gradient separately'
                        grain.fitPrecession()
                        grain.fit(fitPVec=False)
                    else:
                        grain.fit()
                    'redo findMatches now that did fit'
                    grain.findMatches(findByPixelDist=findByPixelDist, updateSelf=True)

                    if len(grain.lineageList) > 0:
                        lineage = grain.lineageList[-1]
                        prevGrain = grainList[lineage[0]]
                        if pVecTol is not None:
                            pVecDist = num.linalg.norm(grain.pVec - prevGrain.pVec)
                            if pVecDist > pVecTol:
                                print 'grain %d in list %d : have pVec mismatch with previous: %s versus %s' % (
                                    iGrain, iList, str(grain.pVec), str(prevGrain.pVec),
                                    )
                        if len(lineage) == 1:
                            'normal parentage'
                            validSpotIdx_new, hitReflId_new = grain.getValidSpotIdx(ignoreClaims=True)
                            validSpotIdx_prv, hitReflId_prv = prevgrain.getValidSpotIdx(ignoreClaims=True)
                            lostSpots = num.setdiff1d(hitReflId_prv, hitReflId_new, assume_unique=True)
                            newSpots  = num.setdiff1d(hitReflId_new, hitReflId_prv, assume_unique=True)
                            nLost = len(lostSpots); nNew = len(newSpots);
                            if nLost > 0 or nNew > 0:
                                print 'grain %d in list %d : have %d lost and %d new spots; new spots : ' % (
                                    iGrain, iList, nLost, nNew, str(newSpots),
                                    )
                        elif len(lineage) == 3:
                            'path parentage; nothing more to do'
                            pass
                        else:
                            raise RuntimeError, 'bad lineage : '+str(lineage)

                    grain.claimSpots()
                    #
                    nAll, nHit, nConf, nFail, nMiss = spot.getSpotCounts()
                    nConfTot += nConf

                'end of grainList loop'
            'end of grainLists loop'

            if len(spots) == lenSpotsPrev and nConfTot == 0:
                'assume there is no need to go through the loop again'
                if debug:
                    print 'exiting refit loop on iteration number %d because len(spots) did not change' % (iRefitLoop+1)
                break
            else:
                if debug:
                    print 'on iteration %d, len(spots) was %d and is now %d, and grains have %d conflicts' % (
                        iRefitLoop+1, lenSpotsPrev, len(spots), nConfTot,
                        )

        'end of iRefitLoop'

    if len(pathList) == 0:
        assert len(grainLists) == 1, 'expecting len(grainLists) == 1'
        grainLists = grainLists[0]
    return grainLists

def stretchToLV(V, fMat):
    """
    from stretch V in crystal frame and fMat, compute
    new lattice parameters; fMat can be the 'F' from
    lparms.latticeVectors

    V = B + I, where B is the Biot strain
    """
    # Finit = latticeVectors(initLP, 'triclinic' )['F']
    Fnew  = num.dot(V, fMat)
    lp    = latticeParameters(Fnew)
    lv    = latticeVectors(lp, tag='triclinic', radians=True)

    return lv

def calculateBiotStrain(initLP, finalLP, display=False):
    """
    """
    Finit = latticeVectors(initLP, 'triclinic' )['F']
    Fref  = latticeVectors(finalLP, 'triclinic' )['F']

    mF = num.zeros((3, 3))

    # diagonals are straight stretches
    mF[0, 0] = Fref[0, 0] / Finit[0, 0]
    mF[1, 1] = Fref[1, 1] / Finit[1, 1]
    mF[2, 2] = Fref[2, 2] / Finit[2, 2]

    # upper triangle
    mF[0, 1] = (Fref[0, 1] - mF[0, 0]*Finit[0, 1]) / Finit[1, 1]
    mF[0, 2] = (Fref[0, 2] - mF[0, 0]*Finit[0, 2] - mF[0, 1]*Finit[1, 2]) / Finit[2, 2]
    mF[1, 2] = (Fref[1, 2] - mF[1, 1]*Finit[1, 2]) / Finit[2, 2]

    u, s, v = svd(mF)
    biotStrain = num.dot(v.T, num.dot(num.diag(s), v)) - num.eye(3)
    if display:
        print "refined biot strain tensor: \n" + \
              "%1.3e, %1.3e, %1.3e\n" % (biotStrain[0, 0], biotStrain[0, 1], biotStrain[0, 2]) + \
              "%1.3e, %1.3e, %1.3e\n" % (biotStrain[1, 0], biotStrain[1, 1], biotStrain[1, 2]) + \
              "%1.3e, %1.3e, %1.3e\n" % (biotStrain[2, 0], biotStrain[2, 1], biotStrain[2, 2])
    return biotStrain, u, s, v

def makeMNConn(m,n,tri=True):
    """
    m and n are number of edges, so 1 more than number of zones
    """
    c1 = num.zeros( (m - 1)*(n - 1) , dtype=int)
    c2 = num.zeros( (m - 1)*(n - 1) , dtype=int)
    c3 = num.zeros( (m - 1)*(n - 1) , dtype=int)
    c4 = num.zeros( (m - 1)*(n - 1) , dtype=int)
    ii = 0
    for i in num.arange(1, m):
        for j in num.arange(1, n):
            c1[ii] = j + n*(i - 1)
            c2[ii] = j + n*(i - 1) + 1
            c3[ii] = j + n*i + 1
            c4[ii] = j + n*i

            ii += 1
            pass
        pass
    #
    'make quadCon be 0 based'
    quadCon = num.vstack([c1, c2, c3, c4]) - 1
    if tri:
        triCon1 = quadCon[:3, :]
        triCon2 = quadCon[[0, 2, 3], :]
        triCon  = num.hstack((triCon1, triCon2))
        retval = triCon
    else:
        retval = quadCon
    return retval

def makeNVecs(tth, etaIn, omeIn, asGrid=False):
    if asGrid:
        eta, ome = num.meshgrid(etaIn, omeIn)
    else:
        eta, ome = etaIn, omeIn
    qVecs = makeMeasuredScatteringVectors(
        num.asarray(tth).flatten(),
        num.asarray(eta).flatten(),
        num.asarray(ome).flatten())
    # qVecs is 3xN
    nVecs  = mutil.unitVector(qVecs)
    return nVecs

def omeEtaGridToNVecs(tTh, omegas, etas):
    etaGrid, omeGrid = num.meshgrid(etas, omegas)
    tThGrid = num.tile(tTh, (1, omeGrid.size) )
    nVecs = makeNVecs(tThGrid, etaGrid, omeGrid)
    return nVecs

rMat_y90 = ors.RotInv(num.pi/2.0, [0,1,0]).toMatrix()
def roty90(v):
    v_r = num.dot(rMat_y90, v)
    return v_r

class OmeEtaPfig(object):
    """
    works with data from with CollapseOmeEta
    """
    def __init__(self,
                 omeEdges, etaEdges,
                 cmap=None,
                 vMM=None,
                 doRot = False,
                 invertFromSouthern = True,
                 netStyle = None,
                 netNDiv = 12,
                 netAlpha = 0.5,
                 pointLists = [],
                 drawColorbar = True,
                 ):
        self.cmap = cmap
        if self.cmap is None:
            self.cmap = getCMap(False)

        if vMM is not None:
            self.vmin = vMM[0]; self.vmax = vMM[1];
        else:
            self.vmin = 0; self.vmax = None
            pass

        if isinstance(omeEdges, list): # hasattr(omeEdges,'pop'):
            self.omeEdges = omeEdges
        else:
            self.omeEdges = [omeEdges]
        if isinstance(etaEdges, list): # hasattr(etaEdges,'pop'):
            self.etaEdges = etaEdges
        else:
            self.etaEdges = [etaEdges]

        self.doRot = doRot
        self.netStyle = netStyle
        self.netNDiv = netNDiv
        self.netAlpha = netAlpha
        self.invertFromSouthern = invertFromSouthern
        self.pointLists = pointLists
        self.drawColorbar = drawColorbar

        self.antialiased = False
        self.pList = []
        self.colList = []
        self.cbar = None
        self.p = None

        return

    def __nVecsPatches(self, nP):
        'note: must test for bool first, as bools look like ints'
        if isinstance(nP,bool):
            retval = True
        elif isinstance(nP,int):
            retval = False
        else:
            raise RuntimeError, 'do not know what to do with nP of '+str(nP)
        return retval
    def __display(self, omeEdges, etaEdges, data, nVecs, nP, opacity, rangeVV_w):

        if self.allNorthern:
            """all points above the equator, so safe to use QuadMesh
            without worry of things being seen from the back side
            """
            showedges = False
            if not self.__nVecsPatches(nP):
                'render to a regular grid'
                vals = data.flatten()
                pfigR = pfigutil.renderEAProj(nVecs, vals, nP)
                if opacity is not None:
                    norm = matplotlib.colors.Normalize(vmin=self.vmin, vmax=self.vmax)
                    wData = pfigutil.renderEAProj(nVecs, opacity.flatten(), nP)
                    vMM_w = Framer2DRC.getVMM(wData, range=rangeVV_w)
                    norm_w = matplotlib.colors.Normalize(vmin=vMM_w[0], vmax=vMM_w[1])
                    # pfigR.T here instead of ijAsXY=True
                    cData = self.cmap(norm(pfigR.T,clip=True))
                    cData[:,:,3] = norm_w(wData.T, clip=True)
                    im = self.pList[0](cData, ijAsXY=False)
                    self.colList.append(im)
                    'for colorbar, make a mappable so that the range shown is correct'
                    mappable = cm.ScalarMappable(cmap=self.cmap, norm=norm)
                    mappable.set_array(vals)
                    forColorBar = mappable
                else:
                    im = self.pList[0](pfigR, cmap=self.cmap, vmin=self.vmin, vmax=self.vmax, ijAsXY=True)
                    self.colList.append(im)
            else:
                'draw as a collection'
                if opacity is not None:
                    assert opacity.dtype == bool, 'for non-rendered pole figure, make opacities boolean'
                # if opacity is not None:
                #     raise RuntimeError, 'not coded: opacity for non-rendered pole figure, specify integer-valued nP'
                eaProj = pfigutil.n2eap(nVecs, flip=False)
                if opacity is None:
                    col = collections.QuadMesh(len(etaEdges)-1,
                                               len(omeEdges)-1,
                                               eaProj,
                                               showedges,
                                               antialiased=self.antialiased)
                    col.set_array(data) # vals
                    # vals = (data[:,:].flatten()-vmin)/(vmax-vmin)
                    # vals = num.minimum(num.maximum(data[:,:].flatten(), vmin), vmax)
                    #
                else:
                    conn = makeMNConn(len(omeEdges), len(etaEdges), tri=False)
                    nQuads = conn.shape[1]
                    vals = data.flatten()
                    vertsN = []
                    valsN = []
                    for iQuad, quadConn in enumerate(conn.T):
                        if (opacity is not None) and (not opacity[iQuad]):
                            'quad is not to be drawn'
                            continue
                        nVecsPatch = nVecs[(slice(3), quadConn)] # 3x4
                        eaProjPatch = pfigutil.n2eap(nVecsPatch, flip=False)
                        #verts[iQuad, :, :] = eaProjPatch.T
                        vertsN.append(eaProjPatch.T)
                        valsN.append(vals[iQuad])
                    colN = collections.PolyCollection(num.array(vertsN),
                                                      edgecolors='none',
                                                      antialiased=self.antialiased)
                    colN.set_array(num.array(valsN))
                    col = colN
                col.set_cmap(self.cmap)
                col.set_clim(vmin=self.vmin, vmax=self.vmax)
                #
                self.colList.append(col)
                self.pList[0].a.add_collection(col)

        else:
            """
            take a bit more care, due to patches ending up on the
            back side
            """
            if not self.__nVecsPatches(nP):
                'render to a regular grid'
                vals = data.flatten()
                northern = nVecs[2,:] >= 0
                southern = nVecs[2,:] <= 0
                nVecsN = nVecs[(slice(3), northern)]
                nVecsS = nVecs[(slice(3), southern)]
                if self.invertFromSouthern:
                    'invert through origin'
                    nVecsS = -nVecsS
                else:
                    'rotate about vertical axis in plane of pole figure'
                    nVecsS = num.vstack((-nVecsS[0,:], nVecsS[1,:], -nVecsS[2,:]))
                #
                if opacity is not None:

                    opacity = opacity.flatten()
                    norm = matplotlib.colors.Normalize(vmin=self.vmin, vmax=self.vmax)
                    wDataN = pfigutil.renderEAProj(nVecsN, opacity[northern], nP)
                    wDataS = pfigutil.renderEAProj(nVecsS, opacity[southern], nP)
                    vMM_w = Framer2DRC.getVMM(num.vstack((wDataN,wDataS)), range=rangeVV_w)
                    norm_w = matplotlib.colors.Normalize(vmin=vMM_w[0], vmax=vMM_w[1])
                    #
                    pfigR = pfigutil.renderEAProj(nVecsN, vals[northern], nPw)
                    cData = self.cmap(norm(pfigR.T,clip=True))
                    cData[:,:,3] = norm_w(wDataN.T, clip=True)
                    im = self.pList[0](cData, ijAsXY=False)
                    self.colList.append(im)
                    #
                    pfigR = pfigutil.renderEAProj(nVecsS, vals[southern], nP)
                    cData = self.cmap(norm(pfigR.T,clip=True))
                    cData[:,:,3] = norm_w(wDataS.T, clip=True)
                    im = self.pList[1](cData, ijAsXY=False)
                    self.colList.append(im)
                    #
                    'for colorbar, make a mappable so that the range shown is correct'
                    mappable = cm.ScalarMappable(cmap=self.cmap, norm=norm)
                    mappable.set_array(vals)
                    forColorBar = mappable

                else:
                    pfigR = pfigutil.renderEAProj(nVecsN, vals[northern], nP)
                    im = self.pList[0](pfigR, cmap=self.cmap, vmin=self.vmin, vmax=self.vmax, ijAsXY=True)
                    self.colList.append(im)
                    #
                    pfigR = pfigutil.renderEAProj(nVecsS, vals[southern], nP)
                    im = self.pList[1](pfigR, cmap=self.cmap, vmin=self.vmin, vmax=self.vmax, ijAsXY=True)
                    self.colList.append(im)
            else:
                'draw as a collection'
                if opacity is not None:
                    assert opacity.dtype == bool, 'for non-rendered pole figure, make opacities boolean'
                # if opacity is not None:
                #     raise RuntimeError, 'not coded: opacity for non-rendered pole figure, specify integer-valued nP'
                conn = makeMNConn(len(omeEdges), len(etaEdges), tri=False)
                nQuads = conn.shape[1]
                #nVecsPatches = num.empty([nQuads, 4, 3])
                #verts = num.empty([nQuads, 4, 2])
                #vals = num.minimum(num.maximum(data[:,:].flatten(), vmin), vmax)# handled with set_clim
                vals = data.flatten()
                vertsN = []
                vertsS = []
                valsN = []
                valsS = []
                for iQuad, quadConn in enumerate(conn.T):
                    if (opacity is not None) and (not opacity[iQuad]):
                        'quad is not to be drawn'
                        continue
                    nVecsPatch = nVecs[(slice(3), quadConn)] # 3x4
                    if num.all(nVecsPatch[2,:] < 0):
                        'put in northern hemisphere'
                        if self.invertFromSouthern:
                            'invert through origin'
                            nVecsPatch = -nVecsPatch
                        else:
                            'rotate about vertical axis in plane of pole figure'
                            nVecsPatch = num.vstack((-nVecsPatch[0,:], nVecsPatch[1,:], -nVecsPatch[2,:]))
                        eaProjPatch = pfigutil.n2eap(nVecsPatch, flip=False)
                        #verts[iQuad, :, :] = eaProjPatch.T
                        vertsS.append(eaProjPatch.T)
                        valsS.append(vals[iQuad])
                    else:
                        eaProjPatch = pfigutil.n2eap(nVecsPatch, flip=False)
                        #verts[iQuad, :, :] = eaProjPatch.T
                        vertsN.append(eaProjPatch.T)
                        valsN.append(vals[iQuad])

                #col = collections.PolyCollection(verts, edgecolors=None, antialiased=antialiased)
                colN = collections.PolyCollection(num.array(vertsN),
                                                  edgecolors='none',
                                                  antialiased=self.antialiased)
                colN.set_clim(vmin=self.vmin, vmax=self.vmax)
                colN.set_array(num.array(valsN))
                colN.set_cmap(self.cmap)
                self.colList.append(colN)
                #
                colS = collections.PolyCollection(num.array(vertsS),
                                                  edgecolors='none',
                                                  antialiased=self.antialiased)
                colS.set_clim(vmin=self.vmin, vmax=self.vmax)
                colS.set_array(num.array(valsS))
                colS.set_cmap(self.cmap)
                self.colList.append(colS)

                self.pList[0].a.add_collection(colN)
                self.pList[1].a.add_collection(colS)
            'end of if for nP'
        'endif for all in upper hemisphere'
        return

    def display(self,
                data,
                tTh,
                nP=True,
                opacity=[None],
                rangeVV_w = None,
                winKWArgs={}
                ):
        """
        if want to do interpolated results, matplotlib.delaunay
        has some triangulation and interpolation stuff, but have
        not sorted that out yet
        """
        # bkgCirc = matplotlib.patches.Circle(xy=(0,0), radius=1, fill=True,
        #                                     facecolor='0.5',
        #                                     edgecolor='black')
        # pw.a.add_patch(bkgCirc)

        'clean up any old stuff'
        for p in self.pList:
            p.destroy()
        self.pList = []

        self.__nP_cur = nP

        if self.doRot is True:
            'rotate to get "x" into "z" so that projection along 3 direction works well'
            rMat = rMat_y90
        elif hasattr(self.doRot, 'shape'):
            'assume doRot is the rMat to use'
            rMat = self.doRot
            assert len(rMat.shape) == 2, 'bad doRot'
            assert rMat.shape[0] == 3 and rMat.shape[1] == 3, 'bad doRot'
        elif self.doRot is False:
            rMat = None
        else:
            raise RuntimeError, 'do not know what to do with doRot of '+str(self.doRot)
        self.__rMat_cur = rMat

        forColorBar = None

        if isinstance(data, list): # hasattr(data,'pop'):
            dataList = data
        else:
            dataList = [data]
        assert len(dataList) == len(self.omeEdges), \
            'data and omeEdges lists do not have same length : %d versus %d' % (len(dataList), len(self.omeEdges))
        #
        if isinstance(opacity, list): # hasattr(opacity,'pop'):
            opacityList = opacity
        else:
            opacityList = [opacity]
            assert len(opacityList) == len(self.omeEdges), \
            'opacity and omeEdges lists do not have same length : %d versus %d' % (len(opacityList), len(self.omeEdges))

        if self.vmax is None:
            self.vmax = num.hstack(dataList).max()

        nVecsList = []
        anySouthern = False
        for omeEdges, etaEdges in zip(self.omeEdges, self.etaEdges):
            if self.__nVecsPatches(nP):
                nVecs = omeEtaGridToNVecs(tTh, omeEdges, etaEdges)
            else:
                omegas = 0.5*(omeEdges[1:] + omeEdges[:-1])
                etas = 0.5*(etaEdges[1:] + etaEdges[:-1])
                nVecs = omeEtaGridToNVecs(tTh, omegas, etas)
            if rMat is not None:
                nVecs = num.dot(rMat, nVecs)
            anySouthern = anySouthern or num.any(nVecs[2,:] < -1e-5)
            nVecsList.append(nVecs)

        self.allNorthern = not anySouthern
        'need a window, make a new one'
        pw = None
        if self.drawColorbar:
            relfigsize = (6,6.3)
            if self.allNorthern:
                axesRectList = [
                    (0.15,0.15,0.6,0.6),
                    (0.85,0.15,0.05,0.75),
                    ]
            else:
                axesRectList = [
                    (0.03,0.1,0.4,0.8),
                    (0.43,0.1,0.4,0.8),
                    (0.85,0.15,0.05,0.75),
                    ]
        else:
            relfigsize = (6,6)
            if self.allNorthern:
                axesRectList = [(0.15,0.15,0.6,0.6)]
            else:
                axesRectList = [
                    (0.075,0.1,0.4,0.8),
                    (0.525,0.1,0.4,0.8),
                    ]
        kwArgs = {}
        kwArgs.update(winKWArgs)
        kwArgs.setdefault('relfigsize',relfigsize)
        kwArgs.setdefault('noAutoAxesList',True)
        win = plotwrap.PlotWin(1,2, **kwArgs)
        self.pList.append(plotwrap.PlotWrap(window=win,
                                        axesRect=axesRectList[0], # title='northern hemisphere'
                                        showByDefault=False, makeWinByDefault=True,
                                        )
                      )
        if not self.allNorthern:
            self.pList.append(plotwrap.PlotWrap(window=win,
                                                axesRect=axesRectList[1], # title='southern hemisphere'
                                                showByDefault=False, makeWinByDefault=True,
                                                )
                              )
        self.pList.append(win)
        self.p = win

        'now have pList'
        for pw in self.pList:
            if hasattr(pw,'getAxes'):
                'plotWin type thing instead of plotwrap type thing'
                continue
            pw.a.set_aspect('equal')
            pw.a.format_coord = lambda x,y:''
            pw.a.axis('off')
            pw.a.set_autoscale_on(False)
            pw.a.set_xlim(-1.05,1.05)
            pw.a.set_ylim(-1.05,1.05)
        'done with fun stuff for self.pList'

        self.colList = []

        for omeEdges, etaEdges, data, opacity, nVecs in zip(self.omeEdges, self.etaEdges, dataList, opacityList, nVecsList):
            self.__display(omeEdges, etaEdges, data, nVecs, nP, opacity, rangeVV_w)

        self.drawLines(nP, rMat=rMat)

        if self.drawColorbar:
            aCur = self.p.f.add_axes(axesRectList[-1])
            if forColorBar is None:
                forColorBar = self.colList[0]
            self.cbar = self.p.f.colorbar(forColorBar, cax=aCur)
        self.p.show()

        return
    def destroy(self):
        for p in self.pList:
            p.destroy()
        return
    def clearLines(self):
        'get rid of any existing lines and legends'
        for pw in self.pList:
            if hasattr(pw,'getAxes'):
                'plotWin type thing instead of plotwrap type thing'
                continue
            lines = pw.a.get_lines()
            for line in lines:
                line.remove()
        return
    def drawLines(self, nP, rMat=None, pointLists=None):
        """if specify a pointLists argument then it replaces self.pointLists"""
        if pointLists is not None:
            self.pointLists = pointLists

        # for pw in self.pList:
        #     if hasattr(pw,'getAxes'):
        #         'plotWin type thing instead of plotwrap type thing'
        #         continue

        auxKWArgs = {}
        if not self.__nVecsPatches(nP):
            r = 0.5 * float(nP)
            auxKWArgs = {'origin':(r,r), 'r':r}
        pw = self.pList[0]
        pfigutil.drawLines(pw, self.pointLists,
                           rMat=rMat,
                           netStyle=self.netStyle, netNDiv=self.netNDiv, netAlpha=self.netAlpha,
                           **auxKWArgs)
        if not self.allNorthern:
            pw = self.pList[1]
            pfigutil.drawLines(pw, self.pointLists,
                               rMat=rMat,
                               netStyle=self.netStyle, netNDiv=self.netNDiv, netAlpha=self.netAlpha,
                               southern=True, invertFromSouthern=self.invertFromSouthern,
                               **auxKWArgs)
        return

    def show(self):
        self.p.show()
        return
    def setProps(self, vMM=None,
                 cmap=None, pointLists=None, netStyle=None,
                 title=None,
                 doShow=True,
                 logNorm=None,
                 kwArgs={},
                 ):
        didChange = False
        if vMM is not None:
            self.vmin = vMM[0] or self.vmin
            self.vmax = vMM[1] or self.vmax
            for col in self.colList:
                col.set_clim(vmin=self.vmin, vmax=self.vmax)
            didChange = True
        if logNorm is not None:
            didChange = True
            if logNorm:
                """
                may want to do something like:
                cmap = cm.bone
                cmap.set_under([0.,0.,0.])
                cmap.set_over([1.,1.,1.])
                cmap.set_bad([0.,0.,0.])
                """
                assert self.vmin is not None, 'need vmin to have been set for logNorm'
                norm = matplotlib.colors.LogNorm(vmin=self.vmin, vmax=self.vmax, clip=False)
                for col in self.colList:
                    col.set_norm(norm)
            else:
                for col in self.colList:
                    col.set_norm(None)
        if title is not None:
            self.p.f.suptitle(title, **kwArgs)
            didChange = True
        if cmap is not None:
            self.cmap = cmap
            for col in self.colList:
                col.set_cmap(self.cmap)
            didChange = True
        if pointLists is not None or netStyle is not None:
            if pointLists is not None:
                self.pointLists = pointLists
            if netStyle is not None:
                self.netStyle = netStyle
            self.drawLines(self.__nP_cur, rMat=self.__rMat_cur)
            didChange = True
        if didChange:
            if self.drawColorbar:
                aCur = self.p.f.axes[-1]
                forColorBar = self.colList[0]
                self.cbar = self.p.f.colorbar(forColorBar, cax=aCur)
            if doShow:
                self.p.show()
        return

    def save(self, *args, **kwargs):
        self.p.save(*args, **kwargs)

class CollapseOmeEta(object):
    """
    Can pass a mask to use in addition to whatever the readers are already
    set up to do; with frames set zero where mask is True

    If pass pw: after plot is made, can do calls on self.pw to plot other things
    on top of the image

    while this takes a list of readers, it is not yet really coded for disjoint omega ranges
    """
    def __init__(self,
                 readerList,
                 planeData, hklList,
                 detectorGeom,
                 strainMag=None,
                 nEtaBins = 480,
                 mask=None,
                 threshold=None,
                 applyLorenz=True,
                 nframesLump=1,
                 debug=debugDflt,
                 computeMeanTwoTheta=False,
                 ):

        location = '  '+self.__class__.__name__+'.__init__'

        self.planeData = planeData

        if not isinstance(readerList, list): # hasattr(readerList,'pop'):
            readerList = [readerList]
        self.readerList = readerList

        self.iHKLList = num.atleast_1d(planeData.getHKLID(hklList))

        tThRanges = planeData.getTThRanges(strainMag=strainMag)

        'set up data'
        twoTheta, eta = detectorGeom.xyoToAngAll()
        # omegaMin, omegaMax = detector.getOmegaMMReaderoList(readerList, overall=True) # retain information about omega range of each reader
        # omegaMM = detector.getOmegaMMReaderList(self.readerList) # can use this is need to know omega ranges for each reader

        'the following need to be consistent'
        etaDelta      = 2.*num.pi/nEtaBins
        eta0          = -num.pi
        self.etaEdges = num.linspace(-num.pi, num.pi, nEtaBins+1)
        self.etas = 0.5*(self.etaEdges[1:] + self.etaEdges[:-1])

        'count frames'
        nFramesTot = 0
        for reader in readerList:
            nFramesTot += reader.getNFrames() / nframesLump

        self.dataStore = num.empty([len(self.iHKLList), nFramesTot, nEtaBins])
        if computeMeanTwoTheta:
            self.storeTTh = num.empty([len(self.iHKLList), nFramesTot, nEtaBins])
        else:
            self.storeTTh = None
        self.omegas   = num.empty(nFramesTot)
        self.omeEdges = num.empty(nFramesTot+1)

        indicesList = []
        if computeMeanTwoTheta:
            'compute and store iEtaBinHKL'
            iEtaBinHKL = []
        for iData, iHKL in enumerate(self.iHKLList):
            indices = num.where(num.logical_and(
                    twoTheta > tThRanges[iHKL,0],
                    twoTheta < tThRanges[iHKL,1]
                    ))
            indicesList.append(indices)
            if computeMeanTwoTheta:
                etasThese = eta[indices]
                iEtaBin = (etasThese - eta0) / etaDelta
                'protect against numerical silliness'
                iEtaBin[num.where(iEtaBin) < 0         ] = 0
                iEtaBin[num.where(iEtaBin) > nEtaBins-1] = nEtaBins-1
                iEtaBinHKL.append(iEtaBin)


        if applyLorenz:
            lorenzFrame = getLorenz(detectorGeom)
        iFrameTot = 0
        for reader in readerList:
            delta_omega = reader.getDeltaOmega(nframes=nframesLump)
            sumImg = nframesLump > 1
            nFrames = reader.getNFrames()
            #
            pbar = ProgressBar(
                widgets=[Bar('>'), ' ', ETA(), ' ', ReverseBar('<')],
                maxval=reader.getNFrames() / nframesLump
                ).start()
            for iFrame in range(reader.getNFrames() / nframesLump): # for iFrame, omega in enumerate(omegas):
                pbar.update(iFrame+1)
                if debug:
                    print location+' : working on frame %d' % (iFrame)
                    tic = time.time()
                thisframe = reader.read(nframes=nframesLump, sumImg=sumImg)
                omega = reader.getFrameOmega()
                self.omegas[iFrameTot] = omega
                self.omeEdges[iFrameTot] = omega-delta_omega*0.5

                if not mask is None:
                    thisframe[mask] = 0

                if threshold is not None:
                    thisframe[thisframe < threshold] = 0

                for iData, iHKL in enumerate(self.iHKLList):
                    indices = indicesList[iData]
                    'make valsThese into float so that do not overrun max int value'
                    # valsThese = num.array(thisframe[indices], dtype=float) # problematic for masked arrays!
                    valsThese = thisframe[indices].astype(float)
                    if applyLorenz:
                        valsThese = valsThese / lorenzFrame[indices]
                    if num.ma.is_masked(valsThese):
                        keepThese = num.logical_not(valsThese.mask)
                        valsThese = valsThese.compressed()
                    else:
                        keepThese = None
                    if computeMeanTwoTheta:
                        ''' use scipy sparse matrices because
                        coo_matrix allows multiple values to be
                        additively assigned to an entry; surely there
                        is a better (and still easy) way to do this,
                        but I have not found it yet
                        '''
                        tThsThese = twoTheta[indices]
                        iEtaBin = iEtaBinHKL[iData]
                        if keepThese is not None:
                            iEtaBin   = iEtaBin[keepThese]
                            tThsThese = tThsThese[keepThese]
                        iRZ = num.zeros( valsThese.size, dtype=int )

                        integIntens_s = sparse.coo_matrix(
                            (valsThese, (iRZ, iEtaBin) ),
                            shape=(1,nEtaBins)
                            )
                        integIntens = integIntens_s.todense()
                        #
                        weightedTTh_s = sparse.coo_matrix(
                            (valsThese*tThsThese, (iRZ, iEtaBin) ),
                            shape=(1,nEtaBins)
                            )
                        weightedTTh = weightedTTh_s.todense()
                        #
                        nzIntegIntens = num.where(integIntens > 0.)
                        averageTTh = num.zeros( weightedTTh.shape )
                        averageTTh[nzIntegIntens] = weightedTTh[nzIntegIntens] / integIntens[nzIntegIntens]

                        self.dataStore[iData, iFrameTot, :] = integIntens[:]
                        self.storeTTh [iData, iFrameTot, :] = averageTTh[:]

                    else:
                        etasThese = eta[indices]
                        if keepThese is not None:
                            etasThese = etasThese[keepThese]
                        hist, bin_edges = num.histogram(etasThese, bins=self.etaEdges, weights=valsThese)
                        self.dataStore[iData, iFrameTot, :] = hist[:]
                'done with iHKLList'

                if debug:
                    toc = time.time()
                    elapsed = toc - tic
                    print location+' : frame %d took %g seconds' % (iFrameTot, elapsed)
                iFrameTot += 1
            'done with frames'
            pbar.finish()
        'done with readerList'
        self.omeEdges[nFramesTot] = omega+delta_omega*0.5

        return
    def getPfig(self, **kwargs):
        retval = OmeEtaPfig(self.omeEdges, self.etaEdges, **kwargs)
        return retval
    def display(self,
                iData = 0,
                rangeVV = None,
                cmap = None,
                pw  = None,
                debug = debugDflt,
                pfig = False,
                comment = '',
                tTh = False,
                rangeVV_w = None,
                winKWArgs = {},
                pfigKWArgs = {}
                ):
        """
        iData is index into hklList passed on initialization, NOT into
        planeData

        pointList, if specified is a list of tuples of the form (3xn
        ndarray, style) where style gets passed to plotwrap

        can set tTh to 'withOpacity' if the 2-theta plot should be
        made with opacity (alpha) constructed from the intensity
        weights; so far this only works for pfig=False

        """

        if tTh:
            assert self.storeTTh is not None, 'do not have tThs stored'
            data = self.storeTTh [iData,:,:]
        else:
            data = self.dataStore[iData,:,:]

        # vmin, vmax = detector.Framer2DRC.getVMM(data)
        vMM = self.readerList[0].getVMM(data, range=rangeVV)

        hklStr = self.planeData.getHKLs(asStr=True)[self.iHKLList[iData]]
        winTitle = 'hkl: '+str(hklStr)+' '+comment
        if pfig:

            assert pw is None, \
                'do not support input pw for pfig plots'
            #retval = OmeEtaPfig(self.omeEdges, self.etaEdges, vMM=vMM, **pfigKWArgs)
            retval = self.getPfig(vMM=vMM, cmap=cmap, **pfigKWArgs)
            tThNominal = self.planeData.getTTh()[self.iHKLList[iData]]
            kwArgs = {}
            kwArgs.update(winKWArgs)
            kwArgs.setdefault('title', winTitle)
            if tTh == 'withOpacity':
                retval.display(data, tThNominal, nP=pfig,
                               opacity=self.dataStore[iData,:,:],
                               rangeVV_w=rangeVV_w,
                               winKWArgs=kwArgs)
            else:
                retval.display(data, tThNominal, nP=pfig, winKWArgs=kwArgs)

        else: # pfig
            if pw is None:
                pw = plotwrap.PlotWrap(
                    winTitle=winTitle,
                    showByDefault=False, makeWinByDefault=True,
                    **winKWArgs
                    )

                pw.a.format_coord = FormatEtaOme(
                    0.5*(self.etaEdges[1:]+self.etaEdges[:-1]),
                    self.omegas,
                    data
                    )
            retval = pw
            if cmap is None:
                cmap = getCMap(True)
            if tTh == 'withOpacity':
                norm = matplotlib.colors.Normalize(vmin=vMM[0], vmax=vMM[1])
                # data.T here instead of ijAsXY=True
                cData = cmap(norm(data.T,clip=True))

                wData = self.dataStore[iData,:,:]
                vMM_w = self.readerList[0].getVMM(wData, range=rangeVV_w)
                norm_w = matplotlib.colors.Normalize(
                    vmin=vMM_w[0], vmax=vMM_w[1]
                    )

                cData[:,:,3] = norm_w(wData.T, clip=True)

                pw(cData, ijAsXY=False)
                'for colorbar, make a mappable so range shown is correct'
                mappable = cm.ScalarMappable(cmap=cmap, norm=norm)
                mappable.set_array(data)
                pw.colorbar(thing=mappable)

            else:
                pw(data, vmin=vMM[0], vmax=vMM[1], cmap=cmap, ijAsXY=True)
            pw.show()
        'endif pfig'

        return retval


    def getNVecs(self, iData, edges=False):
        tThNominal = self.planeData.getTTh()[self.iHKLList[iData]]
        if edges:
            nVecs = omeEtaGridToNVecs(tThNominal, self.omeEdges, self.etaEdges)
        else:
            nVecs = omeEtaGridToNVecs(tThNominal, self.omegas, self.etas)
        return nVecs


    def getData(self, iData):
        return self.dataStore[iData,:,:]


    def getEtaOmeMaps(self):
        # this is a workaround, since CollapseOmeEta is not pickleable
        return EtaOmeMaps(self)



class GenerateEtaOmeMaps(object):
    """
    eta-ome map class derived from new image_series and YAML config

    ...for now...

    must provide:

    self.dataStore
    self.planeData
    self.iHKLList
    self.etaEdges # IN RADIANS
    self.omeEdges # IN RADIANS
    self.etas     # IN RADIANS
    self.omegas   # IN RADIANS

    """
    def __init__(self, image_series, instrument_params, planeData, active_hkls,
                 ome_step=0.25, eta_step=None, npdiv=2, threshold=None):
        """
        image_series must be OmegaImageSeries class
        instrument_params must be a dict (loaded from yaml spec)
        active_hkls must be a list (required for now)
        """
        # ome and eta steps are in DEGREES
        self._ome_step = ome_step

        if eta_step is None:
            self._eta_step = abs(
                image_series.omega[0, 1] - image_series.omega[0, 0]
                )
        else:
            self._eta_step = abs(eta_step) # just in case negative...

        # ...TO DO: change name of iHKLList?
        self._iHKLList = active_hkls
        self._planeData = planeData

        """
        eta range is forced to be [-180, 180] for now, so step must be positive

        step is same as omega unless specified (in degrees)

        ...TO DO: FIX FOR GENERAL RANGE ONCE ETA_PERIOD IS SPEC'D
        """
        num_eta = int(360./float(abs(self._eta_step)))
        eta_step_r = num.radians(self._eta_step)
        self._etas = eta_step_r*(num.arange(num_eta) + 0.5) - num.pi # RADIANS!
        self._etaEdges = num.hstack([self._etas - 0.5*eta_step_r,
                                     self._etas[-1] + 0.5*eta_step_r])

        """
        omegas come from image series directly
        """
        self._omegas = num.radians(num.average(image_series.omega, axis=0))
        self._omeEdges = num.radians(num.hstack([image_series.omega[0, :],
                                                 image_series.omega[1, -1]
                                                 ])
                                    )

        """
        construct patches in place on init

        ...TO DO: rename to 'maps'?
        """
        ij_patches = []

        # grab relevant tolerances for patches
        tth_tol = num.degrees(self._planeData.tThWidth)
        eta_tol = num.degrees(abs(self._etas[1] - self._etas[0]))

        # grab distortion
        if instrument_params['detector']['distortion']['function_name'] is None:
            distortion = None
        else:
            # ...THIS IS STILL A KLUDGE!!!!!
            distortion = (xf.dFunc_ref,
                          num.r_[instrument_params['detector']['distortion']['parameters']]
                          )

        # stack parameters
        detector_params = num.hstack([
            instrument_params['detector']['transform']['tilt_angles'],
            instrument_params['detector']['transform']['t_vec_d'],
            instrument_params['oscillation_stage']['chi'],
            instrument_params['oscillation_stage']['t_vec_s'],
            ])
        pixel_pitch = instrument_params['detector']['pixels']['size']

        # 6 detector affine xform parameters
        rMat_d = xfcapi.makeDetectorRotMat(detector_params[:3])
        tVec_d = detector_params[3:6]

        # 'dummy' sample frame rot mat
        rMat_s = num.eye(3)
        tVec_s = num.zeros(3)

        # since making maps for all eta, must hand trivial crystal params
        rMat_c = num.eye(3)
        tVec_c = num.zeros(3)

        # make full angs list (tth, eta, 0.)
        angs = [num.vstack([tth*num.ones(num_eta),
                            self._etas,
                            num.zeros(num_eta)]) \
                for tth in self._planeData.getTTh()[active_hkls]]

        for i_ring in range(len(angs)):
            # need xy coords and pixel sizes
            gVec_ring_l = xfcapi.anglesToGVec(angs[i_ring].T)
            xydet_ring = xfcapi.gvecToDetectorXY(gVec_ring_l,
                                                 rMat_d, rMat_s, rMat_c,
                                                 tVec_d, tVec_s, tVec_c)

            if distortion is not None:
                det_xy = distortion[0](xydet_ring,
                                       distortion[1],
                                       invert=True)
            ang_ps = angularPixelSize(det_xy, pixel_pitch,
                                      rMat_d, rMat_s,
                                      tVec_d, tVec_s, tVec_c,
                                      distortion=distortion)

            patches = make_reflection_patches(instrument_params,
                                              angs[i_ring].T[:, :2], ang_ps,
                                              omega=None,
                                              tth_tol=tth_tol, eta_tol=eta_tol,
                                              distortion=distortion,
                                              npdiv=npdiv, quiet=False,
                                              compute_areas_func=gutil.compute_areas)
            ij_patches.append(patches)
        # DEBUGGING # mxf = num.amax([image_series[i] for i in range(image_series.nframes)], axis=0)
        # DEBUGGING # xs = num.hstack([ij_patches[0][i][-1][1] for i in num.linspace(0, 1436, num=360, dtype=int)])
        # DEBUGGING # ys = num.hstack([ij_patches[0][i][-1][0] for i in num.linspace(0, 1436, num=360, dtype=int)])
        # DEBUGGING # import pdb; pdb.set_trace()
        # initialize maps and loop
        pbar = ProgressBar(
            widgets=[Bar('>'), ' ', ETA(), ' ', ReverseBar('<')],
            maxval=image_series.nframes
            ).start()
        maps = num.zeros((len(active_hkls), len(self._omegas), len(self._etas)))
        for i_ome in range(image_series.nframes):
            pbar.update(i_ome)
            this_frame = image_series[i_ome]
            if threshold is not None:
                this_frame[this_frame < threshold] = 0
            for i_ring in range(len(active_hkls)):
                for j_eta in range(num_eta):
                    ii = ij_patches[i_ring][j_eta][-1][0]
                    jj = ij_patches[i_ring][j_eta][-1][1]
                    areas = ij_patches[i_ring][j_eta][-2]
                    maps[i_ring, i_ome, j_eta] = num.sum(this_frame[ii, jj] * areas / float(num.sum(areas)))
                    pass # close eta loop
                pass # close ring loop
            pass # close ome loop
            pbar.finish()
        self._dataStore = maps

    @property
    def dataStore(self):
        return self._dataStore

    @property
    def planeData(self):
        return self._planeData

    @property
    def iHKLList(self):
        return num.atleast_1d(self._iHKLList).flatten()

    @property
    def etaEdges(self):
        return self._etaEdges

    @property
    def omeEdges(self):
        return self._omeEdges

    @property
    def etas(self):
        return self._etas

    @property
    def omegas(self):
        return self._omegas

    def save(self, filename):
        """
        self.dataStore
        self.planeData
        self.iHKLList
        self.etaEdges
        self.omeEdges
        self.etas
        self.omegas
       """
        args = num.array(self.planeData.getParams())[:4]
        args[2] = valWUnit('wavelength', 'length', args[2], 'angstrom') # force units...
        hkls = self.planeData.hkls

        save_dict = {'dataStore':self.dataStore,
                     'etas':self.etas,
                     'etaEdges':self.etaEdges,
                     'iHKLList':self.iHKLList,
                     'omegas':self.omegas,
                     'omeEdges':self.omeEdges,
                     'planeData_args':args,
                     'planeData_hkls':hkls,
                     }
        num.savez(filename, **save_dict)
        return
    pass # end of class: GenerateEtaOmeMaps


    
class EtaOmeMaps(object):
    """
    find-orientations loads pickled eta-ome data, but CollapseOmeEta is not
    pickleable, because it holds a list of ReadGE, each of which holds a
    reference to an open file object, which is not pickleable.
    """
    
    def __init__(self, ome_eta_archive):

        ome_eta = num.load(ome_eta_archive)
        
        planeData_args = ome_eta['planeData_args']
        planeData_hkls = ome_eta['planeData_hkls']
        self.planeData = crystallography.PlaneData(planeData_hkls, *planeData_args)

        self.dataStore = ome_eta['dataStore']
        self.iHKLList = ome_eta['iHKLList']
        self.etaEdges = ome_eta['etaEdges']
        self.omeEdges = ome_eta['omeEdges']
        self.etas = ome_eta['etas']
        self.omegas = ome_eta['omegas']
        
        return
<<<<<<< HEAD
=======

>>>>>>> 3a3efd45

    pass # end of class: EtaOmeMaps

# obselete # class EtaOmeMaps(object):
# obselete #
# obselete #     """
# obselete #     find-orientations loads pickled eta-ome data, but CollapseOmeEta is not
# obselete #     pickleable, because it holds a list of ReadGE, each of which holds a
# obselete #     reference to an open file object, which is not pickleable.
# obselete #     """
# obselete #
# obselete #     def __init__(self, ome_eta):
# obselete #         self.dataStore = ome_eta.dataStore
# obselete #         self.planeData = ome_eta.planeData
# obselete #         self.iHKLList = ome_eta.iHKLList
# obselete #         self.etaEdges = ome_eta.etaEdges
# obselete #         self.omeEdges = ome_eta.omeEdges
# obselete #         self.etas = ome_eta.etas
# obselete #         self.omegas = ome_eta.omegas
# obselete #         return

# not ready # class BaseEtaOme(object):
# not ready #     """
# not ready #     eta-ome map base class derived from new YAML config
<<<<<<< HEAD
# not ready #
=======
# not ready # 
>>>>>>> 3a3efd45
# not ready #     ...for now...
# not ready #
# not ready #     must provide:
# not ready #
# not ready #     self.dataStore
# not ready #     self.planeData
# not ready #     self.iHKLList
# not ready #     self.etaEdges # IN RADIANS
# not ready #     self.omeEdges # IN RADIANS
# not ready #     self.etas     # IN RADIANS
# not ready #     self.omegas   # IN RADIANS
# not ready #
# not ready #     This wrapper will provide all but dataStore.
# not ready #     """
# not ready #     def __init__(self, cfg, reader=None, eta_step=None):
# not ready #         """
# not ready #         currently, reader has to be None *OLD* class type until fixed with new imageIO;
# not ready #         if None, then the frame_cache.npz specified by the config must exist
# not ready #         """
# not ready #         self.cfg = cfg
# not ready #         self.instr_cfg = get_instrument_parameters(cfg)
<<<<<<< HEAD
# not ready #
=======
# not ready # 
>>>>>>> 3a3efd45
# not ready #         # currently hard-coded to do reader from npz frame cache
# not ready #         # kwarg *MUST* be 'new' style reader
# not ready #         if reader is None:
# not ready #             self.__reader = get_frames(reader, self.cfg)
# not ready #         else:
# not ready #             self.__reader = reader
<<<<<<< HEAD
# not ready #
=======
# not ready # 
>>>>>>> 3a3efd45
# not ready #         # set eta_step IN DEGREES
# not ready #         if eta_step is None:
# not ready #             self._eta_step = self.cfg.image_series.omega.step
# not ready #         else:
# not ready #             self._eta_step = abs(eta_step) # just in case negative...
<<<<<<< HEAD
# not ready #
=======
# not ready # 
>>>>>>> 3a3efd45
# not ready #         material_list = cPickle.load(open(cfg.material.definitions, 'r'))
# not ready #         material_names = [material_list[i].name for i in range(len(material_list))]
# not ready #         material_dict = dict(zip(material_names, material_list))
# not ready #         self.planeData = material_dict[cfg.material.active].planeData
<<<<<<< HEAD
# not ready #
=======
# not ready # 
>>>>>>> 3a3efd45
# not ready #         self._iHKLList = None
# not ready #
# not ready #         self._etaEdges = None
# not ready #         self._omeEdges = None
# not ready #         self._etas = None
# not ready #         self._omegas = None
# not ready #
# not ready #         return
# not ready #
# not ready #     @property
# not ready #     def iHKLList(self):
# not ready #         return self._iHKLList
# not ready #     @iHKLList.getter
# not ready #     def iHKLList(self, ids=None):
# not ready #         """
# not ready #         ids must be a list
# not ready #         """
# not ready #         if ids is not None:
# not ready #             assert hasattr(ids, '__len__'), "ids must be a list or list-like object"
<<<<<<< HEAD
# not ready #
=======
# not ready # 
>>>>>>> 3a3efd45
# not ready #         # start with all available
# not ready #         active_hkls = range(pd.hkls.shape[1])
# not ready #         # check cfg file
# not ready #         temp = cfg.find_orientations.orientation_maps.active_hkls
# not ready #         # override if spec'd explicitly in cfg
# not ready #         active_hkls = active_hkls if temp == 'all' else temp
# not ready #         # override with hkls from command line, if specified
# not ready #         return ids if ids is not None else active_hkls
# not ready #
# not ready #     @property
# not ready #     def omegas(self):
# not ready #         return self._omegas
# not ready #     @omegas.getter
# not ready #     def omegas(self):
# not ready #         """
# not ready #         forces consistency with reader
# not ready #         """
# not ready #         num_ome = len(self.__reader[0])
# not ready #         ome_start = self.__reader[1][0]
# not ready #         ome_step  = self.__reader[1][1]
# not ready #         return ome_step*(num.arange(num_ome) + 0.5) + ome_start
# not ready #
# not ready #     @property
# not ready #     def eta_step(self):
# not ready #         return self._eta_step
<<<<<<< HEAD
# not ready #
=======
# not ready # 
>>>>>>> 3a3efd45
# not ready #     @property
# not ready #     def etas(self):
# not ready #         return self._etas
# not ready #     @etas.getter
# not ready #     def etas(self):
# not ready #         """
# not ready #         range is forced to be [-180, 180] for now, so step must be positive
# not ready #
# not ready #         step is same as omega unless specified (in degrees)
# not ready #         """
# not ready #         num_eta = int(360/float(abs(self.eta_step)))
# not ready #         return num.radians(self.eta_step)*(num.arange(num_eta) + 0.5) - num.pi
# not ready #
# not ready #     @property
# not ready #     def omeEdges(self):
# not ready #         return self._omeEdges
# not ready #     @omeEdges.getter
# not ready #     def omeEdges(self):
# not ready #         ome_step = self.omegas[1] - self.omegas[0] # same as self.__reader[1][1]
# not ready #         return num.hstack([self.omegas - 0.5*ome_step, self.omegas[-1] + 0.5*ome_step])
# not ready #
# not ready #     @property
# not ready #     def etaEdges(self):
# not ready #         return self._etaEdges
# not ready #     @etaEdges.getter
# not ready #     def etaEdges(self):
# not ready #         return num.hstack([self.etas - 0.5*eta_step, self.etas[-1] + 0.5*eta_step])
# not ready #
# not ready # class EtaOmeMaps(BaseEtaOme):
# not ready #     """
# not ready #     """
# not ready #     def __init__(self, cfg, reader=None, eta_step=None,
# not ready #                  omega=0., tVec_s=num.zeros(3),
# not ready #                  npdiv=2):
<<<<<<< HEAD
# not ready #
# not ready #         # first init the base class
# not ready #         super( EtaOmeMaps, self ).__init__(cfg, reader=reader, eta_step=eta_step)
# not ready #
=======
# not ready # 
# not ready #         # first init the base class
# not ready #         super( EtaOmeMaps, self ).__init__(cfg, reader=reader, eta_step=eta_step)
# not ready # 
>>>>>>> 3a3efd45
# not ready #         # grac relevant tolerances for patches
# not ready #         tth_tol = num.degrees(self.planeData.tThWidth)
# not ready #         eta_tol = num.degrees(abs(self.etas[1]-self.etas[0]))
# not ready #
# not ready #         # grab distortion
# not ready #         if instr_cfg['detector']['distortion']['function_name'] is None:
# not ready #             distortion = None
# not ready #         else:
# not ready #             # THIS IS STILL A KLUDGE!!!!!
# not ready #             distortion = (xf.dFunc_ref,
# not ready #                           num.r_[instr_cfg['detector']['distortion']['parameters']]
# not ready #                           )
# not ready #         # stack parameters
# not ready #         detector_params = num.hstack([
# not ready #             instr_cfg['detector']['transform']['tilt_angles'],
# not ready #             instr_cfg['detector']['transform']['t_vec_d'],
# not ready #             instr_cfg['oscillation_stage']['chi'],
# not ready #             instr_cfg['oscillation_stage']['t_vec_s'],
# not ready #             ])
# not ready #         pixel_pitch = instr_cfg['detector']['pixels']['size']
# not ready #         chi = self.instr_cfg['oscillation_stage']['chi'] # in DEGREES
# not ready #
# not ready #         # 6 detector affine xform parameters
# not ready #         rMat_d = makeDetectorRotMat(detector_params[:3])
# not ready #         tVec_d = detector_params[3:6]
# not ready #
# not ready #         # 'dummy' sample frame rot mat
# not ready #         rMats_s = makeOscillRotMat(num.radians([chi, omega]))
# not ready #
# not ready #         # since making maps for all eta, must hand trivial crystal params
<<<<<<< HEAD
# not ready #         rMat_c = num.eye(3)
# not ready #         tVec_c = num.zeros(3)
# not ready #
=======
# not ready #         rMat_c = np.eye(3)
# not ready #         tVec_c = np.zeros(3)
# not ready # 
>>>>>>> 3a3efd45
# not ready #         # make angle arrays for patches
# not ready #         neta = len(self.etas)
# not ready #         nome = len(reader[0])
# not ready #
# not ready #         # make full angs list
# not ready #         angs = [num.vstack([tth*num.ones(neta),
# not ready #                            etas,
# not ready #                            num.zeros(nome)])
# not ready #                 for tth in self.planeData.getTTh()]
# not ready #
# not ready #         """SET MAPS CONTAINER AS ATTRIBUTE"""
# not ready #         self.dataStore = num.zeros((len(angs), nome, neta))
# not ready #         for i_ring in range(len(angs)):
# not ready #             # need xy coords and pixel sizes
# not ready #             gVec_ring_l = xfcapi.anglesToGVec(angs[i_ring].T, chi=chi, rMat_c=rMat_c)
# not ready #             xydet_ring = xfcapi.gvecToDetectorXY(gVec_ring_l,
# not ready #                                                  rMat_d, rMat_s, rMat_c,
# not ready #                                                  tVec_d, tVec_s, tVec_c)
<<<<<<< HEAD
# not ready #
=======
# not ready # 
>>>>>>> 3a3efd45
# not ready #             if distortion is not None:
# not ready #                 det_xy = distortion[0](xydet_ring,
# not ready #                                        distortion[1],
# not ready #                                        invert=True)
# not ready #             ang_ps = angularPixelSize(det_xy, pixel_pitch,
# not ready #                                       rMat_d, rMat_s,
# not ready #                                       tVec_d, tVec_s, tVec_c,
# not ready #                                       distortion=distortion)
<<<<<<< HEAD
# not ready #
=======
# not ready # 
>>>>>>> 3a3efd45
# not ready #             patches = make_reflection_patches(self.instr_cfg,
# not ready #                                               angs[i_ring].T[:, :2], ang_ps,
# not ready #                                               omega=None,
# not ready #                                               tth_tol=tth_tol, eta_tol=eta_tol,
# not ready #                                               distortion=distortion,
# not ready #                                               npdiv=npdiv, quiet=False,
# not ready #                                               compute_areas_func=gutil.compute_areas)
<<<<<<< HEAD
# not ready #
=======
# not ready # 
>>>>>>> 3a3efd45
# not ready #             for i in range(nome):
# not ready #                 this_frame = num.array(reader[0][i].todense())
# not ready #                 for j in range(neta):
# not ready #                     ii = patches[j][-1][0]
# not ready #                     jj = patches[j][-1][1]
# not ready #                     areas = patches[j][-2]
# not ready #                     self.dataStore[i_ring, i, j] = num.sum(this_frame[ii, jj] * areas / num.sum(areas))
# not ready #                     pass
# not ready #                 pass
# not ready #             pass
# not ready #         return


def makeMeasuredScatteringVectors(tTh, eta, ome, convention='hexrd', frame='sample'):
    """
    Construct scattering vectors from angles (2theta, eta, ome)
    will do HEXRD/APS and Fable frames, sample or lab.

    for fable frame geomtery, see:

    http://sourceforge.net/apps/trac/fable/attachment/wiki/WikiStart/Geometry_version_1.0.8.pdf
    """
    ome = num.atleast_1d(ome)

    rIndex = None
    if not hasattr(convention, 'lower'):
        raise RuntimeError, "something is amiss with your keywork argument"
    else:
        if convention.lower() == 'fable':
            # must convert eta coordinate
            eta = 0.5*num.pi - eta

            'ome axis is lab Z'
            # raxis = num.c_[0, 0, 1].T
            rIndex = 2

            # the unit qVec
            retVal = num.vstack( [
                -num.sin(0.5*tTh),
                -num.cos(0.5*tTh)*num.sin(eta),
                 num.cos(0.5*tTh)*num.cos(eta) ] )

        elif convention.lower() == 'hexrd':
            'ome axis is lab Y'
            # raxis = num.c_[0, 1, 0].T
            rIndex = 1

            # the unit qVec
            retVal = num.vstack( [
                num.cos(eta)*num.cos(0.5*tTh),
                num.sin(eta)*num.cos(0.5*tTh),
                num.sin(0.5*tTh) ] )
        else:
            raise RuntimeError, "unrecognized token '%s'" % (convention)

        # convert to sample frame from lab frame (as measured)
        if frame.lower() == 'sample':
            ## for i in range(retVal.shape[1]):
            ##     retVal[:, i] = num.dot(R.rotMatOfExpMap(ome[i]*raxis).T, retVal[:, i])
            cOme = num.cos(ome)
            sOme = num.sin(ome)
            if rIndex == 1:
                retVal = num.vstack( [
                        cOme * retVal[0,:] - sOme * retVal[2,:], # Note: -sOme due to transpose
                        retVal[1,:],
                        sOme * retVal[0,:] + cOme * retVal[2,:], # Note: +sOme due to transpose
                        ] )
            elif rIndex == 2:
                retVal = num.vstack( [
                        cOme  * retVal[0,:] + sOme * retVal[1,:], # Note: +sOme due to transpose
                        -sOme * retVal[0,:] + cOme * retVal[1,:], # Note: -sOme due to transpose
                        retVal[2,:],
                        ])
            else:
                raise RuntimeError, "unrecognized rIndex %d" % (rIndex)
    return retVal

######################################################################
#
# fun with multiprocessing

reader_MP = None
func_MP = None
nPerChunk_MP = None
debug_MP = True
def doItMP(nSkip):
    location = '  doItMP'

    global reader_MP, func_MP, debug_MP
    print 'in doItMP, nPerChunk nSkip : %g %g' % (nPerChunk_MP, nSkip)
    tic = time.time()
    readerLocal = reader_MP.makeNew()
    toc = time.time(); dt = toc - tic; tic = toc
    print location+' : %g seconds to make new reader' % (dt)
    retval = []
    nLocalFrame = min(nPerChunk_MP, readerLocal.getNFrames()-nSkip)
    for iLocalFrame in range(nLocalFrame):
        frame = readerLocal.read(nskip=nSkip)
        toc = time.time(); dt = toc - tic; tic = toc
        print location+' : %g seconds to read frame' % (dt)
        retval.append(func_MP(frame))
        toc = time.time(); dt = toc - tic; tic = toc
        print location+' : %g seconds to process frame' % (dt)
        nSkip = 0 # only need to skip for first read
    return retval
def readFrameStack_multiproc(reader, func, nPerChunk=None, nCPUs=None, debug=False):
    """
    read the full frame stack using multiprocessing, applying fund
    to each frame to obtain the result;

    use makeNew for each chunk; if reader.dark is a shared memory
    array then it remains so
    """
    assert xrdbase.haveMultiProc, \
        'do not have multiprocessing available'

    nFrames = reader.getNFrames()
    nCPUs = nCPUs or xrdbase.dfltNCPU
    nPerChunk = nPerChunk or max(int(nFrames/(4*nCPUs)),1)

    global reader_MP, func_MP, nPerChunk_MP, debug_MP
    reader_MP = reader
    func_MP = func
    nPerChunk_MP = nPerChunk
    debug_MP = debug
    'if reader has a dark frame, make sure it is in shared memory'
    if reader.dark is not None:
        #dark_temp  = detector.ReadGE.readDark(fileInfo[0][0], nframes=fileInfo[0][1])
        dark_temp   = reader.dark
        dark_shmem  = multiprocessing.RawArray(ctypes.c_double, dark_temp.size)
        dark        = num.frombuffer(dark_shmem, dtype=num.float64, count=dark_temp.size)
        dark.shape  = dark_temp.shape
        dark[:,:]   = dark_temp[:,:]
        reader.dark = dark
        del dark_temp

    nSkipList = range(0,nFrames,nPerChunk)

    pool = multiprocessing.Pool(nCPUs)

    if debug:
        print 'nSkipList : '+str(nSkipList)
    tic = time.time(); results_chunked = pool.map(doItMP, nSkipList, chunksize=1); toc = time.time()
    dt = toc - tic
    print 'elapsed time running under multiprocessing pool : %g' % (dt)
    results = reduce(lambda x,y: x+y, results_chunked, [])

    pool.close()

    reader_MP = None
    func_MP = None
    nPerChunk_MP = None
    return results

def thresholdStackDisplay(data, threshold, cmap=None, pw=None,
                          detectorGeom=None, planeData=None,
                          displayKWArgs={}, drawRingsKWArgs={}
                          ):
    '''
    passes sumImg=num.maximum to dataToFrame so that if data is a
    reader then frame ends up being the maximum over the image stack
    '''
    thisframe = dataToFrame(data, sumImg=num.maximum)
    if cmap is None:
        cmap = cm.bone
        cmap.set_over('red')
    if detectorGeom is None:
        retval = detector.Framer2DRC.display(
            thisframe, cmap=cmap, range=(0,threshold), pw=pw,
            **displayKWArgs)
    else:
        retval = detectorGeom.display(
            thisframe, planeData=planeData, cmap=cmap, range=(0,threshold), pw=pw,
            **displayKWArgs)
        detectorGeom.drawRings(retval, planeData, **drawRingsKWArgs)
    return retval

class GrainPoles:
    def __init__(self, omeEtaPfigs):

        self.omeEtaPfigs = omeEtaPfigs

        self.refPointsLists = []
        for omeEtaPfig in self.omeEtaPfigs:
            self.refPointsLists.append(copy.deepcopy(omeEtaPfig.pointLists))
            # refPointsList = []
            # for refPoints, kwArgs in omeEtaPfig.pointLists:
            #     refPointsList.append(copy.deepcopy(refPoints))
            # refPointsLists.append(refPointsList)

        self.__skew = [0.,0.,0.]

        return
    def __call__(self, skew):
        self.__skew = num.copy(skew)
        mat = self.getMat()
        for omeEtaPfig, refPointsList in zip(self.omeEtaPfigs, self.refPointsLists):
            # omeEtaPfig.clearLines() 'not necessary, drawLines does this'
            pointLists = []
            for refPoints, kwArgs in refPointsList:
                points    = num.dot(mat, refPoints)
                pointLists.append((points, kwArgs))
            # print 'pointLists : '+str(pointLists)
            omeEtaPfig.drawLines(pointLists=pointLists)
            # print 'pointLists : '+str(omeEtaPfig.pointLists)
            omeEtaPfig.show()
        return
    def getMat(self):
        mat  = ors.RotInv(self.__skew).toMatrix()
        return mat

def grainPolesGUI(omeEtaPfigs):
    """
    GUI with sliders for rotating a grain's spots

    execfile('examples/feSynthSpotsPfig.py')
    gui = grainPolesGUI([pwSB])
    """
    win = plotwrap.PlotWin(-1,
                           title='rotation sliders',
                           relfigsize=(8,2),
                           )
    ax1 = win.getNextAxes(rect=[0.1, 0.1, 0.8, 0.2])
    ax2 = win.getNextAxes(rect=[0.1, 0.4, 0.8, 0.2])
    ax3 = win.getNextAxes(rect=[0.1, 0.7, 0.8, 0.2])
    s1  = Slider(ax1, 'r1', -pi, pi, 0., dragging=False)
    s2  = Slider(ax2, 'r2', -pi, pi, 0., dragging=False)
    s3  = Slider(ax3, 'r3', -pi, pi, 0., dragging=False)

    grainPoles = GrainPoles(omeEtaPfigs)

    def update_self(val):
        skew = [s1.val, s2.val, s3.val]
        grainPoles(skew)
        print 'angles are now : %24.16e %24.16e %24.16e' % \
            (skew[0], skew[1], skew[2], )
        # print 'rotation matrix is: '+str(mat)
        win.show()
    s1.on_changed(update_self)
    s2.on_changed(update_self)
    s3.on_changed(update_self)

    win.show()
    matplotlib.interactive(True)
    return win, grainPoles

class MultiSlopeFunc:
    """
    function that transitions smoothly from slope of m1 to slope of m2 in the vacinity of xcrit, with the smoothness of the transition dictated by a specified power;
    for large values of power, might eventually want to put in code to protect against numerical overflow
    """
    def __init__(self, m1, m2, xcrit, power=0.2):
        self.m1 = m1
        self.m2 = m2
        self.power = power
        self.power_inv = 1.0/power
        self.xcrit = xcrit
        return
    def _f1(self,x):
        retval = x * self.m1
        return retval
    def _f2(self,x):
        if x > self.xcrit:
            retval = (x - self.xcrit) * self.m2
        else:
            retval = 0.
        return retval
    def __call__(self,x):
        xa = math.fabs(x)
        f1 = self._f1(xa)
        f2 = self._f2(xa)
        retval = (f1**self.power_inv + f2**self.power_inv)**self.power
        if x < 0:
            retval = -retval
        return retval

class MultiSlopeFuncSmooth:
    """
    function that transitions smoothly from slope of m1 to slope of m2 in the vacinity of xcrit, with the smoothness of the transition dictated by a specified power;
    """
    def __init__(self, m1, w1, p1, m2, xcrit, power=0.2):
        self.m1 = m1
        self.w1 = w1
        self.p1 = p1
        self.m2 = m2
        self.power = power
        self.power_inv = 1.0/power
        self.xcrit = xcrit
        return
    def _f1(self,x):
        if x > self.xcrit:
            retval = ((x - self.xcrit)/self.w1)  ** self.p1
        else:
            retval = 0.
        retval += x * self.m1
        return retval
    def _f2(self,x):
        retval = x * self.m2
        return retval
    def __call__(self,x):
        xa = math.fabs(x)
        f1 = self._f1(xa)
        f2 = self._f2(xa)
        if f1 == 0 or f2 == 0:
            return 0.0
        retval = (f1**(-self.power_inv) + f2**(-self.power_inv))**(-self.power)
        if x < 0:
            retval = -retval
        return retval

def darkFromStack(reader, nFrames=0, nChunk=4,
                  medianSize=None, medianRange=(-15,15),
                  cutMinFactor=None,
                  checkIntensityResolution=False):
    """
    If nFrames == 0, read all frames.

    If medianSize is specified then a median filter of the given size is used to find
    dead pixels, with pixels outside of medianRange marked as dead.
    """
    nChop = 1
    nRow, nCol = reader.getSize()
    if nFrames == 0:
        nFrames = reader.getNFrames()
    if nChunk is not None:
        nChop = max(1, int(nFrames / nChunk))

    # would be perhaps more efficient to just read what is wanted each time
    darkFrame  = reader.frame()
    stdFrame   = num.empty(darkFrame.shape,dtype=float)
    if checkIntensityResolution:
        meanDFrame  = reader.frame() # num.empty(darkFrame.shape,dtype=float)
    deadPixels = num.zeros(darkFrame.shape,dtype=bool)
    iRU = 0
    for iChop in range(nChop):
        iRL = iRU
        iRU = int(nRow*(float(iChop+1)/float(nChop)))
        thisReader = reader.getRawReader()
        allThisChop = num.empty((iRU-iRL,nCol,nFrames), dtype=darkFrame.dtype)
        for iFrame in range(nFrames): # for iFrame, omega in enumerate(omegas):
            print >> sys.stdout, '+',
            thisframe = thisReader.read()
            allThisChop[:,:,iFrame] = thisframe[iRL:iRU,:]
        print >> sys.stdout, ''
        thisReader.close()
        if cutMinFactor is not None:
            mins = num.min(allThisChop, axis=2)
            # mask = allThisChop > num.tile(mins.flatten()*cutMinFactor, (allThisChop.shape[2],1)).T.reshape(allThisChop.shape)
            allThisChopMedian = num.empty((iRU-iRL,nCol), dtype=darkFrame.dtype)
            for iThis in range(allThisChop.shape[0]):
                for jThis in range(allThisChop.shape[1]):
                    pStack = allThisChop[iThis,jThis,:]
                    allThisChopMedian[iThis,jThis] = num.median(pStack[pStack < mins[iThis,jThis] * cutMinFactor])
            darkFrame[iRL:iRU,:] = allThisChopMedian[:,:]
        else:
            darkFrame[iRL:iRU,:] = num.median(allThisChop, axis=2)
        std = num.std(allThisChop.astype('float'),axis=2)
        stdFrame[iRL:iRU,:] = std
        deadPixels[iRL:iRU,:] = std == 0.
        if checkIntensityResolution:
            # num.unique does not support an axis argument
            for iRowChop in range(allThisChop.shape[0]):
                iRow = iRowChop + iRL
                for iCol in range(allThisChop.shape[1]):
                    pUnique = num.unique(allThisChop[iRowChop,iCol,:])
                    if len(pUnique) > 1:
                        # meanDFrame[iRow,iCol] = num.mean(pUnique[1:] - pUnique[:-1])
                        meanDFrame[iRow,iCol] = num.min(pUnique[1:] - pUnique[:-1])
                    else:
                        meanDFrame[iRow,iCol] = 0
            # perhaps mark as dead if meanDFrame > 1.75
        # whereDead = num.where(std == 0.)
    print >> sys.stdout, 'number of dead pixels with 0 std : %d' % (num.sum(deadPixels))

    if medianSize is not None:
        darkFrameMF = ndimage.median_filter(darkFrame, size=medianSize)
        darkDiff = darkFrame - darkFrameMF
        print >> sys.stdout, 'number of dead pixels with below median filter by %g : %d' % \
            (medianRange[0], num.sum(darkDiff < medianRange[0]))
        print >> sys.stdout, 'number of dead pixels with above median filter by %g : %d' % \
            (medianRange[1], num.sum(darkDiff > medianRange[1]))
        deadPixels = num.logical_or(deadPixels, num.logical_or(
                darkDiff < medianRange[0], darkDiff > medianRange[1]
                ) )

    if checkIntensityResolution:
        deadPixels = num.logical_or(deadPixels, meanDFrame > checkIntensityResolution)

    if checkIntensityResolution:
        retval = darkFrame, deadPixels, stdFrame, meanDFrame
    else:
        retval = darkFrame, deadPixels, stdFrame
    return retval

def tryFromShelf(shelfFileName, thingName):
    """
    try to pull the thing from the shelf and return None if it does not work
    """
    try:
        shelf = shelve.open(shelfFileName, 'r')
        retval = shelf[thingName]
        shelf.close()
    except:
        retval = None
    return retval

def putInShelf(shelfFileName, thingName, thing):
    shelf = shelve.open(shelfFileName, 'c')
    shelf[thingName] = thing
    shelf.close()
    return

def pullFromStack(reader, detectorGeom, tThMM, angWidth, angCen,
                  threshold=20,
                  distInAng=False, padSpot=True,
                  mask3D=None, exitOnFail=False
                  ):
    """
    angWidth is distance from angCen, so actually half-width

    do not yet deal with wrap-around (eg, reader that spans 2*pi)
    """
    omeStep = reader.getDeltaOmega()
    etaStep = getEtaResolution(detectorGeom, angCen[0])
    dr_Eta, dr_Ome, dA = drEtaOme(angCen, etaStep, omeStep)

    tThMin, tThMax = tThMM
    tthPM = 0.5 * (tThMax - tThMin)
    etaPM = angWidth*etaStep/dr_Eta
    omePM = angWidth*omeStep/dr_Ome
    angPM = [tthPM, etaPM, omePM]
    print 'angWidth %g mapped to eta ome widths of %g %g' % (angWidth, etaPM, omePM)

    'use xyf instead of xyo to reinforce that is in frame instead of omega coordinates'
    xyfCen  = num.array(detectorGeom.angToXYO(*angCen, units='pixels')) # omega is in angles
    xyfCen[2] = reader.omegaToFrame(xyfCen[2], float=True)

    xyfBBox = detectorGeom.angToXYOBBox(angCen, angPM, units='pixels', reader=reader, forSlice=True, doWrap=False) # omega is in frame -- passed the reader
    xyfBBox_0 = num.array([sl[0] for sl in xyfBBox])

    pixelData = reader.readBBox(xyfBBox, raw=False)
    #
    # pw = detector.Framer2DRC.display(num.max(pixelData,axis=2), range=(0,400))

    if mask3D is not None:
        maskThis = mask3D[slice(*xyfBBox[0]), slice(*xyfBBox[1]), slice(*xyfBBox[2])]
        if hasattr(pixelData, 'mask'):
            mask = num.logical_or( pixelData.mask, maskThis )
        else:
            mask = maskThis
        pixelData = num.ma.masked_array(pixelData, mask=mask, hard_mask=True, copy=False)

    # ndimage.watershed_ift may be worth trying at some point
    bin = spotfinder.getBin(pixelData, threshold, padSpot)
    labelStructure = ndimage.generate_binary_structure(pixelData.ndim,1)
    labels, numSpots = ndimage.label(bin, labelStructure)
    # labels may include masked pixels, but left them in on purpose so that spots would not get sliced by rows of bad pixels
    # masked pixels should get excluded by getIndices as appropriate
    objs = ndimage.find_objects(labels)
    if distInAng:
        'find spot based on distance in angular space'
        com  = num.empty([numSpots,3])
        vSum = num.empty(numSpots)
        if numSpots <= 0:
            iSpot = -1
        else:
            for iSpot in range(numSpots):
                index = iSpot+1
                'this com is with respect to pixelData box, so add in xyfBBox_0'
                comThis, vSumThis = spotfinder.getImCOM(pixelData, labels, objs, index, floor=0, getVSum=True)
                vSum[iSpot] = vSumThis
                com[iSpot,:] = comThis + xyfBBox_0
            comTTh, comEta, comOme = detectorGeom.xyoToAng(com[:,0], com[:,1], reader.frameToOmega(com[:,2]))
            dTTh = (comTTh - angCen[0])/tthPM
            dEta = (comEta - angCen[1])/etaPM
            dOme = (comOme - angCen[2])/omePM
            dSq = dTTh*dTTh + dEta*dEta + dOme*dOme
            iSpot = dSq.argmin()
    else:
        'get spot in which xyfCen falls'
        # okay if this lands in a masked pixel -- still associated with labeled spot
        index = labels[tuple(num.round(xyfCen).astype(int) - xyfBBox_0)]
        if index < 1:
            if exitOnFail:
                raise RuntimeError, 'no spot found at '+str(xyfCen)
            else:
                iSpot = -1
        else:
            iSpot = index-1

    return iSpot, labels, objs, pixelData, xyfBBox

def grainSpotsFromStack(g,
                        reader, detectorGeom, angWidth, threshold,
                        **kwargs):
    """
    wrapper around spotFromStack; takes a grain and
    returns a dictionary of spots for the grain, with
    keys (hklID, iThisHKL)

    angWidth is for orientation spread; for 2-theta, g.planeData
    2-theta ranges are used

    can specify hklIDs to look for just a subset of spots

    set distInAng=False if want the spots to have to contain the predicted angles,
    otherwise, the closest spots in the bounding boxes will be returned
    """

    fout   = kwargs.pop('fout', sys.stdout)
    hklIDs = kwargs.pop('hklIDs', num.arange(len(g.planeData.getHKLs())))
    #
    debug  = kwargs.setdefault('debug',True)
    #
    kwargs.setdefault('fullBackground',False)
    kwargs.setdefault('asFrame',False)
    kwargs.setdefault('exitOnFail',True)
    kwargs.setdefault('distInAng',True)

    deltaOmega = reader.getDeltaOmega()

    retval = {}
    #
    for hklID in hklIDs:
        tThMM = g.planeData.getTThRanges()[hklID]
        predAnglesHKL = g.getPredAngles(iHKL=hklID)
        for iThisHKL, predAngs in enumerate(predAnglesHKL):
            if not detectorGeom.angOnDetector(*predAngs):
                if debug: print >> fout, 'spot %d for hklID %d has its center off the detector, skipping' % (iThisHKL, hklID)
                continue
            key = (hklID, iThisHKL)

            spotData = spotFromStack(reader, detectorGeom, tThMM, angWidth, predAngs, threshold, **kwargs)

            if spotData is None:
                if debug: print >> fout, 'spot %d for hklID %d got no data from spotFromStack' % (iThisHKL, hklID)
            else:
                retval[key] = spotfinder.Spot(key, deltaOmega, spotData, detectorGeom=detectorGeom)
                if debug: print >> fout, 'made spot %d for hklID %d' % (iThisHKL, hklID)

    return retval

def spotFromStack(reader, detectorGeom, tThMM, angWidth, angCen, threshold,
                  fullBackground=False,
                  asFrame=False, exitOnFail=True,
                  distInAng=False,
                  debug=True,
                  ):
    '''
    if asFrame, then omegas come out as frame indices; note that
    angCen should still be specified as omega, not a frame index
    '''
    iSpot, labels, objs, pixelData, xyfBBox = pullFromStack(reader, detectorGeom, tThMM, angWidth, angCen,
                                                            threshold=threshold,
                                                            distInAng=distInAng, exitOnFail=exitOnFail)
    if iSpot < 0:
        retval = None
    else:
        xyfBBox_0 = num.array([sl[0] for sl in xyfBBox])

        # grab pixel data
        index = iSpot+1
        obj = objs[iSpot]
        # indices = list(num.where(labels[obj] == index))
        indices = list(spotfinder.getIndices(pixelData, labels, objs[index-1], index)) # convert tuple to list so that can modify it
        for iX in range(len(indices)):
            indices[iX] = indices[iX] + obj[iX].start
        xAll = []
        for iX, xL in enumerate(indices):
            xAll.append( xL + xyfBBox_0[iX] )
        if not asFrame:
            xAll[2] = reader.frameToOmega(xAll[2]) # convert from frame to omega
        vAll = pixelData[indices]
        # note that num.sum(vAll) may not agree with vSumThis above due to floor=0 setting
        if hasattr(vAll, 'mask'):
            numMasked = num.sum(vAll.mask)
            if numMasked > 0:
                raise RuntimeError, 'got %d masked pixels' % (numMasked)
            vAll =vAll.shrink_mask()
        data = xAll
        data.append(vAll)
        retval = data

        if fullBackground:
            'add in pixels that are inside angWidth and are below background'
            # indicesBkg = list(spotfinder.getIndices(pixelData, labels, None, 0)) # convert tuple to list so that can modify it
            indicesBkg = spotfinder.getIndices(pixelData, labels, None, 0)
            'no need to add in obj[iX].start -- did full pixelData'
            xAllBkg = []
            for iX, xL in enumerate(indicesBkg):
                xAllBkg.append( xL + xyfBBox_0[iX] )
            if not asFrame:
                xAllBkg[2] = reader.frameToOmega(xAllBkg[2]) # convert from frame to omega
            'could check to see which pixels are within angWidth of angCen, but they should more or less all be'
            vAllBkg = pixelData[indicesBkg]
            # note that num.sum(vAll) may not agree with vSumThis above due to floor=0 setting
            if hasattr(vAllBkg, 'mask'):
                numMasked = num.sum(vAllBkg.mask)
                if numMasked > 0:
                    raise RuntimeError, 'got %d masked pixels' % (numMasked)
                vAllBkg = vAllBkg.shrink_mask()
            if debug:
                print 'have %d foreground and %d background spots' % (len(vAll), len(vAllBkg))
            dataBkg = xAllBkg
            dataBkg.append(vAllBkg)
            retval = map(num.hstack, zip(data, dataBkg))
            pass
        pass
    # spot = spotfinder.Spot(key, reader.getDeltaOmega(), data=data)
    return retval

def collapse(vAll, eta, ome,
             nOme=None, nEta=None,
             weightedList=[], averagedList=[], auxList=[],
             debug=False,
             ):
    """
    Returns a sparse matrix, with zeros where no intensity falls;

    pass nEta and nOme to control the number of eta and omega bins,
    otherwise they are determined automatically, with the omega
    binning assuming that omegas fall on frames at regular intervals
    with no gaps

    for each entry in weightedList, also returns that data collapsed and
    weighted by vAll; similarly for averagedList
    """

    'make vAll into float data so that summing does not overrun int storage'
    vAll = num.asarray(vAll).astype(float)

    ome = num.asarray(ome)
    eta = num.asarray(eta)

    if nOme is None:
        omegas = num.unique(ome)
        dOme = num.min(omegas[1:]-omegas[:-1])
        nOme = len(omegas) # assume omega frames are adjacent -- some data on each frame
        omeLo = omegas.min()-0.5*dOme
    else:
        if not hasattr(nOme,'__len__'): # or len(nOme) == 1:
            dOme = (ome.max() - ome.min())/max(1., nOme-1.)
            omeLo = ome.min()-0.5*dOme
        elif len(nOme) == 3:
            nOme, omeMin, omeMax = nOme
            omeLo = omeMin
            if nOme is None:
                omegas = num.unique(ome)
                dOme = num.min(omegas[1:]-omegas[:-1])
                nOme = int(round((omeMax - omeMin)/dOme))
            else:
                dOme = (omeMax - omeMin)/nOme
        else:
            raise RuntimeError, 'nOme is funny'
    if debug:
        print 'ome n, d, lo : %d %g %g' % (nOme, dOme, omeLo)

    if nEta is None:
        nEta = int(0.5*num.sqrt(eta.size/nOme))
        dEta = (eta.max() - eta.min())/max(nEta-1., 1.)
        etaLo = eta.min()-0.5*dEta
    else:
        if not hasattr(nEta,'__len__'):
            dEta = (eta.max() - eta.min())/max(nEta-1., 1.)
            etaLo = eta.min()-0.5*dEta
        elif len(nEta) == 3:
            nEta, etaMin, etaMax = nEta
            assert nEta is not None, 'nEta is None'
            etaLo = etaMin
            dEta = (etaMax - etaMin)/nEta
        else:
            raise RuntimeError, 'nEta is funny'
    if debug:
        print 'eta n, d, lo : %d %g %g' % (nEta, dEta, etaLo)


    # use sparse.coo_matrix to do summing
    # could instead use num.histogram2d

    nX, nY = nEta, nOme
    xI = ((eta - etaLo)/dEta).astype(int)
    yJ = ((ome - omeLo)/dOme).astype(int)
    a = sparse.coo_matrix( (vAll, (xI, yJ)),  shape=(nX,nY) ) # overlapped entries get summed
    a = a.tocsr() # to sum duplicate entries

    etas = num.linspace(etaLo+0.5*dEta, etaLo+(nEta-1)*dEta+0.5*dEta, nEta)
    omes = num.linspace(omeLo+0.5*dOme, omeLo+(nOme-1)*dOme+0.5*dOme, nOme)

    retval = [a, etas, omes]

    for thisData in weightedList:
        thisWeighted = vAll * thisData
        b = sparse.coo_matrix( (thisWeighted, (xI, yJ)),  shape=(nX,nY) ) # overlapped entries get summed
        b = b.tocsr() # to sum duplicate entries
        retval.append(b)
    if len(averagedList)>0 :
        xNZ, yNZ = a.nonzero() # not the same as (xI,yJ) due to overlaps
    for thisData in averagedList:
        thisWeighted = vAll * thisData
        b = sparse.coo_matrix( (thisWeighted, (xI, yJ)),  shape=(nX,nY) ) # overlapped entries get summed
        b = b.tocsr() # to sum duplicate entries
        for x, y in zip(xNZ,yNZ):
            axy = a[x,y]
            if axy > 0:
                b[x,y] = b[x,y] / axy
            else:
                b[x,y] = 0.
        retval.append(b)
    for vAll, eta, ome in auxList:
        xI = ((eta - etaLo)/dEta).astype(int)
        yJ = ((ome - omeLo)/dOme).astype(int)
        b = sparse.coo_matrix( (vAll, (xI, yJ)),  shape=(nX,nY) ) # overlapped entries get summed
        b = b.tocsr()
        retval.append(b)

    return tuple(retval)

def displaySparse(a,
                  vmin = None, vmax = None,
                  cmap = None,
                  fmt = None,
                  markersize = 3,
                  colorUnder = None,
                  ijNZ = None,
                  **kwargs):

    cmap   = cmap or detector.getCMap(False)

    pw = kwargs.pop('pw',None)
    if pw is None:
        pwKWArgs = plotwrap.PlotWrap.popKeyArgs(kwargs)
        pw = plotwrap.PlotWrap(**pwKWArgs)
    retval = pw
    #
    if len(kwargs) > 0:
        raise RuntimeError, 'unparsed keyword arguments : '+str(kwargs.keys())

    # xNZ, yNZ, vNZ = sparse.extract.find(a)
    if ijNZ is None:
        xNZ, yNZ = a.nonzero()
    else:
        xNZ, yNZ = ijNZ

    if sparse.issparse(a):
        A = a.todense()
    else:
        A = a
    if colorUnder is not None:
        vmin = vmin or 0
        B = - 10. * max(num.max(num.abs(A)), vmax) * num.ones(A.shape, dtype=A.dtype)
        B[(xNZ,yNZ)] = num.array(A[(xNZ,yNZ)]).reshape(len(xNZ))
        cmap.set_under(colorUnder)
        pw(B, vmin=vmin, vmax=vmax, cmap=cmap)
    else:
        pw(A, vmin=vmin, vmax=vmax, cmap=cmap)
        Z = num.ones(A.shape, dtype=int)
        Z[xNZ,yNZ] = 0
        B = sparse.coo_matrix(Z)
        pw.a.spy(B, markersize=markersize)

    if fmt is not None:
        fmt.A = A
        pw.a.format_coord = fmt

    pw.show()

    return retval

def displayEtaOme(eta, ome, vAll,
                  nEta = None, nOme = None,
                  **kwargs):

    vCollapsed, etas, omes = collapse(vAll, eta, ome, nEta=nEta, nOme=nOme)
    fmt = FormatEtaOme(etas, omes, None)
    pw = displaySparse(vCollapsed, fmt=fmt, **kwargs)
    retval = pw

    return retval

def getLorenz(detectorGeom, *args):
    if len(args) == 2:
        tTh, eta = args
    elif len(args) == 0:
        tTh, eta = detectorGeom.xyoToAngAll()
    else:
        raise RuntimeError, 'pass either detectorGeom only for full frame or (detectorGeom, tth, eta)'
    theta  = num.asarray(0.5 * tTh)
    eta    = num.asarray(eta)
    sTh    = num.sin(theta)
    sTTh   = num.sin(tTh)
    cTh    = num.cos(theta)
    cTTh   = num.cos(tTh)
    cEt    = num.cos(eta)
    lorenz = ( 1.0 + cTTh*cTTh ) / (2.0 * sTTh) / num.sqrt( sTh*sTh + cEt*cEt * cTh*cTh )
    return lorenz

def getEtaResolution(detectorGeom, tTh):
    "angular resolution along eta"
    radius = num.linalg.norm(
        num.array(detectorGeom.angToXYO(tTh, 0.)) - num.array(detectorGeom.angToXYO(0., 0.))
        )
    'have 2*pi radians over 2*pi*radius pixels'
    etaRes = 1./radius
    return etaRes

def getTThResolution(detectorGeom, tTh):
    detectorGeom.angToXYO
    x0, y0 = detectorGeom.angToXYO(tTh, 0., units='pixels')
    tThP, eta = detectorGeom.xyoToAng(x0, y0+1., units='pixels')
    tThRes = tThP - tTh
    return tThRes

def drEtaOme(angCen, dEta, dOme):
    "compute true angular changes and dA corresponding to steps in eta and omega"
    tThNominal, eta, ome = angCen
    nVecsPatch = makeNVecs( # 3xN
        num.tile(tThNominal, 3),
        num.array([eta, eta+dEta, eta]),
        num.array([ome, ome, ome+dOme]),
        )
    dr_Eta = num.arccos(num.dot(nVecsPatch[:,0], nVecsPatch[:,1])) # * r, but r==1
    dr_Ome = num.arccos(num.dot(nVecsPatch[:,0], nVecsPatch[:,2])) # * r, but r==1
    # dA_cen = dr_Eta * dr_Ome # neglects cross-product factor
    dA_cen = num.linalg.norm(num.cross((nVecsPatch[:,1]-nVecsPatch[:,0]), (nVecsPatch[:,2]-nVecsPatch[:,0])))
    return dr_Eta, dr_Ome, dA_cen

def omeEtaGridToDA(tThNominal, etaEdges, omeEdges):
    """
    get grid patch areas, in the sense of solid angle (pole figure) coverage;
    """
    tTh = num.tile(tThNominal, len(etaEdges)*len(omeEdges))
    omeGrid, etaGrid = num.meshgrid(omeEdges, etaEdges)
    nVecs = makeNVecs(tTh, etaGrid, omeGrid) # 3xN
    nVecs = nVecs.reshape((3,  len(etaEdges), len(omeEdges)))
    nEta = len(etaEdges)-1
    nOme = len(omeEdges)-1
    dA = num.zeros((nEta, nOme))
    for iEta in range(nEta):
        for iOme in range(nOme):
            n0 = nVecs[:,iEta  ,iOme  ]
            n1 = nVecs[:,iEta+1,iOme  ]
            n2 = nVecs[:,iEta  ,iOme+1]
            # 'the following neglects the cross product factor'
            # dr_Eta = num.arccos(num.dot(n0, n1)) # * r, but r==1
            # dr_Ome = num.arccos(num.dot(n0, n2)) # * r, but r==1
            # dA[iEta, iOme] = dr_Eta * dr_Ome
            dA[iEta, iOme] = num.linalg.norm( num.cross( n1-n0, n2-n0 ) )
    return dA

def bboxIntersect3D(b1, b2):
    '''
    0-tolerance bounding box intersection in 3d
    '''
    (b1xmin, b1xmax), (b1ymin, b1ymax), (b1zmin,b1zmax) = b1
    (b2xmin, b2xmax), (b2ymin, b2ymax), (b2zmin,b2zmax) = b2

    if ((((b1xmin >= b2xmin) and (b1xmin <= b2xmax)) or
         ((b1xmax >= b2xmin) and (b1xmax <= b2xmax)) or
         ((b2xmin >= b1xmin) and (b2xmin <= b1xmax)) or
         ((b2xmax >= b1xmin) and (b2xmax <= b1xmax)))
        and
        (((b1ymin >= b2ymin) and (b1ymin <= b2ymax)) or
         ((b1ymax >= b2ymin) and (b1ymax <= b2ymax)) or
         ((b2ymin >= b1ymin) and (b2ymin <= b1ymax)) or
         ((b2ymax >= b1ymin) and (b2ymax <= b1ymax)))
        and
        (((b1zmin >= b2zmin) and (b1zmin <= b2zmax)) or
         ((b1zmax >= b2zmin) and (b1zmax <= b2zmax)) or
         ((b2zmin >= b1zmin) and (b2zmin <= b1zmax)) or
         ((b2zmax >= b1zmin) and (b2zmax <= b1zmax)))):
        retval = True
    else:
        retval = False
    return retval

def pfigFromSpots(spots, iHKL, phaseID=None,
                  nOme=None, nEta=None,
                  tThTol=None, etaExcl=0.1,
                  plot=False, plotPrefix=None, debug=False):
    """
    probably want to have collected spots without discarding those at boundaries (discardAtBounds=False)

    depending on the context, may need to have done something like iHKL = hklIDs.index(hklID)

    if nEta is negative, it is treated as the target lumping of pixels

    etaExcl is in radians -- etas within this range of +-pi/2 degrees are left out;
    can set to None to turn this behavior off

    can use tThTol to tighten down the two-theta tolerance
    """
    nEta = nEta or -3
    plot = plot or plotPrefix is not None

    planeData = spots.getPlaneData(phaseID=phaseID)
    hklTuple = tuple(planeData.getHKLs()[iHKL])
    tThNominal = planeData.getTTh()[iHKL]
    crystalVector = planeData.hklDataList[iHKL]['latPlnNrmls'][:,0]

    lorenz = getLorenz(spots.detectorGeom)
    tThAll, etaAll = spots.detectorGeom.xyoToAngAll()

    tThList, etaList, omeList, valList = [], [], [], []
    #
    for iSpot, angCoords in spots.getIterHKL(hklTuple, phaseID=phaseID):
        spot = spots.getSpotObj(iSpot)
        if tThTol is not None:
            relErr = abs(angCoords[0] - tThNominal) / tThTol
            keepThis = relErr < 1.
            if debug:
                print 'keep is %6s for spot %4d of size %9d intensity %9g due to tThTol, tTh relative error is %g' % (
                    str(keepThis), iSpot, len(spot), spot.vAll.sum(), relErr,
                    )
            if not keepThis:
                continue
        # print 'contributing spot '+str(iSpot)
        key, deltaOmega, (xAll, yAll, oAll, vAll) = spot.getDataMinimal()
        tThList.append(tThAll[xAll,yAll])
        etaList.append(etaAll[xAll,yAll])
        omeList.append(oAll)
        # 'apply Lorenz correction'
        vAllByL = vAll / lorenz[xAll,yAll]
        valList.append(vAllByL)

    if etaExcl is None:
        etaRanges = [( (-num.pi, num.pi) , (-num.pi, num.pi) )]
    else:
        e1 = 0.5*num.pi - etaExcl
        e2 = 0.5*num.pi + etaExcl
        e3 = 0.5*num.pi + num.pi - etaExcl
        etaRanges = [
            ( (-e1, e1), (-num.pi, num.pi) ),
            ( ( e2, e3), (0., 2.0*num.pi) ),
            ]

    tThList = num.hstack(tThList)
    etaList = num.hstack(etaList)
    omeList = num.hstack(omeList)
    valList = num.hstack(valList)

    valLow = min(1.0e-8, 1.0e-12*valList.max())
    valList[valList < valLow] = valLow

    retval = []
    for iRange, (etaRange, etaMM) in enumerate(etaRanges):

        if nEta < 0:
            radius = 1.0 / getEtaResolution(spots.detectorGeom, tThNominal)
            nEta   = int(((etaRange[1]-etaRange[0]) * radius) / abs(nEta))

        etaTemp = mapAngle(etaList, etaMM)
        indices = num.logical_and( etaTemp > etaRange[0], etaTemp < etaRange[1] )
        intensVals, etasCen, omesCen = \
            collapse(valList[indices],
                     etaTemp[indices],
                     omeList[indices],
                     nOme = ( nOme, spots.getOmegaMins().min(), spots.getOmegaMaxs().max() ),
                     nEta = ( nEta, etaRange[0], etaRange[1] ),
                     debug=debug
                     # averagedList=[tThList[indices]],
                     )

        if plot:
            fmt = FormatEtaOme(etasCen, omesCen, intensVals.todense())
            #pw = plotwrap.PlotWrap()
            #pw(intensVals.todense())
            pw = displaySparse(intensVals, fmt=fmt, colorUnder=(0.5,0.5,0.5), cmap=cm.jet)
            if plotPrefix is not None:
                pw.save(filename=str(plotPrefix)+'_omeEtaIntensVals_iHKL_%d_%d.png'%(iHKL,iRange))
                pw.destroy()

        dEta = num.mean(etasCen[1:]-etasCen[:-1])
        dOme = num.mean(omesCen[1:]-omesCen[:-1])
        etaEdges = num.hstack((etasCen[0] - 0.5*dEta, etasCen + 0.5*dEta))
        omeEdges = num.hstack((omesCen[0] - 0.5*dOme, omesCen + 0.5*dOme))
        dA = omeEtaGridToDA(tThNominal, etaEdges, omeEdges)
        'covert to dense and then (from matrix) to array, so that flatten works properly'
        pVals = num.array(intensVals.todense() / dA) # all missing points converted to zero
        nVecs = makeNVecs(
            num.tile( tThNominal, pVals.size ),
            etasCen, omesCen, asGrid=True)
        if debug:
            print 'making pfig dict with pVals nVecs shape %s and pVals size %s' % (str(nVecs.shape), str(pVals.size))
        if havePfigPkg:
            pfigDict = pfigPkg.makePfigDict(hklTuple, crystalVector=crystalVector, nVecs=nVecs, pVals=pVals)
        else:
            pfigDict = None
            print >> sys.stderr, "WARNING: do not have pfigPkg, returned results are incomplete"
        retval.append( (
                pfigDict,
                omeEdges,
                etaEdges,
                intensVals,
                ) )

        return retval


def mapAngCen(ang, angCen):
    """
    map angle ang into equivalent value that is closest to angCen
    """
    shift = num.pi-angCen
    retval = num.mod(ang + shift, 2.0*num.pi) - shift
    return retval

def makeSynthFrames(spotParamsList, detectorGeom, omegas,
                    intensityFunc=spotfinder.IntensityFuncGauss3D(),
                    asSparse=None,
                    output=None,
                    cutoffMult=4.0,
                    debug=1,
                    ):
    """
    intensityFunc is an instance of a class that works as an intensity
    fuction.

    spotParamsList should be a list with each entry being a list of
    arguments appropriate to the intensityFunc.constructParams
    function. For intensityFunc=spotfinder.IntensityFuncGauss3D(),
    each spotParamsList entry should be (center, fwhm, A), with center
    being the 3D spot center in angular coordinates (radians), fwhm
    being the (2-theta, eta, omega) widths in 3D, and A being an
    intensity scaling.

    If output is specified as a string, then the frames with the given
    prefix are dumped to files instead of being accumulated in
    memory. If output is callable then frames are passed to output().

    If asSparse is true then sparse matrices are used to reduce memory
    footprint. The asSparse option is currently not coded for the case
    of output having been specied.

    cutoffMult is the multiplier on the FWHM to determine the angular
    cutoff range for evaluating intensity for each spot.
    """

    nFrames = len(omegas)

    'might eventually want to add a check for constant delta-omega'
    omegaDelta = num.mean(omegas[1:]-omegas[:-1])

    # nParams = intensityFunc.getNParams(noBkg=False) # not needed

    spotList = []
    #
    for iSpot, spotParams in enumerate(spotParamsList):
        xVec = intensityFunc.constructParams(*spotParams)

        'bbox from center and widths'
        'do not worry about excessive pixel coverage for spots at eta around 45 degrees and the like?'
        angCen = intensityFunc.getCenter(xVec)
        fwhm   = intensityFunc.getFWHM(xVec)
        angPM  = fwhm * cutoffMult
        xyfBBox = detectorGeom.angToXYOBBox(angCen, angPM, units='pixels', omegas=omegas, forSlice=True, doWrap=True)
        # xyfBBox_0 = num.array([sl[0] for sl in xyfBBox])
        # stack[slice(*xyfBBox[0]), slice(*xyfBBox[1]), slice(*xyfBBox[2])]

        'make spot instance, set up for just a single omega frame slice'
        xM, yM = num.meshgrid(num.arange(*xyfBBox[0]), num.arange(*xyfBBox[1]))
        xAll = xM.flatten(); yAll = yM.flatten();
        if len(xAll) > 0:
            data = ( xAll, yAll, num.zeros_like(xAll), num.ones_like(xAll) )
            spot = spotfinder.Spot(iSpot, omegaDelta, data=data, detectorGeom=detectorGeom)
            if spot.doMap:
                'this changes xVec to be mapped for non-standard branch cut'
                angCen[1] = detector.mapAngs(angCen[1], doMap=spot.doMap)
            spot.setupQuardFromFWHM(fwhm)
            spotList.append( (spot, xyfBBox, xVec) )
            if debug: print 'created spot %d at %s bbox %s' % ( iSpot, str(angCen), str(xyfBBox) )
        else:
            if debug:
                print 'spot at %s is off the detector' % (str(angCen))
    if debug: print 'created %d spots'%(len(spotList))

    if asSparse is None:
        asSparse = output is None

    if output is None:
        if asSparse:
            stack = [] # sparse.coo_matrix( (detectorGeom.nrows, detectorGeom.ncols), float )
        else:
            'this can eat up a big chunk of memory'
            stack = num.zeros( (nFrames, detectorGeom.nrows, detectorGeom.ncols), dtype=float)
    else:
        if asSparse:
            raise NotImplementedError, 'have not implemented output to file in sparse format'
        stack = None
    #
    for iFrame, omega in enumerate(omegas):

        if output is None:
            if asSparse:
                vThese = []
                xThese = []
                yThese = []
            else:
                frame = stack[iFrame,:,:]
        else:
            frame = detectorGeom.frame()

        for spot, xyfBBox, xVec in spotList:

            if not detector.frameInRange(iFrame, xyfBBox[2]):
                if debug>2: print 'spot %s not on frame %d' % (spot.key, iFrame)
                continue

            """
            calculate intensities at the omega for this frame
            shift omega in case spot is near branch cut
            """
            angCen = intensityFunc.getCenter(xVec)
            spot.oAll[:] = mapAngCen(omega, angCen[2])
            vCalc = spot.getVCalc(intensityFunc, xVec, noBkg=True)
            if debug>1:print 'frame %d spot %s max %g' % ( iFrame, spot.key, vCalc.max() )

            'put intensity on frames'
            if asSparse:
                vThese.append(vCalc)
                xThese.append(spot.xAll)
                yThese.append(spot.yAll)
            else:
                frame[spot.xAll, spot.yAll] += vCalc
        'done with spot loop'

        if output is None:
            if asSparse:
                if len(vThese) > 0:
                    vThese = num.hstack(vThese)
                    xThese = num.hstack(xThese)
                    yThese = num.hstack(yThese)
                    if debug>1: print 'frame %d will have up to %d nonzeros' % (iFrame,len(vThese))
                    frame = sparse.coo_matrix( ( vThese , (xThese,yThese) ) ,
                                               shape=(detectorGeom.nrows, detectorGeom.ncols) )
                    frame = frame.tocsr() # note that coo->csr sums entries as desired for overlapped spots
                else:
                    'just make an empty matrix'
                    frame = sparse.csr_matrix( (detectorGeom.nrows, detectorGeom.ncols) )
                stack.append(frame)
            else:
                'nothing to do here'
                pass
        else:
            if hasattr(output, 'lower'):
                'assume output is a str or something like it'
                frame.tofile(output+'_%04d.dat'%iFrame)
            elif hasattr(output,'__call__'):
                output(frame)
            else:
                raise RuntimeError, 'do not know what to do with output of type %s' % (type(output))


        if debug: print 'created frame %d'%(iFrame)

    'done with loop over frames'

    return stack # may be None

def validateAngleRanges(angList, startAngs, stopAngs, ccw=True):
    """
    A better way to go.  find out if an angle is in the range
    CCW or CW from start to stop

    There is, of course an ambigutiy if the start and stop angle are
    the same; we treat them as implying 2*pi
    """
    angList   = num.atleast_1d(angList).flatten()   # needs to have len
    startAngs = num.atleast_1d(startAngs).flatten() # needs to have len
    stopAngs  = num.atleast_1d(stopAngs).flatten()  # needs to have len

    n_ranges = len(startAngs)
    assert len(stopAngs) == n_ranges, "length of min and max angular limits must match!"

    # to avoid warnings in >=, <= later down, mark nans;
    # need these to trick output to False in the case of nan input
    nan_mask = num.isnan(angList)

    reflInRange = num.zeros(angList.shape, dtype=bool)

    # anonynmous func for zProjection
    zProj = lambda x, y: num.cos(x) * num.sin(y) - num.sin(x) * num.cos(y)

    # bin length for chunking
    binLen = num.pi / 2.

    # in plane vectors defining wedges
    x0 = num.vstack([num.cos(startAngs), num.sin(startAngs)])
    x1 = num.vstack([num.cos(stopAngs), num.sin(stopAngs)])

    # dot products
    dp = num.sum(x0 * x1, axis=0)
    if num.any(dp >= 1. - sqrt_epsf) and n_ranges > 1:
        # ambiguous case
        raise RuntimeError, "Improper usage; at least one of your ranges is alread 360 degrees!"
    elif dp[0] >= 1. - sqrt_epsf and n_ranges == 1:
        # trivial case!
        reflInRange = num.ones(angList.shape, dtype=bool)
        reflInRange[nan_mask] = False
    else:
        # solve for arc lengths
        # ...note: no zeros should have made it here
        a   = x0[0, :]*x1[1, :] - x0[1, :]*x1[0, :]
        b   = x0[0, :]*x1[0, :] + x0[1, :]*x1[1, :]
        phi = num.arctan2(b, a)

        arclen = 0.5*num.pi - phi          # these are clockwise
        cw_phis = arclen < 0
        arclen[cw_phis] = 2*num.pi + arclen[cw_phis]   # all positive (CW) now
        if not ccw:
            arclen= 2*num.pi - arclen

        if sum(arclen) > 2*num.pi:
            raise RuntimeWarning, "Specified angle ranges sum to > 360 degrees, which is suspect..."

        # check that there are no more thandp = num.zeros(n_ranges)
        for i in range(n_ranges):
            # number or subranges using 'binLen'
            numSubranges = int(num.ceil(arclen[i]/binLen))

            # check remaider
            binrem = num.remainder(arclen[i], binLen)
            if binrem == 0:
                finalBinLen = binLen
            else:
                finalBinLen = binrem

            # if clockwise, negate bin length
            if not ccw:
                 binLen      = -binLen
                 finalBinLen = -finalBinLen

            # Create sub ranges on the fly to avoid ambiguity in dot product
            # for wedges >= 180 degrees
            subRanges = num.array(\
                [startAngs[i] + binLen*j for j in range(numSubranges)] + \
                    [startAngs[i] + binLen*(numSubranges - 1) + finalBinLen])

            for k in range(numSubranges):
                zStart = zProj(angList, subRanges[k])
                zStop  = zProj(angList, subRanges[k + 1])
                if ccw:
                    zStart[nan_mask] =  999.
                    zStop[nan_mask]  = -999.
                    reflInRange = reflInRange | num.logical_and(zStart <= 0, zStop >= 0)
                else:
                    zStart[nan_mask] = -999.
                    zStop[nan_mask]  =  999.
                    reflInRange = reflInRange | num.logical_and(zStart >= 0, zStop <= 0)
    return reflInRange

def simulateOmeEtaMaps(omeEdges, etaEdges, planeData, expMaps,
                       chi=0.,
                       etaTol=None, omeTol=None,
                       etaRanges=None, omeRanges=None,
                       bVec=xf.bVec_ref, eVec=xf.eta_ref, vInv=xf.vInv_ref):
    """
    all angular info is entered in degrees

    expMaps are (3, n)

    ...might want to creat module-level angluar unit flag
    ...might want to allow resvers delta omega

    """
    # convert to radians
    etaEdges = num.radians(num.sort(etaEdges))
    omeEdges = num.radians(num.sort(omeEdges))

    omeIndices = range(len(omeEdges))
    etaIndices = range(len(etaEdges))

    i_max = omeIndices[-1]
    j_max = etaIndices[-1]

    etaMin = etaEdges[0]; etaMax = etaEdges[-1]
    omeMin = omeEdges[0]; omeMax = omeEdges[-1]
    if omeRanges is None:
        omeRanges = [[omeMin, omeMax], ]

    if etaRanges is None:
        etaRanges = [[etaMin, etaMax], ]

    # signed deltas IN RADIANS
    del_ome = omeEdges[1] - omeEdges[0]
    del_eta = etaEdges[1] - etaEdges[0]

    delOmeSign = num.sign(del_eta)

    # tolerances are in degrees (easier)
    if omeTol is None:
        omeTol = abs(del_ome)
    else:
        omeTol = num.radians(omeTol)
    if etaTol is None:
        etaTol = abs(del_eta)
    else:
        etaTol = num.radians(etaTol)

    # pixel dialtions
    dpix_ome = round( omeTol / abs(del_ome) )
    dpix_eta = round( etaTol / abs(del_eta) )

    i_dil, j_dil = num.meshgrid(num.arange(-dpix_ome, dpix_ome + 1),
                                num.arange(-dpix_eta, dpix_eta + 1))

    # get symmetrically expanded hkls from planeData
    sym_hkls = planeData.getSymHKLs()
    nhkls = len(sym_hkls)

    # make things C-contiguous for use in xfcapi functions
    expMaps = num.array(expMaps.T, order='C')
    nOrs    = len(expMaps)

    bMat = num.array(planeData.latVecOps['B'], order='C')
    wlen = planeData.wavelength

    bVec = num.array(bVec.flatten(), order='C')
    eVec = num.array(eVec.flatten(), order='C')
    vInv = num.array(vInv.flatten(), order='C')

    eta_ome = num.zeros((nhkls, max(omeIndices), max(etaIndices)), order='C')
    for iHKL in range(nhkls):
        these_hkls = num.ascontiguousarray(sym_hkls[iHKL].T, dtype=float)
        for iOr in range(nOrs):
            rMat_c = xfcapi.makeRotMatOfExpMap(expMaps[iOr, :])
            angList  = num.vstack(
                xfcapi.oscillAnglesOfHKLs(these_hkls, chi, rMat_c, bMat, wlen,
                                          beamVec=bVec, etaVec=eVec, vInv=vInv)
                )
            if not num.all(num.isnan(angList)):
                #
                angList[:, 1] = xf.mapAngle(angList[:, 1], [etaEdges[0], etaEdges[0]+2*num.pi])
                angList[:, 2] = xf.mapAngle(angList[:, 2], [omeEdges[0], omeEdges[0]+2*num.pi])
                #
                # do eta ranges
                angMask_eta = num.zeros(len(angList), dtype=bool)
                for etas in etaRanges:
                    angMask_eta = num.logical_or(angMask_eta, xf.validateAngleRanges(angList[:, 1], etas[0], etas[1]))

                # do omega ranges
                ccw=True
                angMask_ome = num.zeros(len(angList), dtype=bool)
                for omes in omeRanges:
                    if omes[1] - omes[0] < 0:
                        ccw=False
                    angMask_ome = num.logical_or(angMask_ome, xf.validateAngleRanges(angList[:, 2], omes[0], omes[1], ccw=ccw))

                # mask angles list, hkls
                angMask = num.logical_and(angMask_eta, angMask_ome)

                culledTTh  = angList[angMask, 0]
                culledEta  = angList[angMask, 1]
                culledOme  = angList[angMask, 2]

                for iTTh in range(len(culledTTh)):
                    culledEtaIdx = num.where(etaEdges - culledEta[iTTh] > 0)[0]
                    if len(culledEtaIdx) > 0:
                        culledEtaIdx = culledEtaIdx[0] - 1
                        if culledEtaIdx < 0:
                            culledEtaIdx = None
                    else:
                        culledEtaIdx = None
                    culledOmeIdx = num.where(omeEdges - culledOme[iTTh] > 0)[0]
                    if len(culledOmeIdx) > 0:
                        if delOmeSign > 0:
                            culledOmeIdx = culledOmeIdx[0] - 1
                        else:
                            culledOmeIdx = culledOmeIdx[-1]
                        if culledOmeIdx < 0:
                            culledOmeIdx = None
                    else:
                        culledOmeIdx = None

                    if culledEtaIdx is not None and culledOmeIdx is not None:
                        if dpix_ome > 0 or dpix_eta > 0:
                            i_sup = omeIndices[culledOmeIdx] + num.array([i_dil.flatten()], dtype=int)
                            j_sup = etaIndices[culledEtaIdx] + num.array([j_dil.flatten()], dtype=int)

                            # catch shit that falls off detector...
                            # maybe make this fancy enough to wrap at 2pi?
                            idx_mask = num.logical_and(num.logical_and(i_sup >= 0, i_sup < i_max),
                                                       num.logical_and(j_sup >= 0, j_sup < j_max))
                            eta_ome[ iHKL, i_sup[idx_mask], j_sup[idx_mask] ] = 1.
                        else:
                            eta_ome[ iHKL, omeIndices[culledOmeIdx], etaIndices[culledEtaIdx] ] = 1.
                            pass # close conditional on pixel dilation
                        pass # close conditional on ranges
                    pass # close for loop on valid reflections
                pass # close conditional for valid angles
    return eta_ome



_memo_hkls = {}
def _fetch_hkls_from_planedata(pd):
    if pd not in _memo_hkls:
        _memo_hkls[pd] = num.ascontiguousarray(num.hstack(pd.getSymHKLs(withID=True)).T,
                                               dtype=float)

    return _memo_hkls[pd]


def _filter_hkls_eta_ome(hkls, angles, eta_range, ome_range):
    """
    given a set of hkls and angles, filter them by the
    eta and omega ranges
    """
    # do eta ranges
    angMask_eta = num.zeros(len(angles), dtype=bool)
    for etas in eta_range:
        angMask_eta = num.logical_or(angMask_eta, xf.validateAngleRanges(angles[:, 1], etas[0], etas[1]))

    # do omega ranges
    ccw=True
    angMask_ome = num.zeros(len(angles), dtype=bool)
    for omes in ome_range:
        if omes[1] - omes[0] < 0:
            ccw=False
        angMask_ome = num.logical_or(angMask_ome, xf.validateAngleRanges(angles[:, 2], omes[0], omes[1], ccw=ccw))

    # mask angles list, hkls
    angMask = num.logical_and(angMask_eta, angMask_ome)

    allAngs = angles[angMask, :]
    allHKLs = num.vstack([hkls, hkls])[angMask, :]

    return allAngs, allHKLs


def _project_on_detector_plane(allAngs,
                               rMat_d, rMat_c, chi,
                               tVec_d, tVec_c, tVec_s, distortion):
    # hkls not needed # gVec_cs = num.dot(bMat, allHKLs.T)
    gVec_cs = xfcapi.anglesToGVec(
        allAngs, chi=chi, rMat_c=rMat_c
        )
    rMat_ss = xfcapi.makeOscillRotMatArray(
        chi, num.ascontiguousarray(allAngs[:,2])
        )
    tmp_xys = xfcapi.gvecToDetectorXYArray(
        gVec_cs, rMat_d, rMat_ss, rMat_c,
        tVec_d, tVec_s, tVec_c
        )
    valid_mask = ~(num.isnan(tmp_xys[:,0]) | num.isnan(tmp_xys[:,1]))

    if distortion is None or len(distortion) == 0:
        det_xy = tmp_xys[valid_mask]
    else:
        det_xy = distortion[0](tmp_xys[valid_mask],
                               distortion[1],
                               invert=True)
    return det_xy, rMat_ss[-1]


def simulateGVecs(pd, detector_params, grain_params,
                  ome_range=[(-num.pi, num.pi), ],
                  ome_period=(-num.pi, num.pi),
                  eta_range=[(-num.pi, num.pi), ],
                  panel_dims=[(-204.8, -204.8), (204.8, 204.8)],
                  pixel_pitch=(0.2, 0.2),
                  distortion=(dFunc_ref, dParams_ref)):
    """
    returns valid_ids, valid_hkl, valid_ang, valid_xy, ang_ps

    panel_dims are [(xmin, ymin), (xmax, ymax)] in mm

    pixel_pitch is [row_size, column_size] in mm

    simulate the monochormatic scattering for a specified

        - space group
        - wavelength
        - orientation
        - strain
        - position
        - detector parameters
        - oscillation axis tilt (chi)

    subject to

        - omega (oscillation) ranges (list of (min, max) tuples)
        - eta (azimuth) ranges

    pd................a hexrd.xrd.crystallography.PlaneData instance
    detector_params...a (10,) ndarray containing the tilt angles (3),
                      translation (3), chi (1), and sample frame translation
                      (3) parameters
    grain_params......a (12,) ndarray containing the exponential map (3),
                      translation (3), and inverse stretch tensor compnents
                      in Mandel-Voigt notation (6).

    * currently only one panel is supported, but this will likely change soon
    """
    bMat      = pd.latVecOps['B']
    wlen      = pd.wavelength
    full_hkls = _fetch_hkls_from_planedata(pd)

    # extract variables for convenience
    rMat_d = xfcapi.makeDetectorRotMat(detector_params[:3])
    tVec_d = num.ascontiguousarray(detector_params[3:6])
    chi    = detector_params[6]
    tVec_s = num.ascontiguousarray(detector_params[7:10])
    rMat_c = xfcapi.makeRotMatOfExpMap(grain_params[:3])
    tVec_c = num.ascontiguousarray(grain_params[3:6])
    vInv_s = num.ascontiguousarray(grain_params[6:12])

    # first find valid G-vectors
<<<<<<< HEAD
    angList = num.vstack(xfcapi.oscillAnglesOfHKLs(full_hkls[:, 1:], chi, rMat_c, bMat, wlen, vInv=vInv_s))
    allAngs, allHKLs = _filter_hkls_eta_ome(full_hkls, angList, eta_range, ome_range)
=======
    angList = num.vstack(
        xfcapi.oscillAnglesOfHKLs(
            full_hkls[:, 1:], chi, rMat_c, bMat, wlen, vInv=vInv_s
            )
        )
    allAngs, allHKLs = _filter_hkls_eta_ome(
        full_hkls, angList, eta_range, ome_range
        )
>>>>>>> 3a3efd45

    if len(allAngs) == 0:
        valid_ids = []
        valid_hkl = []
        valid_ang = []
        valid_xy = []
        ang_ps = []
    else:
        #...preallocate for speed...?
        det_xy, rMat_s = _project_on_detector_plane(
            allAngs,
            rMat_d, rMat_c, chi,
            tVec_d, tVec_c, tVec_s,
            distortion
            )
        #
        on_panel_x = num.logical_and(
            det_xy[:, 0] >= panel_dims[0][0],
            det_xy[:, 0] <= panel_dims[1][0]
            )
        on_panel_y = num.logical_and(
            det_xy[:, 1] >= panel_dims[0][1],
            det_xy[:, 1] <= panel_dims[1][1]
            )
        on_panel = num.logical_and(on_panel_x, on_panel_y)
        #
        op_idx = num.where(on_panel)[0]
        #
        valid_ang = allAngs[op_idx, :]
        valid_ang[:, 2] = xf.mapAngle(valid_ang[:, 2], ome_period)
        valid_ids = allHKLs[op_idx, 0]
        valid_hkl = allHKLs[op_idx, 1:]
        valid_xy = det_xy[op_idx, :]
        ang_ps = angularPixelSize(valid_xy, pixel_pitch,
                                  rMat_d, rMat_s,
                                  tVec_d, tVec_s, tVec_c,
                                  distortion=distortion)

    return valid_ids, valid_hkl, valid_ang, valid_xy, ang_ps



def simulateLauePattern(hkls, bMat,
                        rmat_d, tvec_d,
                        panel_dims, panel_buffer=5,
                        minEnergy=8, maxEnergy=24,
                        rmat_s=num.eye(3),
                        grain_params=None,
                        distortion=None,
                        beamVec=None):

    if beamVec is None:
        beamVec = xfcapi.bVec_ref

    # parse energy ranges
    multipleEnergyRanges = False
    if hasattr(maxEnergy, '__len__'):
        assert len(maxEnergy) == len(minEnergy), \
            'energy cutoff ranges must have the same length'
        multipleEnergyRanges = True; lmin = []; lmax = []
        for i in range(len(maxEnergy)):
            lmin.append(processWavelength(maxEnergy[i]))
            lmax.append(processWavelength(minEnergy[i]))
    else:
        lmin = processWavelength(maxEnergy)
        lmax = processWavelength(minEnergy)

    # process crystal rmats and inverse stretches
    if grain_params is None:
        grain_params = num.atleast_2d(
            [0., 0., 0.,
             0., 0., 0.,
             1., 1., 1., 0., 0., 0.
             ]
        )

    n_grains = len(grain_params)

    # dummy translation vector... make input
    tvec_s = num.zeros((3, 1))

    # number of hkls
    nhkls_tot = hkls.shape[1]

    # unit G-vectors in crystal frame
    ghat_c = mutil.unitVector(num.dot(bMat, hkls))

    # pre-allocate output arrays
    xy_det = num.nan*num.ones((n_grains, nhkls_tot, 2))
    hkls_in = num.nan*num.ones((n_grains, 3, nhkls_tot))
    angles = num.nan*num.ones((n_grains, nhkls_tot, 2))
    dspacing = num.nan*num.ones((n_grains, nhkls_tot))
    energy = num.nan*num.ones((n_grains, nhkls_tot))

    """
    LOOP OVER GRAINS
    """

    for iG, gp in enumerate(grain_params):
        rmat_c = xfcapi.makeRotMatOfExpMap(gp[:3])
        tvec_c = gp[3:6].reshape(3, 1)
        vInv_s = mutil.vecMVToSymm(gp[6:].reshape(6, 1))


        # stretch them: V^(-1) * R * Gc
        ghat_s_str = mutil.unitVector(
            num.dot( vInv_s, num.dot( rmat_c, ghat_c ) ) )
        ghat_c_str = num.dot(rmat_c.T, ghat_s_str)

        # project
        dpts = xfcapi.gvecToDetectorXY(ghat_c_str.T,
                                       rmat_d, rmat_s, rmat_c,
                                       tvec_d, tvec_s, tvec_c,
                                       beamVec=beamVec).T

        # check intersections with detector plane
        canIntersect = ~num.isnan(dpts[0, :])
        npts_in = sum(canIntersect)


        if num.any(canIntersect):
            dpts = dpts[:, canIntersect].reshape(2, npts_in)
            dhkl = hkls[:, canIntersect].reshape(3, npts_in)


            # back to angles
            tth_eta, gvec_l = xfcapi.detectorXYToGvec(
                dpts.T,
                rmat_d, rmat_s,
                tvec_d, tvec_s, tvec_c,
                beamVec=beamVec)
            tth_eta = num.vstack(tth_eta).T

            # warp measured points
            if distortion is not None:
                if len(distortion) == 2:
                    dpts = distortion[0](dpts, distortion[1], invert=True)

            # plane spacings and energies
            dsp = 1. / mutil.columnNorm(num.dot(bMat, dhkl))
            wlen  = 2*dsp*num.sin(0.5*tth_eta[:, 0])

            #print wlen

            # find on spatial extent of detector
            xTest = num.logical_and(dpts[0, :] >= -0.5*panel_dims[1] + panel_buffer,
                                    dpts[0, :] <=  0.5*panel_dims[1] - panel_buffer)
            yTest = num.logical_and(dpts[1, :] >= -0.5*panel_dims[0] + panel_buffer,
                                    dpts[1, :] <=  0.5*panel_dims[0] - panel_buffer)

            onDetector  = num.logical_and(xTest, yTest)
            if multipleEnergyRanges:
                validEnergy = num.zeros(len(wlen), dtype=bool)
                for i in range(len(lmin)):
                    validEnergy = validEnergy | num.logical_and(wlen >= lmin[i], wlen <= lmax[i])
                    pass
            else:
                validEnergy = num.logical_and(wlen >= lmin, wlen <= lmax)
                pass

            # index for valid reflections
            keepers = num.where(num.logical_and(onDetector, validEnergy))[0]

            # assign output arrays
            xy_det[iG][keepers, :] = dpts[:, keepers].T
            hkls_in[iG][:, keepers] = dhkl[:, keepers]
            angles[iG][keepers, :] = tth_eta[keepers, :]
            dspacing[iG, keepers] = dsp[keepers]
            energy[iG, keepers] = processWavelength(wlen[keepers])

            pass
        pass



    return xy_det, hkls_in, angles, dspacing, energy



if USE_NUMBA:
    @numba.njit
    def _expand_pixels(original, w, h, result):
        hw = 0.5 * w
        hh = 0.5 * h
        for el in range(len(original)):
            x, y = original[el, 0], original[el,1]
            result[el*4 + 0, 0] = x - hw
            result[el*4 + 0, 1] = y - hh
            result[el*4 + 1, 0] = x + hw
            result[el*4 + 1, 1] = y - hh
            result[el*4 + 2, 0] = x + hw
            result[el*4 + 2, 1] = y + hh
            result[el*4 + 3, 0] = x - hw
            result[el*4 + 3, 1] = y + hh

        return result

    @numba.jit
    def _compute_max(tth, eta, result):
        period = 2.0 * num.pi
        hperiod = num.pi
        for el in range(0, len(tth), 4):
            max_tth = num.abs(tth[el + 0] - tth[el + 3])
            eta_diff = eta[el + 0] - eta[el + 3]
            max_eta = num.abs(num.remainder(eta_diff + hperiod, period) - hperiod)
            for i in range(3):
                curr_tth = num.abs(tth[el + i] - tth[el + i + 1])
                eta_diff = eta[el + i] - eta[el + i + 1]
                curr_eta = num.abs(num.remainder(eta_diff + hperiod, period) - hperiod)
                max_tth = num.maximum(curr_tth, max_tth)
                max_eta = num.maximum(curr_eta, max_eta)
            result[el//4, 0] = max_tth
            result[el//4, 1] = max_eta

        return result

    def angularPixelSize(xy_det, xy_pixelPitch,
                 rMat_d, rMat_s,
                 tVec_d, tVec_s, tVec_c,
                 distortion=None, beamVec=None, etaVec=None):
        """
        * choices to beam vector and eta vector specs have been supressed
        * assumes xy_det in UNWARPED configuration
        """
        xy_det = num.atleast_2d(xy_det)
        if distortion is not None and len(distortion) == 2:
            xy_det = distortion[0](xy_det, distortion[1])
        if beamVec is None: beamVec = xfcapi.bVec_ref
        if etaVec is None: etaVec = xfcapi.eta_ref

        xy_expanded = num.empty((len(xy_det) * 4, 2), dtype=xy_det.dtype)
        xy_expanded = _expand_pixels(
            xy_det,
            xy_pixelPitch[0], xy_pixelPitch[1],
            xy_expanded)
        gvec_space, _ = xfcapi.detectorXYToGvec(
            xy_expanded,
            rMat_d, rMat_s,
            tVec_d, tVec_s, tVec_c,
            beamVec=beamVec, etaVec=etaVec)
        result = num.empty_like(xy_det)
        return _compute_max(gvec_space[0], gvec_space[1], result)
else:
    def angularPixelSize(xy_det, xy_pixelPitch,
                         rMat_d, rMat_s,
                         tVec_d, tVec_s, tVec_c,
                         distortion=None, beamVec=None, etaVec=None):
        """
        * choices to beam vector and eta vector specs have been supressed
        * assumes xy_det in UNWARPED configuration
        """

        xy_det = num.atleast_2d(xy_det)
        if distortion is not None and len(distortion) == 2:
            xy_det = distortion[0](xy_det, distortion[1])
        if beamVec is None: beamVec = xfcapi.bVec_ref
        if etaVec is None: etaVec = xfcapi.eta_ref

        xp = num.r_[-0.5,  0.5,  0.5, -0.5] * xy_pixelPitch[0]
        yp = num.r_[-0.5, -0.5,  0.5,  0.5] * xy_pixelPitch[1]

        diffs = num.array([[3, 3, 2, 1],
                           [2, 0, 1, 0]])

        ang_pix = num.zeros((len(xy_det), 2))

        for ipt, xy in enumerate(xy_det):
            xc = xp + xy[0]
            yc = yp + xy[1]

            tth_eta, gHat_l = xfcapi.detectorXYToGvec(
                num.vstack([xc, yc]).T,
                rMat_d, rMat_s,
                tVec_d, tVec_s, tVec_c,
                beamVec=beamVec, etaVec=etaVec)
            delta_tth = num.zeros(4)
            delta_eta = num.zeros(4)
            for j in range(4):
                delta_tth[j] = abs(tth_eta[0][diffs[0, j]] - tth_eta[0][diffs[1, j]])
                delta_eta[j] = xf.angularDifference(tth_eta[1][diffs[0, j]], tth_eta[1][diffs[1, j]])

            ang_pix[ipt, 0] = num.amax(delta_tth)
            ang_pix[ipt, 1] = num.amax(delta_eta)
        return ang_pix



if USE_NUMBA:
    @numba.njit
    def _coo_build_window_jit(frame_row, frame_col, frame_data,
                              min_row, max_row, min_col, max_col,
                              result):
        n = len(frame_row)
        for i in range(n):
            if ((min_row <= frame_row[i] <= max_row) and
                    (min_col <= frame_col[i] <= max_col)):
                new_row = frame_row[i] - min_row
                new_col = frame_col[i] - min_col
                result[new_row, new_col] = frame_data[i]

        return result


    def _coo_build_window(frame_i, min_row, max_row, min_col, max_col):
        window = num.zeros(((max_row - min_row + 1), (max_col- min_col + 1)),
                           dtype=num.int16)

        return _coo_build_window_jit(frame_i.row, frame_i.col, frame_i.data,
                                     min_row, max_row, min_col, max_col,
                                     window)
<<<<<<< HEAD


    @numba.jit
    def compute_areas_2(xy_eval_vtx, conn):
        areas = num.empty(len(conn))
        for i in range(len(conn)):
            c0, c1, c2, c3 = conn[i]
            vtx0x, vtx0y = xy_eval_vtx[conn[i,0]]
            vtx1x, vtx1y = xy_eval_vtx[conn[i,1]]
            v0x, v0y = vtx1x-vtx0x, vtx1y-vtx0y
            acc = 0
            for j in range(2, 4):
                vtx_x, vtx_y = xy_eval_vtx[conn[i,j]]
                v1x = vtx_x - vtx0x
                v1y = vtx_y - vtx0y
                acc += v0x*v1y - v1x*v0y

            areas[i] = 0.5 * acc
        return areas
=======
>>>>>>> 3a3efd45
else: # not USE_NUMBA
    def _coo_build_window(frame_i, min_row, max_row, min_col, max_col):
        mask = ((min_row <= frame_i.row) & (frame_i.row <= max_row) &
                (min_col <= frame_i.col) & (frame_i.col <= max_col))
        new_row = frame_i.row[mask] - min_row
        new_col = frame_i.col[mask] - min_col
        new_data = frame_i.data[mask]
        window = num.zeros(((max_row - min_row + 1), (max_col - min_col + 1)),
                           dtype=num.int16)
        window[new_row, new_col] = new_data

        return window


def make_reflection_patches(instr_cfg, tth_eta, ang_pixel_size,
                            omega=None,
                            tth_tol=0.2, eta_tol=1.0,
                            rMat_c=num.eye(3), tVec_c=num.zeros((3, 1)),
                            distortion=None,
                            npdiv=1, quiet=False, compute_areas_func=gutil.compute_areas,
                            beamVec=None):
    """
    prototype function for making angular patches on a detector

    panel_dims are [(xmin, ymin), (xmax, ymax)] in mm

    pixel_pitch is [row_size, column_size] in mm

    DISTORTION HANDING IS STILL A KLUDGE

    patches are:

                 delta tth
   d  ------------- ... -------------
   e  | x | x | x | ... | x | x | x |
   l  ------------- ... -------------
   t                 .
   a                 .
                     .
   e  ------------- ... -------------
   t  | x | x | x | ... | x | x | x |
   a  ------------- ... -------------

    """
    npts = len(tth_eta)

    # detector frame
    rMat_d = xfcapi.makeDetectorRotMat(
        instr_cfg['detector']['transform']['tilt_angles']
        )
    tVec_d = num.r_[instr_cfg['detector']['transform']['t_vec_d']]
    pixel_size = instr_cfg['detector']['pixels']['size']

    frame_nrows = instr_cfg['detector']['pixels']['rows']
    frame_ncols = instr_cfg['detector']['pixels']['columns']

    panel_dims = (
        -0.5*num.r_[frame_ncols*pixel_size[1], frame_nrows*pixel_size[0]],
         0.5*num.r_[frame_ncols*pixel_size[1], frame_nrows*pixel_size[0]]
        )
    row_edges = num.arange(frame_nrows + 1)[::-1]*pixel_size[1] + panel_dims[0][1]
    col_edges = num.arange(frame_ncols + 1)*pixel_size[0] + panel_dims[0][0]

    # sample frame
    chi = instr_cfg['oscillation_stage']['chi']
    tVec_s = num.r_[instr_cfg['oscillation_stage']['t_vec_s']]

    # beam vector
    if beamVec is None:
        beamVec = xfcapi.bVec_ref
    
    # data to loop
    # ...WOULD IT BE CHEAPER TO CARRY ZEROS OR USE CONDITIONAL?
    if omega is None:
        full_angs = num.hstack([tth_eta, num.zeros((npts, 1))])
    else:
        full_angs = num.hstack([tth_eta, omega.reshape(npts, 1)])

    patches = []
    for angs, pix in zip(full_angs, ang_pixel_size):
        ndiv_tth = npdiv*num.ceil( tth_tol/num.degrees(pix[0]) )
        ndiv_eta = npdiv*num.ceil( eta_tol/num.degrees(pix[1]) )

        tth_del = num.arange(0, ndiv_tth+1)*tth_tol/float(ndiv_tth) - 0.5*tth_tol
        eta_del = num.arange(0, ndiv_eta+1)*eta_tol/float(ndiv_eta) - 0.5*eta_tol

        # store dimensions for convenience
        #   * etas and tths are bin vertices, ome is already centers
        sdims = [ len(eta_del)-1, len(tth_del)-1 ]

        # meshgrid args are (cols, rows), a.k.a (fast, slow)
        m_tth, m_eta = num.meshgrid(tth_del, eta_del)
        npts_patch   = m_tth.size

        # calculate the patch XY coords from the (tth, eta) angles
        # * will CHEAT and ignore the small perturbation the different
        #   omega angle values causes and simply use the central value
        gVec_angs_vtx = num.tile(angs, (npts_patch, 1)) \
                        + num.radians(
                            num.vstack([m_tth.flatten(),
                                        m_eta.flatten(),
                                        num.zeros(npts_patch)
                                       ]).T
                                     )

        # FOR ANGULAR MESH
        conn = gutil.cellConnectivity( sdims[0], sdims[1], origin='ll')

<<<<<<< HEAD
        rMat_s = xfcapi.makeOscillRotMat([num.radians(chi), angs[2]])
=======
        rMat_s = xfcapi.makeOscillRotMat([chi, angs[2]])
>>>>>>> 3a3efd45

        # make G-vectors
        gVec_c = xfcapi.anglesToGVec(
            gVec_angs_vtx,
            chi=chi,
            rMat_c=rMat_c,
            bHat_l=beamVec)
        xy_eval_vtx = xfcapi.gvecToDetectorXY(
            gVec_c,
            rMat_d, rMat_s, rMat_c,
            tVec_d, tVec_s, tVec_c,
            beamVec=beamVec)
        if distortion is not None and len(distortion) == 2:
            xy_eval_vtx = distortion[0](xy_eval_vtx, distortion[1], invert=True)
            pass

        areas = compute_areas_func(xy_eval_vtx, conn)

        # EVALUATION POINTS
        #   * for lack of a better option will use centroids
        tth_eta_cen = gutil.cellCentroids( num.atleast_2d(gVec_angs_vtx[:, :2]), conn )
        gVec_angs  = num.hstack([tth_eta_cen,
                                 num.tile(angs[2], (len(tth_eta_cen), 1))])
        gVec_c = xfcapi.anglesToGVec(
            gVec_angs,
            chi=chi,
            rMat_c=rMat_c,
            bHat_l=beamVec)
        xy_eval = xfcapi.gvecToDetectorXY(
            gVec_c,
            rMat_d, rMat_s, rMat_c,
            tVec_d, tVec_s, tVec_c,
            beamVec=beamVec)
        if distortion is not None and len(distortion) == 2:
            xy_eval = distortion[0](xy_eval, distortion[1], invert=True)
            pass
        row_indices   = gutil.cellIndices(row_edges, xy_eval[:, 1])
        col_indices   = gutil.cellIndices(col_edges, xy_eval[:, 0])

        # append patch data to list
        patches.append(((gVec_angs_vtx[:, 0].reshape(m_tth.shape),
                         gVec_angs_vtx[:, 1].reshape(m_tth.shape)),
                        (xy_eval_vtx[:, 0].reshape(m_tth.shape),
                         xy_eval_vtx[:, 1].reshape(m_tth.shape)),
                        conn,
                        areas.reshape(sdims[0], sdims[1]),
                        (row_indices.reshape(sdims[0], sdims[1]),
                         col_indices.reshape(sdims[0], sdims[1]))
                        )
                    )
        pass
    return patches

def pullSpots(pd, detector_params, grain_params, reader,
              ome_period=(-num.pi, num.pi),
              eta_range=[(-num.pi, num.pi), ],
              panel_dims=[(-204.8, -204.8), (204.8, 204.8)],
              panel_buff=[20, 20],
              pixel_pitch=(0.2, 0.2),
              distortion=(dFunc_ref, dParams_ref),
              tth_tol=0.15, eta_tol=1., ome_tol=1.,
              npdiv=1, threshold=10,
              doClipping=False, filename=None,
              save_spot_list=False, use_closest=True,
              quiet=True):
    """
    Function for pulling spots from a reader object for
    specific detector panel and crystal specifications

    panel_dims are [(xmin, ymin), (xmax, ymax)] in mm

    pixel_pitch is [row_size, column_size] in mm
    """
    # steal ref beam and eta from transforms.py
    bVec   = xf.bVec_ref
    eVec   = xf.eta_ref

    # for vertex numbering and dilation
    virow = [1, 1, 0, 0]
    vjcol = [0, 1, 1, 0]
    i_dil_3by3, j_dil_3by3 = num.meshgrid([-1, 0, 1], [-1, 0, 1])

    rMat_d = xfcapi.makeDetectorRotMat(detector_params[:3])
    tVec_d = num.ascontiguousarray(detector_params[3:6])
    chi    = detector_params[6]
    tVec_s = num.ascontiguousarray(detector_params[7:10])
    rMat_c = xfcapi.makeRotMatOfExpMap(grain_params[:3])
    tVec_c = num.ascontiguousarray(grain_params[3:6])

    reader_as_list = False
    if hasattr(reader, '__len__'):
        """
        HAVE READER INFO LIST INSTEAD OF OLD READER CLASS

        [ [frame_list], [ome_start, del_ome] ]
        """
        reader_as_list = True
        #
        nframes = len(reader[0])
        #
        del_ome   = reader[1][1]
        ome_edges = [reader[1][0] + i*del_ome for i in range(nframes + 1)]
        ome_range = num.sort([ome_edges[0], ome_edges[-1]])
        #
        frame_nrows = reader[0][0].shape[0]
        frame_ncols = reader[0][0].shape[1]
        #
        row_edges = num.arange(frame_nrows + 1)[::-1]*pixel_pitch[1] + panel_dims[0][1]
        col_edges = num.arange(frame_ncols + 1)*pixel_pitch[0] + panel_dims[0][0]
    else:
        """
        HAVE OLD READER CLASS
        """
        nframes = reader.getNFrames()
        #
        del_ome   = reader.getDeltaOmega() # this one is in radians!
        ome_range = num.array( reader.getOmegaMinMax() )
        ome_edges = num.hstack([reader.omegas - 0.5*abs(del_ome),
                                reader.omegas[-1] + 0.5*abs(del_ome)
                                ])
        #
        frame_nrows = reader.get_nrows()
        frame_ncols = reader.get_ncols()
        #
        row_edges = num.arange(frame_nrows + 1)[::-1]*pixel_pitch[1] + panel_dims[0][1]
        col_edges = num.arange(frame_ncols + 1)*pixel_pitch[0] + panel_dims[0][0]
        pass

    iframe  = num.arange(0, nframes)

    full_range = xf.angularDifference(ome_range[0], ome_range[1])

    if ome_tol <= 0.5*r2d*abs(del_ome):
        ndiv_ome = 1
        ome_del  = num.zeros(1)
    else:
        ome_tol  = num.ceil(ome_tol/r2d/abs(del_ome))*r2d*abs(del_ome)
        ndiv_ome = abs(int(ome_tol/r2d/del_ome))
        ome_del  = (num.arange(0, 2*ndiv_ome+1) - ndiv_ome)*del_ome*r2d

    # generate structuring element for connected component labeling
    if len(ome_del) == 1:
        labelStructure = ndimage.generate_binary_structure(2,2)
    else:
        labelStructure = ndimage.generate_binary_structure(3,3)

    pdim_buffered = [(panel_dims[0][0] + panel_buff[0], panel_dims[0][1] + panel_buff[1]),
                     (panel_dims[1][0] - panel_buff[0], panel_dims[1][1] - panel_buff[1])]
    # results: hkl, ang, xy, pix
    sim_g = simulateGVecs(pd, detector_params, grain_params,
                          ome_range=[ome_range, ], ome_period=ome_period,
                          eta_range=eta_range,
                          panel_dims=pdim_buffered,
                          pixel_pitch=pixel_pitch,
                          distortion=distortion)
    # CHECKED TO HERE OK # pdb.set_trace()
    if filename is not None:
        if isinstance(filename, file):
            fid = filename
        else:
            fid = open(filename, 'w')
        print >> fid, "#\n# ID\tPID\t"                  + \
                      "H\tK\tL\t"                       + \
                      "sum(int)\tmax(int)\t"            + \
                      "pred tth          \tpred eta          \t pred ome          \t" + \
                      "meas tth          \tmeas eta          \t meas ome          \t" + \
                      "meas X            \tmeas Y            \t meas ome\n#"
    iRefl = 0
    spot_list = []
    for hklid, hkl, angs, xy, pix in zip(*sim_g):
        ndiv_tth = npdiv*num.ceil( tth_tol/(pix[0]*r2d) )
        ndiv_eta = npdiv*num.ceil( eta_tol/(pix[1]*r2d) )

        tth_del = num.arange(0, ndiv_tth+1)*tth_tol/float(ndiv_tth) - 0.5*tth_tol
        eta_del = num.arange(0, ndiv_eta+1)*eta_tol/float(ndiv_eta) - 0.5*eta_tol

        tth_edges = angs[0] + d2r*tth_del
        eta_edges = angs[1] + d2r*eta_del

        delta_tth = tth_edges[1] - tth_edges[0]
        delta_eta = eta_edges[1] - eta_edges[0]

        ome_centers = angs[2] + d2r*ome_del
        delta_ome   = ome_centers[1] - ome_centers[0] # in radians... sanity check here?

        # store dimensions for convenience
        #   * etas and tths are bin vertices, ome is already centers
        sdims = [ len(ome_del), len(eta_del)-1, len(tth_del)-1 ]

        # meshgrid args are (cols, rows), a.k.a (fast, slow)
        m_tth, m_eta = num.meshgrid(tth_del, eta_del)
        npts_patch   = m_tth.size

        # calculate the patch XY coords from the (tth, eta) angles
        # * will CHEAT and ignore the small perturbation the different
        #   omega angle values causes and simply use the central value
        gVec_angs_vtx = num.tile(angs, (npts_patch, 1)) \
                        + d2r*num.vstack([m_tth.flatten(),
                                          m_eta.flatten(),
                                          num.zeros(npts_patch)
                                         ]).T

        # connectivity
        conn = gutil.cellConnectivity( sdims[1], sdims[2], origin='ll')

        rMat_s = xfcapi.makeOscillRotMat([chi, angs[2]])

        if doClipping:
            gVec_c = xfcapi.anglesToGVec(gVec_angs_vtx,
                                         bHat_l=bVec,
                                         eHat_l=eVec,
                                         chi=chi,
                                         rMat_c=rMat_c)
        else:
            # evaluation points...
            #   * for lack of a better option will use centroids
            tth_eta_cen = gutil.cellCentroids( num.atleast_2d(gVec_angs_vtx[:, :2]), conn )
            gVec_angs  = num.hstack([tth_eta_cen,
                                     num.tile(angs[2], (len(tth_eta_cen), 1))])
            gVec_c = xfcapi.anglesToGVec(gVec_angs,
                                         bHat_l=bVec,
                                         eHat_l=eVec,
                                         chi=chi,
                                         rMat_c=rMat_c)
            pass
        xy_eval = xfcapi.gvecToDetectorXY(gVec_c,
                                          rMat_d, rMat_s, rMat_c,
                                          tVec_d, tVec_s, tVec_c)
        if distortion is not None and len(distortion) == 2:
            xy_eval = distortion[0](xy_eval, distortion[1], invert=True)
            pass
        row_indices   = gutil.cellIndices(row_edges, xy_eval[:, 1])
        if num.any(row_indices < 0) or num.any(row_indices >= frame_nrows):
            # CHECKED OK # pdb.set_trace()
            if not quiet:
                print "(%d, %d, %d): window falls off detector; skipping..." % tuple(hkl)
            continue
        col_indices   = gutil.cellIndices(col_edges, xy_eval[:, 0])
        if num.any(col_indices < 0) or num.any(col_indices >= frame_ncols):
            # CHECKED OK # pdb.set_trace()
            if not quiet:
                print "(%d, %d, %d): window falls off detector; skipping..." % tuple(hkl)
            continue
        frame_indices = gutil.cellIndices(ome_edges, angs[2] + d2r*ome_del)

        patch_j, patch_i = num.meshgrid( range(sdims[2]), range(sdims[1]) )
        patch_i = patch_i.flatten(); patch_j = patch_j.flatten()

        # read frame in, splitting reader if necessary
        split_reader = False
        if min(frame_indices) < 0:
            if full_range > 0:
                reidx = num.where(frame_indices >= 0)[0]
                sdims[0] = len(reidx)
                frame_indices = frame_indices[reidx]
            elif full_range == 0:
                split_reader = True
                reidx1 = num.where(frame_indices <  0)[0]
                reidx2 = num.where(frame_indices >= 0)[0]
                oidx1  = iframe[frame_indices[reidx1]]
                oidx2  = frame_indices[reidx2]
        if max(frame_indices) >= nframes:
            if full_range > 0:
                reidx = num.where(frame_indices < nframes)[0]
                sdims[0] = len(reidx)
                frame_indices = frame_indices[reidx]
            elif full_range == 0:
                split_reader = True
                reidx1 = num.where(frame_indices <  nframes)[0]
                reidx2 = num.where(frame_indices >= nframes)[0]
                oidx1  = frame_indices[reidx1]
                oidx2  = iframe[frame_indices[reidx2] - nframes]

        if reader_as_list:
            if split_reader:
                f1 = reader[0][oidx1[0]:oidx1[0]+len(oidx1)]
                f2 = reader[0][oidx2[0]:oidx2[0]+len(oidx2)]
                frames = num.hstack([f1, f2])
            else:
                frames = reader[0][frame_indices[0]:sdims[0]+frame_indices[0]]

        else:
            rdr = reader.makeNew()
            if split_reader:
                f1 = rdr.read(nframes=len(oidx1), nskip=oidx1[0])
                r2 = rdr.makeNew()
                f2 = r2.read(nframes=len(oidx2), nskip=oidx2[0])
                frames = num.zeros(sdims, dtype=f1.dtype)
                frames[:len(oidx1), :, :] = f1
                frames[len(oidx1):, :, :] = f2
            else:
                frames = rdr.read(nframes=sdims[0], nskip=int(frame_indices[0]))

        # brute force way...
        spot_data = num.zeros(sdims)
        if not doClipping:
            # ...normalize my bin area ratio?
            if reader_as_list:
                min_row, max_row = num.min(row_indices), num.max(row_indices)
                min_col, max_col = num.min(col_indices), num.max(col_indices)
                for i in range(sdims[0]):
                    # complains for older scipy...
                    # spot_data[i, :, :] = frames[i][row_indices, col_indices].todense().reshape(sdims[1], sdims[2])
                    #spot_data[i, :, :] = frames[i].todense()[row_indices, col_indices].reshape(sdims[1], sdims[2])
                    # Extract the window into the matrix we need, then just do the fancy indexing to
                    # grab the spot_data there.
                    frame_i = frames[i]
                    if sparse.isspmatrix_coo(frame_i):
                        # coo_matrix doesn't support slicing, so do it manually
                        window = _coo_build_window(frame_i, min_row, max_row,
                                                   min_col, max_col)
                    else:
                        window = frame_i[min_row:max_row+1, min_col:max_col+1].todense()
                    spot_data[i, :, :] = window[row_indices - min_row, col_indices - min_col].reshape(sdims[1], sdims[2])
            else:
                for i in range(sdims[0]):
                    spot_data[i, :, :] = frames[i][row_indices, col_indices].reshape(sdims[1], sdims[2])
        else:
            for iPix in range(len(conn)):
                clipVertices = xy_eval[conn[iPix], :]
                clipArea_xy = gutil.computeArea(clipVertices)
                dilatationList = []
                for vertex in clipVertices:
                    irow = gutil.cellIndices(row_edges, vertex[1]) + i_dil_3by3.flatten()
                    jcol = gutil.cellIndices(col_edges, vertex[0]) + j_dil_3by3.flatten()
                    dilatationList.append(num.vstack([irow, jcol]))
                    pass
                testPixels = mutil.uniqueVectors(num.hstack(dilatationList)).T
                binSum     = num.zeros(sdims[0])
                for pixel in testPixels:
                    subjectVertices = num.vstack([col_edges[pixel[1] + vjcol],
                                                  row_edges[pixel[0] + virow]]).T
                    clipped = gutil.sutherlandHodgman(subjectVertices, clipVertices)
                    if len(clipped) > 0:
                        if reader_as_list:
                            binSum += num.array([frames[i][pixel[0], pixel[1]] for i in range(len(frames))]) * gutil.computeArea(clipped)/clipArea_xy
                        else:
                            binSum += frames[:, pixel[0], pixel[1]]*gutil.computeArea(clipped)/clipArea_xy
                            pass
                        pass
                    pass
                spot_data[:, patch_i[iPix], patch_j[iPix]] = binSum
                pass # have spot data now
            pass

        labels, numPeaks = ndimage.label(spot_data > threshold, structure=labelStructure)

        if numPeaks > 0:
            if numPeaks > 1:
                """
                for multiple spots, apply hueristic to see if one in MUCH brigher than the others...
                this can happen for low backgrounds where a few zingers sneak through, or for spots
                with a lot of weakly scattering substructure.

                Arbitrarily setting cutting of 10% integrated intensity.

                This will NOT help if a strong reflection is close to a weak reflection that happens
                to be the one associated with the grain of interest...
                """
                slabels  = num.arange(1, numPeaks+1)
                if use_closest:
                    coms     = ndimage.center_of_mass(spot_data, labels=labels, index=slabels)
                    ang_diff = []
                    for i in range(numPeaks):
                        com_angs = num.array([tth_edges[0] + (0.5 + coms[i][2])*delta_tth,
                                              eta_edges[0] + (0.5 + coms[i][1])*delta_eta,
                                              ome_centers[0] + coms[i][0]*delta_ome], order='C')
                        ang_diff.append(xf.angularDifference(angs, com_angs))
                    closest_peak_idx = num.argmin(mutil.rowNorm(num.array(ang_diff)))
                    #
                    peakId = iRefl
                    coms   = coms[closest_peak_idx]
                    #
                    spot_intensity = num.sum(spot_data[labels == slabels[closest_peak_idx]])
                    max_intensity  = num.max(spot_data[labels == slabels[closest_peak_idx]])
                else:
                    spot_intensity = num.array([num.sum(spot_data[labels == i]) for i in slabels])
                    maxi_idx = num.argmax(spot_intensity)
                    sidx = num.ones(numPeaks, dtype=bool); sidx[maxi_idx] = False
                    if num.any(spot_intensity[sidx] / num.max(spot_intensity) > 0.1):
                        peakId = -222
                        coms   = None
                        #
                        spot_intensity = num.nan
                        max_intensity  = num.nan
                    else:
                        peakId = iRefl
                        coms   = ndimage.center_of_mass(spot_data, labels=labels, index=slabels[maxi_idx])
                        #
                        spot_intensity = num.sum(spot_data[labels == slabels[maxi_idx]])
                        max_intensity  = num.max(spot_data[labels == slabels[maxi_idx]])
            else:
                peakId = iRefl
                coms   = ndimage.center_of_mass(spot_data, labels=labels, index=1)
                #
                spot_intensity = num.sum(spot_data[labels == 1])
                max_intensity  = num.max(spot_data[labels == 1])
                pass
            if coms is not None:
                com_angs = num.array([tth_edges[0] + (0.5 + coms[2])*delta_tth,
                                      eta_edges[0] + (0.5 + coms[1])*delta_eta,
                                      ome_centers[0] + coms[0]*delta_ome],
                                      order='C')
                rMat_s = xfcapi.makeOscillRotMat([chi, com_angs[2]])
                gVec_c = xf.anglesToGVec(num.atleast_2d(com_angs), bVec, eVec,
                                         rMat_s=rMat_s, rMat_c=rMat_c)
                # these are on ``ideal'' detector
                new_xy = xfcapi.gvecToDetectorXY(gVec_c.T,
                                                 rMat_d, rMat_s, rMat_c,
                                                 tVec_d, tVec_s, tVec_c).flatten()
                if distortion is not None and len(distortion) == 2:
                    new_xy = distortion[0](num.atleast_2d(new_xy), distortion[1], invert=True).flatten()
        else:
            peakId   = -999
            com_angs = None
            #
            spot_intensity = num.nan
            max_intensity  = num.nan
            pass
        #
        # OUTPUT
        #
        # output dictionary
        if save_spot_list:
            w_dict = {}
            w_dict['peakID']        = peakID
            w_dict['hkl']           = hkl
            w_dict['dims']          = sdims
            w_dict['points']        = ( angs[2] + d2r*ome_del,
                                        angs[1] + d2r*eta_del,
                                        angs[0] + d2r*tth_del )
            w_dict['spot_data']     = spot_data
            w_dict['crd']           = xy_eval
            w_dict['con']           = conn
            w_dict['refl_ang_com']  = com_angs
            if peakID >= 0:
                w_dict['refl_xyo']  = (new_xy[0], new_xy[1], com_angs[2])
            else:
                w_dict['refl_xyo']  = tuple(num.nan*num.ones(3))
            w_dict['angles']        = angs
            w_dict['ang_grid']      = gVec_angs
            w_dict['row_indices']   = row_indices
            w_dict['col_indices']   = col_indices
            w_dict['frame_indices'] = frame_indices
            spot_list.append(w_dict)
            pass
        if filename is not None:
            if peakId >= 0:
                print >> fid, "%d\t%d\t"                 % (peakId, hklid)                     + \
                              "%d\t%d\t%d\t"             % tuple(hkl)                          + \
                              "%1.6e\t%1.6e\t"           % (spot_intensity, max_intensity)     + \
                              "%1.12e\t%1.12e\t%1.12e\t" % tuple(angs)                         + \
                              "%1.12e\t%1.12e\t%1.12e\t" % tuple(com_angs)                     + \
                              "%1.12e\t%1.12e\t%1.12e"   % (new_xy[0], new_xy[1], com_angs[2])
            else:
                print >> fid, "%d\t%d\t"                 % (peakId, hklid)            + \
                              "%d\t%d\t%d\t"             % tuple(hkl)                 + \
                              "%f         \t%f         \t"                 % tuple(num.nan*num.ones(2)) + \
                              "%1.12e\t%1.12e\t%1.12e\t" % tuple(angs)                + \
                              "%f               \t%f               \t%f" % tuple(num.nan*num.ones(3)) + \
                              "               \t%f               \t%f               \t%f"   % tuple(num.nan*num.ones(3))
                pass
            pass
        iRefl += 1
        pass
    fid.close()

    return spot_list

<<<<<<< HEAD
def validateQVecAngles(*args, **kwargs):
    raise NotImplementedError
=======
def extract_detector_transformation(detector_params):
    """
    goes from 10 vector of detector parames OR instrument config dictionary
    (from YAML spec) to affine transformation arrays
    """    # extract variables for convenience
    if isinstance(detector_params, dict):
        rMat_d = xfcapi.makeDetectorRotMat(
            instr_cfg['detector']['transform']['tilt_angles']
            )
        tVec_d = num.r_[instr_cfg['detector']['transform']['t_vec_d']]
        chi = instr_cfg['oscillation_stage']['chi']
        tVec_s = num.r_[instr_cfg['oscillation_stage']['t_vec_s']]
    else:
        assert len(detector_params >= 10), \
            "list of detector parameters must have length >= 10"
        rMat_d = xfcapi.makeDetectorRotMat(detector_params[:3])
        tVec_d = num.ascontiguousarray(detector_params[3:6])
        chi    = detector_params[6]
        tVec_s = num.ascontiguousarray(detector_params[7:10])
    return rMat_d, tVec_d, chi, tVec_s
>>>>>>> 3a3efd45
<|MERGE_RESOLUTION|>--- conflicted
+++ resolved
@@ -1945,11 +1945,6 @@
         self.omegas = ome_eta['omegas']
         
         return
-<<<<<<< HEAD
-=======
-
->>>>>>> 3a3efd45
-
     pass # end of class: EtaOmeMaps
 
 # obselete # class EtaOmeMaps(object):
@@ -1973,11 +1968,7 @@
 # not ready # class BaseEtaOme(object):
 # not ready #     """
 # not ready #     eta-ome map base class derived from new YAML config
-<<<<<<< HEAD
-# not ready #
-=======
 # not ready # 
->>>>>>> 3a3efd45
 # not ready #     ...for now...
 # not ready #
 # not ready #     must provide:
@@ -1999,41 +1990,25 @@
 # not ready #         """
 # not ready #         self.cfg = cfg
 # not ready #         self.instr_cfg = get_instrument_parameters(cfg)
-<<<<<<< HEAD
-# not ready #
-=======
 # not ready # 
->>>>>>> 3a3efd45
 # not ready #         # currently hard-coded to do reader from npz frame cache
 # not ready #         # kwarg *MUST* be 'new' style reader
 # not ready #         if reader is None:
 # not ready #             self.__reader = get_frames(reader, self.cfg)
 # not ready #         else:
 # not ready #             self.__reader = reader
-<<<<<<< HEAD
-# not ready #
-=======
 # not ready # 
->>>>>>> 3a3efd45
 # not ready #         # set eta_step IN DEGREES
 # not ready #         if eta_step is None:
 # not ready #             self._eta_step = self.cfg.image_series.omega.step
 # not ready #         else:
 # not ready #             self._eta_step = abs(eta_step) # just in case negative...
-<<<<<<< HEAD
-# not ready #
-=======
 # not ready # 
->>>>>>> 3a3efd45
 # not ready #         material_list = cPickle.load(open(cfg.material.definitions, 'r'))
 # not ready #         material_names = [material_list[i].name for i in range(len(material_list))]
 # not ready #         material_dict = dict(zip(material_names, material_list))
 # not ready #         self.planeData = material_dict[cfg.material.active].planeData
-<<<<<<< HEAD
-# not ready #
-=======
 # not ready # 
->>>>>>> 3a3efd45
 # not ready #         self._iHKLList = None
 # not ready #
 # not ready #         self._etaEdges = None
@@ -2053,11 +2028,7 @@
 # not ready #         """
 # not ready #         if ids is not None:
 # not ready #             assert hasattr(ids, '__len__'), "ids must be a list or list-like object"
-<<<<<<< HEAD
-# not ready #
-=======
 # not ready # 
->>>>>>> 3a3efd45
 # not ready #         # start with all available
 # not ready #         active_hkls = range(pd.hkls.shape[1])
 # not ready #         # check cfg file
@@ -2083,11 +2054,7 @@
 # not ready #     @property
 # not ready #     def eta_step(self):
 # not ready #         return self._eta_step
-<<<<<<< HEAD
-# not ready #
-=======
 # not ready # 
->>>>>>> 3a3efd45
 # not ready #     @property
 # not ready #     def etas(self):
 # not ready #         return self._etas
@@ -2122,17 +2089,10 @@
 # not ready #     def __init__(self, cfg, reader=None, eta_step=None,
 # not ready #                  omega=0., tVec_s=num.zeros(3),
 # not ready #                  npdiv=2):
-<<<<<<< HEAD
-# not ready #
-# not ready #         # first init the base class
-# not ready #         super( EtaOmeMaps, self ).__init__(cfg, reader=reader, eta_step=eta_step)
-# not ready #
-=======
 # not ready # 
 # not ready #         # first init the base class
 # not ready #         super( EtaOmeMaps, self ).__init__(cfg, reader=reader, eta_step=eta_step)
 # not ready # 
->>>>>>> 3a3efd45
 # not ready #         # grac relevant tolerances for patches
 # not ready #         tth_tol = num.degrees(self.planeData.tThWidth)
 # not ready #         eta_tol = num.degrees(abs(self.etas[1]-self.etas[0]))
@@ -2163,15 +2123,9 @@
 # not ready #         rMats_s = makeOscillRotMat(num.radians([chi, omega]))
 # not ready #
 # not ready #         # since making maps for all eta, must hand trivial crystal params
-<<<<<<< HEAD
-# not ready #         rMat_c = num.eye(3)
-# not ready #         tVec_c = num.zeros(3)
-# not ready #
-=======
 # not ready #         rMat_c = np.eye(3)
 # not ready #         tVec_c = np.zeros(3)
 # not ready # 
->>>>>>> 3a3efd45
 # not ready #         # make angle arrays for patches
 # not ready #         neta = len(self.etas)
 # not ready #         nome = len(reader[0])
@@ -2190,11 +2144,7 @@
 # not ready #             xydet_ring = xfcapi.gvecToDetectorXY(gVec_ring_l,
 # not ready #                                                  rMat_d, rMat_s, rMat_c,
 # not ready #                                                  tVec_d, tVec_s, tVec_c)
-<<<<<<< HEAD
-# not ready #
-=======
 # not ready # 
->>>>>>> 3a3efd45
 # not ready #             if distortion is not None:
 # not ready #                 det_xy = distortion[0](xydet_ring,
 # not ready #                                        distortion[1],
@@ -2203,11 +2153,7 @@
 # not ready #                                       rMat_d, rMat_s,
 # not ready #                                       tVec_d, tVec_s, tVec_c,
 # not ready #                                       distortion=distortion)
-<<<<<<< HEAD
-# not ready #
-=======
 # not ready # 
->>>>>>> 3a3efd45
 # not ready #             patches = make_reflection_patches(self.instr_cfg,
 # not ready #                                               angs[i_ring].T[:, :2], ang_ps,
 # not ready #                                               omega=None,
@@ -2215,11 +2161,7 @@
 # not ready #                                               distortion=distortion,
 # not ready #                                               npdiv=npdiv, quiet=False,
 # not ready #                                               compute_areas_func=gutil.compute_areas)
-<<<<<<< HEAD
-# not ready #
-=======
 # not ready # 
->>>>>>> 3a3efd45
 # not ready #             for i in range(nome):
 # not ready #                 this_frame = num.array(reader[0][i].todense())
 # not ready #                 for j in range(neta):
@@ -3727,10 +3669,6 @@
     vInv_s = num.ascontiguousarray(grain_params[6:12])
 
     # first find valid G-vectors
-<<<<<<< HEAD
-    angList = num.vstack(xfcapi.oscillAnglesOfHKLs(full_hkls[:, 1:], chi, rMat_c, bMat, wlen, vInv=vInv_s))
-    allAngs, allHKLs = _filter_hkls_eta_ome(full_hkls, angList, eta_range, ome_range)
-=======
     angList = num.vstack(
         xfcapi.oscillAnglesOfHKLs(
             full_hkls[:, 1:], chi, rMat_c, bMat, wlen, vInv=vInv_s
@@ -3739,7 +3677,6 @@
     allAngs, allHKLs = _filter_hkls_eta_ome(
         full_hkls, angList, eta_range, ome_range
         )
->>>>>>> 3a3efd45
 
     if len(allAngs) == 0:
         valid_ids = []
@@ -4050,28 +3987,6 @@
         return _coo_build_window_jit(frame_i.row, frame_i.col, frame_i.data,
                                      min_row, max_row, min_col, max_col,
                                      window)
-<<<<<<< HEAD
-
-
-    @numba.jit
-    def compute_areas_2(xy_eval_vtx, conn):
-        areas = num.empty(len(conn))
-        for i in range(len(conn)):
-            c0, c1, c2, c3 = conn[i]
-            vtx0x, vtx0y = xy_eval_vtx[conn[i,0]]
-            vtx1x, vtx1y = xy_eval_vtx[conn[i,1]]
-            v0x, v0y = vtx1x-vtx0x, vtx1y-vtx0y
-            acc = 0
-            for j in range(2, 4):
-                vtx_x, vtx_y = xy_eval_vtx[conn[i,j]]
-                v1x = vtx_x - vtx0x
-                v1y = vtx_y - vtx0y
-                acc += v0x*v1y - v1x*v0y
-
-            areas[i] = 0.5 * acc
-        return areas
-=======
->>>>>>> 3a3efd45
 else: # not USE_NUMBA
     def _coo_build_window(frame_i, min_row, max_row, min_col, max_col):
         mask = ((min_row <= frame_i.row) & (frame_i.row <= max_row) &
@@ -4180,11 +4095,7 @@
         # FOR ANGULAR MESH
         conn = gutil.cellConnectivity( sdims[0], sdims[1], origin='ll')
 
-<<<<<<< HEAD
-        rMat_s = xfcapi.makeOscillRotMat([num.radians(chi), angs[2]])
-=======
         rMat_s = xfcapi.makeOscillRotMat([chi, angs[2]])
->>>>>>> 3a3efd45
 
         # make G-vectors
         gVec_c = xfcapi.anglesToGVec(
@@ -4654,10 +4565,6 @@
 
     return spot_list
 
-<<<<<<< HEAD
-def validateQVecAngles(*args, **kwargs):
-    raise NotImplementedError
-=======
 def extract_detector_transformation(detector_params):
     """
     goes from 10 vector of detector parames OR instrument config dictionary
@@ -4677,5 +4584,4 @@
         tVec_d = num.ascontiguousarray(detector_params[3:6])
         chi    = detector_params[6]
         tVec_s = num.ascontiguousarray(detector_params[7:10])
-    return rMat_d, tVec_d, chi, tVec_s
->>>>>>> 3a3efd45
+    return rMat_d, tVec_d, chi, tVec_s