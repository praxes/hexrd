--- conflicted
+++ resolved
@@ -3532,13 +3532,7 @@
 
     # unit G-vectors in crystal frame
     ghat_c = mutil.unitVector(num.dot(bMat, hkls))
-<<<<<<< HEAD
-    
-    
-    
-=======
-
->>>>>>> 190c510e
+
     # pre-allocate output arrays
     xy_det = num.nan*num.ones((n_grains, nhkls_tot, 2))
     hkls_in = num.nan*num.ones((n_grains, 3, nhkls_tot))
@@ -3615,22 +3609,14 @@
                 pass
 
             # index for valid reflections
-<<<<<<< HEAD
-            keepers = num.logical_and(onDetector, validEnergy)
-            nkeepers= sum(keepers)
-            
-            #This code was changed by DP 2/24/16, there was a boolean mismatch error
-            #now valid reflections are placed at the front of the array
-=======
             keepers = num.where(num.logical_and(onDetector, validEnergy))[0]
 
->>>>>>> 190c510e
             # assign output arrays
-            xy_det[iG][:nkeepers, :] = dpts[:, keepers].T
-            hkls_in[iG][:, :nkeepers] = dhkl[:, keepers]
-            angles[iG][:nkeepers, :] = tth_eta[keepers, :]
-            dspacing[iG, :nkeepers] = dsp[keepers]
-            energy[iG, :nkeepers] = processWavelength(wlen[keepers])
+            xy_det[iG][keepers, :] = dpts[:, keepers].T
+            hkls_in[iG][:, keepers] = dhkl[:, keepers]
+            angles[iG][keepers, :] = tth_eta[keepers, :]
+            dspacing[iG, keepers] = dsp[keepers]
+            energy[iG, keepers] = processWavelength(wlen[keepers])
 
             pass
         pass
