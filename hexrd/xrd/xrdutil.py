#! /usr/bin/env python
# ============================================================
# Copyright (c) 2012, Lawrence Livermore National Security, LLC.
# Produced at the Lawrence Livermore National Laboratory.
# Written by Joel Bernier <bernier2@llnl.gov> and others.
# LLNL-CODE-529294.
# All rights reserved.
#
# This file is part of HEXRD. For details on dowloading the source,
# see the file COPYING.
#
# Please also see the file LICENSE.
#
# This program is free software; you can redistribute it and/or modify it under the
# terms of the GNU Lesser General Public License (as published by the Free Software
# Foundation) version 2.1 dated February 1999.
#
# This program is distributed in the hope that it will be useful, but
# WITHOUT ANY WARRANTY; without even the IMPLIED WARRANTY OF MERCHANTABILITY
# or FITNESS FOR A PARTICULAR PURPOSE. See the terms and conditions of the
# GNU General Public License for more details.
#
# You should have received a copy of the GNU Lesser General Public
# License along with this program (see file LICENSE); if not, write to
# the Free Software Foundation, Inc., 59 Temple Place, Suite 330,
# Boston, MA 02111-1307 USA or visit <http://www.gnu.org/licenses/>.
# ============================================================
import sys
import copy
import time
import math
from math import pi
import shelve



import numpy as num
from scipy import sparse
from scipy.linalg import svd
from scipy import ndimage
import scipy.optimize as opt

import matplotlib
from matplotlib.widgets import Slider, Button, RadioButtons
from matplotlib import cm, colors
from matplotlib import collections

from hexrd import plotwrap
from hexrd import tens
from hexrd import matrixutil as mutil
from hexrd import pfigutil
from hexrd import gridutil as gutil
from hexrd.valunits import toFloat
from hexrd import USE_NUMBA
import hexrd.orientations as ors

from hexrd.xrd import crystallography
from hexrd.xrd.crystallography import latticeParameters, latticeVectors, processWavelength

from hexrd.xrd import detector
from hexrd.xrd.detector import Framer2DRC, getCMap

from hexrd.xrd import xrdbase
from hexrd.xrd.xrdbase import dataToFrame, multiprocessing

from hexrd.xrd import rotations as rot
from hexrd.xrd.rotations import mapAngle

from hexrd.xrd import spotfinder

from hexrd.xrd import transforms as xf
from hexrd.xrd import transforms_CAPI as xfcapi

from hexrd.xrd import distortion
#from hexrd.fitgrains import get_frames, get_instrument_parameters

try:
    from femODFUtil import pfig as pfigPkg
    havePfigPkg = True
except:
    havePfigPkg = False

from hexrd.utils.progressbar import ProgressBar, Bar, ETA, ReverseBar

if USE_NUMBA:
    import numba

'quadr1d of 8 is probably overkill, but we are in 1d so it is inexpensive'
quadr1dDflt = 8

debugDflt = False

dFunc_ref   = distortion.dummy
dParams_ref = []

d2r = piby180 = num.pi/180.
r2d = 1.0/d2r

epsf      = num.finfo(float).eps # ~2.2e-16
ten_epsf  = 10 * epsf            # ~2.2e-15
sqrt_epsf = num.sqrt(epsf)       # ~1.5e-8

class FormatEtaOme:
    'for plotting data as a matrix, with ijAsXY=True'
    def __init__(self, etas, omes, A, T=False, debug=False):
        self.etas  = etas
        self.omes  = omes
        self.A     = A
        self.debug = debug
        self.T     = T
        return
    def __call__(self,x,y):
        if self.T:
            iX = int(round(y))
            iY = int(round(x))
        else:
            iX = int(round(x))
            iY = int(round(y))
        eta = r2d*(self.etas[iY])
        ome = r2d*(self.omes[iX])
        val = self.A[iY,iX]
        retval = 'eta=%g; ome=%g; val=%g' % \
            (eta, ome, val)
        if self.debug:
            retval += "; x_image=%g y_image=%g" % (x, y)
        return retval

def fitLParm(data, detectorGeom, planeData,
             funcType = detector.funcTypeDflt,
             lParm0 = None,
             funcXVecList = None,
             quadr1d = quadr1dDflt,
             debug = debugDflt,
             ):
    """
    fit lattice parameters to data; using dataToFrame to map the data to a frame

    input planeData is not changed

    """
    frame = dataToFrame(data)

    if funcXVecList is None:
        funcXVecList = True

    'copy planeData, so that the instance passed in does not getting changed'
    #pd = crystallography.PlaneData(planeData.hkls, planeData.getParams())
    pd = copy.deepcopy(planeData)
    if lParm0 is not None:
        pd.lparms = lParm0

    mRing = detector.MultiRingEval(detectorGeom, pd, dataFrame=frame,
                                   funcType=funcType,
                                   refineParamsDG=False,
                                   refineParamsL=True,
                                   funcXVecList=funcXVecList)
    if not hasattr(funcXVecList, '__len__'):
        'still need to get funcXVecList; want something better than default guess'
        funcXVecList, cFitList, pw = \
            mRing.radialFitXVec(plot=debug,
                                      plotTitlePrefix='Before lparm fit: ',
                                      quadr1d=quadr1d)
        mRing.setFuncXVecList(funcXVecList)
    if debug:
        print 'number of parameters in geom-only fit : %d' % (mRing.getNParam())

    x = mRing.doFit()
    'return refined lattice parameters'
    retval = pd.lparms

    if debug:
        funcEval = mRing(x, makePlots=True)

    return retval

def fitDG(data, detectorGeom, planeData,
          funcType = detector.funcTypeDflt,
          funcXVecList = None,
          quadr1d = quadr1dDflt,
          debug = debugDflt,
          ):
    """
    fit detector geometry parameters to data; using dataToFrame to map the data to a frame

    pass funcXVecList as True or as something like detectorGeom.fitRingsFunc.getFuncXVecList()
    if want to just refine detector geometry and not the functional forms for the rings

    input detectorGeom is used to guess parameters and is not modified -- a new
    detectorGeom is returned
    """

    frame = dataToFrame(data)

    'do the following to keep ring functional forms from being refined'
    #if funcXVecList is None:
    #    funcXVecList = True

    # make a new instance to modify, so that detectorGeom is not changed
    dg = detectorGeom.makeNew()

    mRing = detector.MultiRingEval(dg, planeData, dataFrame=frame,
                                   funcType=funcType,
                                   refineParamsDG=True,
                                   refineParamsL=False,
                                   funcXVecList=funcXVecList)
    if funcXVecList and not hasattr(funcXVecList, '__len__'):
        'still need to get funcXVecList; want something better than default guess'
        funcXVecList, cFitList, pw = \
            mRing.radialFitXVec(plot=debug,
                                      plotTitlePrefix='Before lparm fit: ',
                                      quadr1d=quadr1d)
        mRing.setFuncXVecList(funcXVecList)
    if debug:
        print 'number of parameters in fit : %d' % (mRing.getNParam())

    x = mRing.doFit()
    if funcXVecList:
        'return just detector geom'
        retval = dg
    else:
        retval = dg, mRing.getFuncXVecList()

    if debug:
        funcEval = mRing(x, makePlots=True)

    return retval

def fitDGX(data, detectorGeom, planeData,
          funcType = detector.funcTypeDflt,
          quadr1d = quadr1dDflt,
          debug = debugDflt,
          nGlIter = 2,
          xFuncs = None,
          xDG    = None,
          ):
    """
    fit detector geometry parameters to data; using dataToFrame to map the data to a frame

    uses a procedure that might end up being more robust than fitDG

    input detectorGeom is used to guess parameters and is not modified -- a new
    detectorGeom is returned
    """

    'compute these up front so that they can be shared'
    indicesList, iHKLLists = detectorGeom.makeIndicesTThRanges(planeData, cullDupl=True)

    frame = dataToFrame(data)

    # make a new instance to modify, so that detectorGeom is not changed
    dg = detectorGeom.makeNew()

    'mRing for just the DOF in the ring functions'
    mRingFuncs = detector.MultiRingEval(dg, planeData, dataFrame=frame,
                                        indicesList=indicesList, iHKLLists=iHKLLists,
                                        funcType=funcType,
                                        refineParamsDG=False,
                                        refineParamsL=False,
                                        funcXVecList=None)
    if debug:
        print 'number of parameters in ring-funciton fit : %d' % (mRingFuncs.getNParam())

    'mRing for just the DG DOF'
    mRingDG = detector.MultiRingEval(dg, planeData, dataFrame=frame,
                                        indicesList=indicesList, iHKLLists=iHKLLists,
                                        funcType=funcType,
                                        refineParamsDG=True,
                                        refineParamsL=False,
                                        funcXVecList=mRingFuncs.getFuncXVecList(mRingFuncs.xVecGuess))
    if debug:
        print 'number of parameters in dg fit : %d' % (mRingDG.getNParam())

    for iGlIter in range(nGlIter):

        if debug:
            print 'doing mRingFuncs fit'
        xFuncs = mRingFuncs.doFit(xVec0=xFuncs)
        if debug:
            print '    got : '+str(xFuncs)
        mRingDG.setFuncXVecList(mRingFuncs.getFuncXVecList(xFuncs))

        if debug:
            print 'doing mRingDG fit'
        xDG    = mRingDG.doFit(xVec0=xDG)
        if debug:
            print '    got : '+str(xDG)
        mRingFuncs.detectorGeom = mRingDG.detectorGeom

    dg.clean() # free up memory

    if debug:
        funcEval = mRingDG(xDG, makePlots=True)

    return dg, xFuncs, xDG


def textureToSpots(texture,
                   planeData, detectorGeom,
                   omeMM=None,
                   etaMM=None,
                   pVecs = None,
                   ):
    """
    take texture as returned from pyMps and make spots
    """

    stretches = None

    quats = texture['quats']
    nGrains = quats.shape[1]
    if texture.has_key('Vs'):
        stretches = texture['Vs'].T

    #
    fMatRef = planeData.latVecOps['F']
    if stretches is not None:
        bMats = num.zeros([nGrains,3,3])
        for iGrain, stretch in enumerate(stretches):
            bMats[iGrain,:,:] = stretchToLV(tens.svecToSymm(stretch), fMatRef)['B']
    else:
        bMats = None
    rMats = rot.rotMatOfQuat(quats)
    #
    spotAngs = makeSynthSpots(rMats, pVecs, bMats,
                              planeData, detectorGeom,
                              omeMM=omeMM,
                              etaMM=etaMM)

    return spotAngs

def makeSynthSpots(rMats, pVecs, bMats, planeData, detectorGeom,
                   omeMM=[-num.pi, num.pi], etaMM=None,
                   hklList=None, beamSize=None):
    """
    make synthetic spots
    """
    chiTilt = detectorGeom.chiTilt
    if beamSize is not None:
        "the beam size shoud by [width (X), hieght (Y)]"
        omeAxis = num.c_[0, 1, 0].T     # ... may need to grab this from some global to be same!
        pass
    nGrains = rMats.shape[0]
    assert rMats.shape[1] == 3 and rMats.shape[2] == 3,\
        'rMats is wrong shape'

    'handle ome ranges'
    # min
    omeMin = num.atleast_1d(omeMM[0])
    for i in range(len(omeMin)):
        if hasattr(omeMin[i], 'getVal'):
            omeMin[i] = omeMin[i].getVal('radians')

    # max
    omeMax = num.atleast_1d(omeMM[1])
    for i in range(len(omeMax)):
        if hasattr(omeMax[i], 'getVal'):
            omeMax[i] = omeMax[i].getVal('radians')

    assert len(omeMin) == len(omeMax), \
           'oscillation angle ranges are not the same length'

    'handle eta ranges'
    # min
    if etaMM is not None:
        etaMin = num.atleast_1d(etaMM[0])
        for i in range(len(etaMin)):
            if hasattr(etaMin[i], 'getVal'):
                etaMin[i] = etaMin[i].getVal('radians')

        # max
        etaMax = num.atleast_1d(etaMM[1])
        for i in range(len(etaMax)):
            if hasattr(etaMax[i], 'getVal'):
                etaMax[i] = etaMax[i].getVal('radians')
        assert len(etaMin) == len(etaMax), \
               'azimuthal angle ranges are not the same length'

    spotAngs = []
    completeGrains = num.ones(nGrains, dtype='bool')
    for i in range(nGrains):

        if bMats is None:
            bMat = None
        else:
            bMat = bMats[i, :, :]
        # full set of symmetric HKLs subject to exclusions
        if hklList is None:
            qVec, qAng0, qAng1 = \
                planeData.makeAllScatteringVectors(rMats[i, :, :], bMat=bMat, chiTilt=chiTilt)
        else:
            qVec, qAng0, qAng1 = \
                planeData.makeTheseScatteringVectors(hklList, rMats[i, :, :], bMat=bMat, chiTilt=chiTilt)

        # filter using ome ranges
        validAng0 = validateAngleRanges(qAng0[2, :], omeMin, omeMax)
        validAng1 = validateAngleRanges(qAng1[2, :], omeMin, omeMax)

        # now eta (if applicable)
        if etaMM is not None:
            validAng0 = num.logical_and( validAng0, validateAngleRanges(qAng0[1, :], etaMin, etaMax) )
            validAng1 = num.logical_and( validAng1, validateAngleRanges(qAng1[1, :], etaMin, etaMax) )

        if num.any(qAng0[0, :] > detectorGeom.getTThMax()):
            # now test if it falls on the detector in "corners"
            iRow0, jCol0, ome0_scr = detectorGeom.angToXYO(qAng0[0, :], qAng0[1, :], qAng0[2, :])
            iRow1, jCol1, ome1_scr = detectorGeom.angToXYO(qAng1[0, :], qAng1[1, :], qAng1[2, :])
            del(ome0_scr); del(ome1_scr)
            inCorners0 = num.logical_and(num.logical_and(iRow0 >= 0, iRow0 <= detectorGeom.nrows),
                                         num.logical_and(jCol0 >= 0, jCol0 <= detectorGeom.ncols))
            inCorners1 = num.logical_and(num.logical_and(iRow1 >= 0, iRow1 <= detectorGeom.nrows),
                                         num.logical_and(jCol1 >= 0, jCol1 <= detectorGeom.ncols))

            validAng0 = num.logical_and( validAng0, inCorners0 )
            validAng1 = num.logical_and( validAng1, inCorners1 )

        # validAng0 = num.zeros(qVec.shape[1], dtype='bool')
        # validAng1 = num.zeros(qVec.shape[1], dtype='bool')
        # for j in range(len(omeMin)):
        #     validAng0 = validAng0 | (
        #         ( qAng0[2, :] >= omeMin[j] ) & ( qAng0[2, :] <= omeMax[j] ) )
        #     validAng1 = validAng1 | (
        #         ( qAng1[2, :] >= omeMin[j] ) & ( qAng1[2, :] <= omeMax[j] ) )

        tmpAngs = num.hstack([qAng0[:, validAng0], qAng1[:, validAng1]])

        if pVecs is not None:
            tmpDG = detectorGeom.makeNew(pVec=pVecs[i, :])

            if beamSize is not None:
                numGrainSpots = tmpAngs.shape[1] # number of spots in this grain
                inBeam = num.zeros(numGrainSpots, dtype='bool')
                for k in range(numGrainSpots):
                    comCrds = num.dot(rot.rotMatOfExpMap(tmpAngs[2, k]*omeAxis), pVecs[i, :])
                    if (comCrds[0] >= -0.5*beamSize[0] and comCrds[0] <= 0.5*beamSize[0]) and \
                       (comCrds[1] >= -0.5*beamSize[1] and comCrds[1] <= 0.5*beamSize[1]):
                        inBeam[k] = True
                    else:
                        completeGrains[i] = False
                        pass
                    pass
                if num.any(inBeam):
                    tmpX, tmpY, tmpO = tmpDG.angToXYO(tmpAngs[0, inBeam],
                                                      tmpAngs[1, inBeam],
                                                      tmpAngs[2, inBeam])
                else:
                    continue
            else:
                tmpX, tmpY, tmpO = tmpDG.angToXYO(tmpAngs[0, :],
                                                  tmpAngs[1, :],
                                                  tmpAngs[2, :])
                pass
            tmpTTh, tmpEta, tmpOme = detectorGeom.xyoToAng(tmpX, tmpY, tmpO)
            tmpAngs = num.vstack([tmpTTh, tmpEta, tmpOme])

        spotAngs += list(tmpAngs.T)
        # inefficient:
        # if i == 0:
        #     spotAngs = tmpAngs
        # else:
        #     spotAngs = num.hstack( [
        #         spotAngs, tmpAngs ] )

    retval = num.array(spotAngs).T
    return retval, completeGrains

markerListDflt = [
    'D','o','p','s','v','x', #
    '+','*',
    '<','>',
    '1','2','3','4',
    '^',
    ]
# 'h', 'd', 'H' # hard to distinguish
# ',' , '.' # too hard to see
# '_' # odd

def makePathVariantPoles(rMatRef, fromPhase,
                         pathList,
                         planeDataDict,
                         hklID,
                         ):

    qVecList = []
    for pathName, rMatTransfList, phaseIDTo, phaseIDFrom, pRefSvecList in pathList:
        if not phaseIDFrom == fromPhase:
            'this path not of interest'
            continue
        planeData = planeDataDict[phaseIDTo]

        for iRMat, rMatTransf in enumerate(rMatTransfList):
            rMat = num.dot(rMatRef, rMatTransf)
            qVec, qAng0, qAng1 = \
                planeData.makeTheseScatteringVectors(hklID, rMat)
            qVecList.append(qVec)

    return qVecList

def displayPathVariants(data, rMatRef, fromPhase,
                        pathList,
                        planeDataDict,
                        detectorGeom, omeMin, omeMax,
                        phaseForDfltPD=None,
                        markerList = markerListDflt,
                        hklList = None,
                        color=None,
                        pointKWArgs={},
                        hklIDs=None, pw=None):
    '''
    '''
    pw, local = plotwrap.argToPW(pw)
    if local and data is not None:
        frame = dataToFrame(data, sumImg=num.maximum)
        planeData=None
        if phaseForDfltPD is not None:
            planeData = planeDataDict[phaseForDfltPD]
        detectorGeom.display(frame, planeData, pw=pw)

    col = color
    if col is None:
        col = 'r'
    iMarker = 0
    for pathName, rMatTransfList, phaseIDTo, phaseIDFrom, pRefSvecList in pathList:
        if not phaseIDFrom == fromPhase:
            'this path not of interest'
            continue
        planeData = planeDataDict[phaseIDTo]
        if hasattr(color,'keys'):
            col = color[phaseIDTo]

        for iRMat, rMatTransf in enumerate(rMatTransfList):
            rMat    = num.dot(rMatRef, rMatTransf)
            pVecs = None
            bMats = None
            spotAngs = makeSynthSpots(rMat.reshape([1,3,3]),
                                      pVecs, bMats, planeData, detectorGeom,
                                      omeMin, omeMax,
                                      hklList=hklList,
                                      ) # 3,nSpots
            if spotAngs.size > 0:
                x, y, o = detectorGeom.angToXYO(spotAngs[0,:], spotAngs[1,:], spotAngs[2,:])
                #
                if iMarker == len(markerList):
                    raise RuntimeError, 'not enough markers in list'
                marker = markerList[iMarker]
                kwArgs = {'ls':'None', 'mec':col, 'mfc':'None', 'ms':3.}
                kwArgs.update(pointKWArgs)
                kwArgs.update({'marker':marker})
                pw(x, y, **kwArgs) # style=
            iMarker += 1

    return pw

def makeRMatList(pathList, fromPhase):
    rMatList = []
    for pathName, rMatTransfList, phaseIDTo, phaseIDFrom, pRefSvecList in pathList:
        if not phaseIDFrom == fromPhase:
            'this path not of interest'
            continue
        for iRMat, rMatTransf in enumerate(rMatTransfList):
            rMatList.append( num.dot(rMat, rMatTransf) )
    return rMatList

def findGrainsNewSpots(grainList0, spots, doFitting=True, minCompleteness=None, pathList=[],
                       eosDict=None, refPDDict=None,
                       tK=300.,
                       debug=True,
                       indepFitPVec=False, # fit precession independently
                       findByPixelDist=1, # meant to deal better with overlapped spots
                       maxIterRefit=3,
                       pVecTol=None,
                       ):
    """
    see if grains in grainList0 show up in spots;
    meant to be useful for taking existing grains from a load step
    and looking for them in a new load step;
    returns a new list of the same length, with None wherever a
    grain near the existing one was not found, and a list of grains for
    each path in pathList; grains in
    grainList0 are not modified;
    spots should be a Spots instance
    """
    # this import here because of circular reference
    from hexrd.xrd import grain

    newGrainList = [None for iGrain in range(len(grainList))]

    interactive = debug > 1

    'check that have both eosDict and refPDDict'
    assert (eosDict is None) == (refPDDict is None), \
        'need both or neither of eosDict and refPPDict'

    for iGrain, oldGrain in enumerate(grainList):
        if oldGrain is None:
            'do this check in case not culling lost grains so that numbering stays the same'
            continue
        newGrain = oldGrain.newGrain(spots,
                                     lineage = (iGrain),
                                     findByPixelDist=findByPixelDist)
        if debug:
            print 'completeness of candidate grain is : %g' % \
                (newGrain.completeness)
        if minCompleteness is not None:
            """
            # make this default to something like 0.5?
            # better to check this after fit?
            """
            if newGrain.completeness < minCompleteness:
                newGrain = None
        if newGrain:
            if debug:
                print 'doing claims for new grain %d' % (iGrain)
            newGrain.claimSpots()
        newGrainList[iGrain] = newGrain

    grainLists = [newGrainList]

    "now work on pathList"
    for pathName, rMatTransfList, phaseIDTo, phaseIDFrom, pRefSvecList in pathList:
        pathGrainList = []
        phaseTrans = False
        if phaseIDTo is not phaseIDFrom:
            phaseTrans = True
            if eosDict is not None:
                eosFr = eosDict[phaseIDFrom]
                eosTo = eosDict[phaseIDTo]
                pdFr  = refPDDict[phaseIDFrom]
                pdTo  = refPDDict[phaseIDTo]
        assert minCompleteness is not None,\
            'if specify paths, also specify minCompleteness'

        """
        use newGrainList here in case did fitting, and in case lost anyone,
        but still call them oldGrain
        """
        for iGrain, oldGrain in enumerate(newGrainList): # grainList
            if oldGrain is None:
                continue
            lp = None
            if oldGrain.phaseID:
                assert phaseIDFrom is not None,\
                    'grains have phases specified, need to provide a non-None "from" phase in the path'
                if oldGrain.phaseID is not phaseIDFrom:
                    "this grain is not of the right phase for the given path"
                    continue
            if phaseTrans:
                assert oldGrain.phaseID, 'for phase change need grains to have a phaseID!'

                vFr      = oldGrain.vol / pdFr.latVecOps['vol']
                p,   eFr = eosFr.pe_of_vt(vFr, tK)
                vTo, eTo = eosTo.ve_of_pt(p, tK)
                if debug:
                    print 'pressure in %s phase parent grain determined to be : %e' % \
                        (oldGrain.phaseID, p)
                try:
                    lpTag = pdTo.getLatticeType()
                    lpAtP = eosTo.lparms_of_ve(vTo, eTo)
                    # lp needs to be for 'triclinic', so need to convert
                    lp = crystallography.getDparms(lpAtP, lpTag)
                except NotImplementedError:
                    print >> sys.stderr, "WARNING: lparms_of_ve not implemented"
                    # lp = None # already done above
            for iRMat, rMatTransf in enumerate(rMatTransfList):
                lineage = (iGrain, pathName, iRMat)
                newGrain = oldGrain.newGrain(spots,
                                             phaseID=phaseIDTo,
                                             rMatTransf=rMatTransf,
                                             lineage=lineage,
                                             claimingSpots=False,
                                             lp=lp)
                if debug:
                    print 'for iRMat %d completeness is : %g' % \
                        (iRMat, newGrain.completeness)
                if newGrain.completeness < minCompleteness:
                    newGrain = None
                if newGrain is not None:
                    if debug:
                        print 'doing claims for new grain %s' % (str(lineage))
                    newGrain.claimSpots()
                    pathGrainList.append(newGrain)
        'end of newGrainList loop'
        grainLists += [pathGrainList]
    'end of pathList loop'

    if doFitting:

        lenSpotsPrev = len(spots)

        for iRefitLoop in range(maxIterRefit):
            'allow some looping'

            if debug:
                print 'about to call fitSpots with claimsBased=True, currently have %d spots ...' % (len(spots))
            spots.fitSpots(None, claimsBased=True, funcType='gaussGenEll', interactive=interactive)
            if debug:
                print ' ... back from fitSpots, now have %d spots' % (len(spots))
            spots.resetClaims()

            nConfTot = 0
            for iList, grainList in enumerate(grainLists):
                for iGrain, grain in enumerate(grainList):

                    """
                    redo findMatches now that have looked at spots in more detail
                    do not need doFit=True because did fits above
                    """
                    grain.findMatches(findByPixelDist=findByPixelDist, updateSelf=True)

                    # 'ignore claims so that can check out spots that may be overlapped'
                    # validSpotIdx, hitReflId = grain.getValidSpotIdx(ignoreClaims=True)

                    d_resRel = {}
                    d_integI = {}
                    d_spotsl = {}
                    validSpotIdx, hitReflId = grain.getValidSpotIdx(ignoreClaims=True) # ignore claims so that can check out spots that may be overlapped
                    iHKLs = grain.grainSpots['iHKL'][hitReflId]
                    for spotIdx, iHKL in zip(validSpotIdx, iHKLs):
                        spot = spots[spotIdx]
                        integIntens, res, res0  = spots.getIntegratedIntensity(spotIdx, useFit=True)
                        resRelList = d_resRel.setdefault( iHKL, [])
                        integIList = d_integI.setdefault( iHKL, [])
                        spotsList  = d_spotsl.setdefault( iHKL, [])
                        resRelList.append( (res,res0) )
                        integIList.append(integList)
                        spotsList.append(spot)
                    for iHKL in d_resRel.keys():
                        resRelList = d_resRel[iHKL]
                        res, res0 = zip(*resRelList)
                        resRel = num.array(res)/num.array(res0)
                        rrMean = resRel.mean()
                        rrMax  = num.max(resRel - rrMean)
                        rrStd  = resRel.std()
                        integI = d_integI[iHKL]
                        iiMean = integI.mean()
                        iiMax  = num.max(num.abs(integI - iiMean))
                        iiStd  = integI.std()
                        if rrMax > rrStd * 1.5 or iiMax > iiStd * 1.5:
                            if interactive or debug:
                                print 'for iHKL %d, rr and ii numbers are : %g %g %g ; %g %g %g ' % (
                                    iHKL,
                                    rrMax, rrMean, rrStd,
                                    iiMax, iiMean, iiStd,
                                    )
                            if interactive:
                                doLoop = True
                                while doLoop:
                                    userInput = raw_input('options: (d)isplay, (c)ontinue, (i:#)nvalidate spot #')
                                    char = userInput.split(':')[0]
                                    if   char == 'd':
                                        for iSpot, spot in enumerate(d_spotsl[iHKL]):
                                            spot.display(title='spot %d for iHKL %d' % (iSpot, iHKL))
                                    elif char == 'c':
                                        doLoop = False
                                    elif char == 'i':
                                        iSpot = userInput.split(':')[1]
                                        spot = d_spotsl[iHKL][iSpot]
                                        self.cleanFit()
                                        self.__fitFailed = FitFailedError(1, 'error from  user interaction')
                                        doLoop = True
                                    else:
                                        print 'invalid choice'

                    # ...*** may want to add logic to grain so that it knows when a repeated fit is necessary -- would have to have it ask spots about whether or not they have changed? might get a bit nasty
                    if indepFitPVec:
                        'fit precession and deformation gradient separately'
                        grain.fitPrecession()
                        grain.fit(fitPVec=False)
                    else:
                        grain.fit()
                    'redo findMatches now that did fit'
                    grain.findMatches(findByPixelDist=findByPixelDist, updateSelf=True)

                    if len(grain.lineageList) > 0:
                        lineage = grain.lineageList[-1]
                        prevGrain = grainList[lineage[0]]
                        if pVecTol is not None:
                            pVecDist = num.linalg.norm(grain.pVec - prevGrain.pVec)
                            if pVecDist > pVecTol:
                                print 'grain %d in list %d : have pVec mismatch with previous: %s versus %s' % (
                                    iGrain, iList, str(grain.pVec), str(prevGrain.pVec),
                                    )
                        if len(lineage) == 1:
                            'normal parentage'
                            validSpotIdx_new, hitReflId_new = grain.getValidSpotIdx(ignoreClaims=True)
                            validSpotIdx_prv, hitReflId_prv = prevgrain.getValidSpotIdx(ignoreClaims=True)
                            lostSpots = num.setdiff1d(hitReflId_prv, hitReflId_new, assume_unique=True)
                            newSpots  = num.setdiff1d(hitReflId_new, hitReflId_prv, assume_unique=True)
                            nLost = len(lostSpots); nNew = len(newSpots);
                            if nLost > 0 or nNew > 0:
                                print 'grain %d in list %d : have %d lost and %d new spots; new spots : ' % (
                                    iGrain, iList, nLost, nNew, str(newSpots),
                                    )
                        elif len(lineage) == 3:
                            'path parentage; nothing more to do'
                            pass
                        else:
                            raise RuntimeError, 'bad lineage : '+str(lineage)

                    grain.claimSpots()
                    #
                    nAll, nHit, nConf, nFail, nMiss = spot.getSpotCounts()
                    nConfTot += nConf

                'end of grainList loop'
            'end of grainLists loop'

            if len(spots) == lenSpotsPrev and nConfTot == 0:
                'assume there is no need to go through the loop again'
                if debug:
                    print 'exiting refit loop on iteration number %d because len(spots) did not change' % (iRefitLoop+1)
                break
            else:
                if debug:
                    print 'on iteration %d, len(spots) was %d and is now %d, and grains have %d conflicts' % (
                        iRefitLoop+1, lenSpotsPrev, len(spots), nConfTot,
                        )

        'end of iRefitLoop'

    if len(pathList) == 0:
        assert len(grainLists) == 1, 'expecting len(grainLists) == 1'
        grainLists = grainLists[0]
    return grainLists

def stretchToLV(V, fMat):
    """
    from stretch V in crystal frame and fMat, compute
    new lattice parameters; fMat can be the 'F' from
    lparms.latticeVectors

    V = B + I, where B is the Biot strain
    """
    # Finit = latticeVectors(initLP, 'triclinic' )['F']
    Fnew  = num.dot(V, fMat)
    lp    = latticeParameters(Fnew)
    lv    = latticeVectors(lp, tag='triclinic', radians=True)

    return lv

def calculateBiotStrain(initLP, finalLP, display=False):
    """
    """
    Finit = latticeVectors(initLP, 'triclinic' )['F']
    Fref  = latticeVectors(finalLP, 'triclinic' )['F']

    mF = num.zeros((3, 3))

    # diagonals are straight stretches
    mF[0, 0] = Fref[0, 0] / Finit[0, 0]
    mF[1, 1] = Fref[1, 1] / Finit[1, 1]
    mF[2, 2] = Fref[2, 2] / Finit[2, 2]

    # upper triangle
    mF[0, 1] = (Fref[0, 1] - mF[0, 0]*Finit[0, 1]) / Finit[1, 1]
    mF[0, 2] = (Fref[0, 2] - mF[0, 0]*Finit[0, 2] - mF[0, 1]*Finit[1, 2]) / Finit[2, 2]
    mF[1, 2] = (Fref[1, 2] - mF[1, 1]*Finit[1, 2]) / Finit[2, 2]

    u, s, v = svd(mF)
    biotStrain = num.dot(v.T, num.dot(num.diag(s), v)) - num.eye(3)
    if display:
        print "refined biot strain tensor: \n" + \
              "%1.3e, %1.3e, %1.3e\n" % (biotStrain[0, 0], biotStrain[0, 1], biotStrain[0, 2]) + \
              "%1.3e, %1.3e, %1.3e\n" % (biotStrain[1, 0], biotStrain[1, 1], biotStrain[1, 2]) + \
              "%1.3e, %1.3e, %1.3e\n" % (biotStrain[2, 0], biotStrain[2, 1], biotStrain[2, 2])
    return biotStrain, u, s, v

def makeMNConn(m,n,tri=True):
    """
    m and n are number of edges, so 1 more than number of zones
    """
    c1 = num.zeros( (m - 1)*(n - 1) , dtype=int)
    c2 = num.zeros( (m - 1)*(n - 1) , dtype=int)
    c3 = num.zeros( (m - 1)*(n - 1) , dtype=int)
    c4 = num.zeros( (m - 1)*(n - 1) , dtype=int)
    ii = 0
    for i in num.arange(1, m):
        for j in num.arange(1, n):
            c1[ii] = j + n*(i - 1)
            c2[ii] = j + n*(i - 1) + 1
            c3[ii] = j + n*i + 1
            c4[ii] = j + n*i

            ii += 1
            pass
        pass
    #
    'make quadCon be 0 based'
    quadCon = num.vstack([c1, c2, c3, c4]) - 1
    if tri:
        triCon1 = quadCon[:3, :]
        triCon2 = quadCon[[0, 2, 3], :]
        triCon  = num.hstack((triCon1, triCon2))
        retval = triCon
    else:
        retval = quadCon
    return retval

def makeNVecs(tth, etaIn, omeIn, asGrid=False):
    if asGrid:
        eta, ome = num.meshgrid(etaIn, omeIn)
    else:
        eta, ome = etaIn, omeIn
    qVecs = makeMeasuredScatteringVectors(
        num.asarray(tth).flatten(),
        num.asarray(eta).flatten(),
        num.asarray(ome).flatten())
    # qVecs is 3xN
    nVecs  = mutil.unitVector(qVecs)
    return nVecs

def omeEtaGridToNVecs(tTh, omegas, etas):
    etaGrid, omeGrid = num.meshgrid(etas, omegas)
    tThGrid = num.tile(tTh, (1, omeGrid.size) )
    nVecs = makeNVecs(tThGrid, etaGrid, omeGrid)
    return nVecs

rMat_y90 = ors.RotInv(num.pi/2.0, [0,1,0]).toMatrix()
def roty90(v):
    v_r = num.dot(rMat_y90, v)
    return v_r

class OmeEtaPfig(object):
    """
    works with data from with CollapseOmeEta
    """
    def __init__(self,
                 omeEdges, etaEdges,
                 cmap=None,
                 vMM=None,
                 doRot = False,
                 invertFromSouthern = True,
                 netStyle = None,
                 netNDiv = 12,
                 netAlpha = 0.5,
                 pointLists = [],
                 drawColorbar = True,
                 ):
        self.cmap = cmap
        if self.cmap is None:
            self.cmap = getCMap(False)

        if vMM is not None:
            self.vmin = vMM[0]; self.vmax = vMM[1];
        else:
            self.vmin = 0; self.vmax = None
            pass

        if isinstance(omeEdges, list): # hasattr(omeEdges,'pop'):
            self.omeEdges = omeEdges
        else:
            self.omeEdges = [omeEdges]
        if isinstance(etaEdges, list): # hasattr(etaEdges,'pop'):
            self.etaEdges = etaEdges
        else:
            self.etaEdges = [etaEdges]

        self.doRot = doRot
        self.netStyle = netStyle
        self.netNDiv = netNDiv
        self.netAlpha = netAlpha
        self.invertFromSouthern = invertFromSouthern
        self.pointLists = pointLists
        self.drawColorbar = drawColorbar

        self.antialiased = False
        self.pList = []
        self.colList = []
        self.cbar = None
        self.p = None

        return

    def __nVecsPatches(self, nP):
        'note: must test for bool first, as bools look like ints'
        if isinstance(nP,bool):
            retval = True
        elif isinstance(nP,int):
            retval = False
        else:
            raise RuntimeError, 'do not know what to do with nP of '+str(nP)
        return retval
    def __display(self, omeEdges, etaEdges, data, nVecs, nP, opacity, rangeVV_w):

        if self.allNorthern:
            """all points above the equator, so safe to use QuadMesh
            without worry of things being seen from the back side
            """
            showedges = False
            if not self.__nVecsPatches(nP):
                'render to a regular grid'
                vals = data.flatten()
                pfigR = pfigutil.renderEAProj(nVecs, vals, nP)
                if opacity is not None:
                    norm = matplotlib.colors.Normalize(vmin=self.vmin, vmax=self.vmax)
                    wData = pfigutil.renderEAProj(nVecs, opacity.flatten(), nP)
                    vMM_w = Framer2DRC.getVMM(wData, range=rangeVV_w)
                    norm_w = matplotlib.colors.Normalize(vmin=vMM_w[0], vmax=vMM_w[1])
                    # pfigR.T here instead of ijAsXY=True
                    cData = self.cmap(norm(pfigR.T,clip=True))
                    cData[:,:,3] = norm_w(wData.T, clip=True)
                    im = self.pList[0](cData, ijAsXY=False)
                    self.colList.append(im)
                    'for colorbar, make a mappable so that the range shown is correct'
                    mappable = cm.ScalarMappable(cmap=self.cmap, norm=norm)
                    mappable.set_array(vals)
                    forColorBar = mappable
                else:
                    im = self.pList[0](pfigR, cmap=self.cmap, vmin=self.vmin, vmax=self.vmax, ijAsXY=True)
                    self.colList.append(im)
            else:
                'draw as a collection'
                if opacity is not None:
                    assert opacity.dtype == bool, 'for non-rendered pole figure, make opacities boolean'
                # if opacity is not None:
                #     raise RuntimeError, 'not coded: opacity for non-rendered pole figure, specify integer-valued nP'
                eaProj = pfigutil.n2eap(nVecs, flip=False)
                if opacity is None:
                    col = collections.QuadMesh(len(etaEdges)-1,
                                               len(omeEdges)-1,
                                               eaProj,
                                               showedges,
                                               antialiased=self.antialiased)
                    col.set_array(data) # vals
                    # vals = (data[:,:].flatten()-vmin)/(vmax-vmin)
                    # vals = num.minimum(num.maximum(data[:,:].flatten(), vmin), vmax)
                    #
                else:
                    conn = makeMNConn(len(omeEdges), len(etaEdges), tri=False)
                    nQuads = conn.shape[1]
                    vals = data.flatten()
                    vertsN = []
                    valsN = []
                    for iQuad, quadConn in enumerate(conn.T):
                        if (opacity is not None) and (not opacity[iQuad]):
                            'quad is not to be drawn'
                            continue
                        nVecsPatch = nVecs[(slice(3), quadConn)] # 3x4
                        eaProjPatch = pfigutil.n2eap(nVecsPatch, flip=False)
                        #verts[iQuad, :, :] = eaProjPatch.T
                        vertsN.append(eaProjPatch.T)
                        valsN.append(vals[iQuad])
                    colN = collections.PolyCollection(num.array(vertsN),
                                                      edgecolors='none',
                                                      antialiased=self.antialiased)
                    colN.set_array(num.array(valsN))
                    col = colN
                col.set_cmap(self.cmap)
                col.set_clim(vmin=self.vmin, vmax=self.vmax)
                #
                self.colList.append(col)
                self.pList[0].a.add_collection(col)

        else:
            """
            take a bit more care, due to patches ending up on the
            back side
            """
            if not self.__nVecsPatches(nP):
                'render to a regular grid'
                vals = data.flatten()
                northern = nVecs[2,:] >= 0
                southern = nVecs[2,:] <= 0
                nVecsN = nVecs[(slice(3), northern)]
                nVecsS = nVecs[(slice(3), southern)]
                if self.invertFromSouthern:
                    'invert through origin'
                    nVecsS = -nVecsS
                else:
                    'rotate about vertical axis in plane of pole figure'
                    nVecsS = num.vstack((-nVecsS[0,:], nVecsS[1,:], -nVecsS[2,:]))
                #
                if opacity is not None:

                    opacity = opacity.flatten()
                    norm = matplotlib.colors.Normalize(vmin=self.vmin, vmax=self.vmax)
                    wDataN = pfigutil.renderEAProj(nVecsN, opacity[northern], nP)
                    wDataS = pfigutil.renderEAProj(nVecsS, opacity[southern], nP)
                    vMM_w = Framer2DRC.getVMM(num.vstack((wDataN,wDataS)), range=rangeVV_w)
                    norm_w = matplotlib.colors.Normalize(vmin=vMM_w[0], vmax=vMM_w[1])
                    #
                    pfigR = pfigutil.renderEAProj(nVecsN, vals[northern], nPw)
                    cData = self.cmap(norm(pfigR.T,clip=True))
                    cData[:,:,3] = norm_w(wDataN.T, clip=True)
                    im = self.pList[0](cData, ijAsXY=False)
                    self.colList.append(im)
                    #
                    pfigR = pfigutil.renderEAProj(nVecsS, vals[southern], nP)
                    cData = self.cmap(norm(pfigR.T,clip=True))
                    cData[:,:,3] = norm_w(wDataS.T, clip=True)
                    im = self.pList[1](cData, ijAsXY=False)
                    self.colList.append(im)
                    #
                    'for colorbar, make a mappable so that the range shown is correct'
                    mappable = cm.ScalarMappable(cmap=self.cmap, norm=norm)
                    mappable.set_array(vals)
                    forColorBar = mappable

                else:
                    pfigR = pfigutil.renderEAProj(nVecsN, vals[northern], nP)
                    im = self.pList[0](pfigR, cmap=self.cmap, vmin=self.vmin, vmax=self.vmax, ijAsXY=True)
                    self.colList.append(im)
                    #
                    pfigR = pfigutil.renderEAProj(nVecsS, vals[southern], nP)
                    im = self.pList[1](pfigR, cmap=self.cmap, vmin=self.vmin, vmax=self.vmax, ijAsXY=True)
                    self.colList.append(im)
            else:
                'draw as a collection'
                if opacity is not None:
                    assert opacity.dtype == bool, 'for non-rendered pole figure, make opacities boolean'
                # if opacity is not None:
                #     raise RuntimeError, 'not coded: opacity for non-rendered pole figure, specify integer-valued nP'
                conn = makeMNConn(len(omeEdges), len(etaEdges), tri=False)
                nQuads = conn.shape[1]
                #nVecsPatches = num.empty([nQuads, 4, 3])
                #verts = num.empty([nQuads, 4, 2])
                #vals = num.minimum(num.maximum(data[:,:].flatten(), vmin), vmax)# handled with set_clim
                vals = data.flatten()
                vertsN = []
                vertsS = []
                valsN = []
                valsS = []
                for iQuad, quadConn in enumerate(conn.T):
                    if (opacity is not None) and (not opacity[iQuad]):
                        'quad is not to be drawn'
                        continue
                    nVecsPatch = nVecs[(slice(3), quadConn)] # 3x4
                    if num.all(nVecsPatch[2,:] < 0):
                        'put in northern hemisphere'
                        if self.invertFromSouthern:
                            'invert through origin'
                            nVecsPatch = -nVecsPatch
                        else:
                            'rotate about vertical axis in plane of pole figure'
                            nVecsPatch = num.vstack((-nVecsPatch[0,:], nVecsPatch[1,:], -nVecsPatch[2,:]))
                        eaProjPatch = pfigutil.n2eap(nVecsPatch, flip=False)
                        #verts[iQuad, :, :] = eaProjPatch.T
                        vertsS.append(eaProjPatch.T)
                        valsS.append(vals[iQuad])
                    else:
                        eaProjPatch = pfigutil.n2eap(nVecsPatch, flip=False)
                        #verts[iQuad, :, :] = eaProjPatch.T
                        vertsN.append(eaProjPatch.T)
                        valsN.append(vals[iQuad])

                #col = collections.PolyCollection(verts, edgecolors=None, antialiased=antialiased)
                colN = collections.PolyCollection(num.array(vertsN),
                                                  edgecolors='none',
                                                  antialiased=self.antialiased)
                colN.set_clim(vmin=self.vmin, vmax=self.vmax)
                colN.set_array(num.array(valsN))
                colN.set_cmap(self.cmap)
                self.colList.append(colN)
                #
                colS = collections.PolyCollection(num.array(vertsS),
                                                  edgecolors='none',
                                                  antialiased=self.antialiased)
                colS.set_clim(vmin=self.vmin, vmax=self.vmax)
                colS.set_array(num.array(valsS))
                colS.set_cmap(self.cmap)
                self.colList.append(colS)

                self.pList[0].a.add_collection(colN)
                self.pList[1].a.add_collection(colS)
            'end of if for nP'
        'endif for all in upper hemisphere'
        return

    def display(self,
                data,
                tTh,
                nP=True,
                opacity=[None],
                rangeVV_w = None,
                winKWArgs={}
                ):
        """
        if want to do interpolated results, matplotlib.delaunay
        has some triangulation and interpolation stuff, but have
        not sorted that out yet
        """
        # bkgCirc = matplotlib.patches.Circle(xy=(0,0), radius=1, fill=True,
        #                                     facecolor='0.5',
        #                                     edgecolor='black')
        # pw.a.add_patch(bkgCirc)

        'clean up any old stuff'
        for p in self.pList:
            p.destroy()
        self.pList = []

        self.__nP_cur = nP

        if self.doRot is True:
            'rotate to get "x" into "z" so that projection along 3 direction works well'
            rMat = rMat_y90
        elif hasattr(self.doRot, 'shape'):
            'assume doRot is the rMat to use'
            rMat = self.doRot
            assert len(rMat.shape) == 2, 'bad doRot'
            assert rMat.shape[0] == 3 and rMat.shape[1] == 3, 'bad doRot'
        elif self.doRot is False:
            rMat = None
        else:
            raise RuntimeError, 'do not know what to do with doRot of '+str(self.doRot)
        self.__rMat_cur = rMat

        forColorBar = None

        if isinstance(data, list): # hasattr(data,'pop'):
            dataList = data
        else:
            dataList = [data]
        assert len(dataList) == len(self.omeEdges), \
            'data and omeEdges lists do not have same length : %d versus %d' % (len(dataList), len(self.omeEdges))
        #
        if isinstance(opacity, list): # hasattr(opacity,'pop'):
            opacityList = opacity
        else:
            opacityList = [opacity]
            assert len(opacityList) == len(self.omeEdges), \
            'opacity and omeEdges lists do not have same length : %d versus %d' % (len(opacityList), len(self.omeEdges))

        if self.vmax is None:
            self.vmax = num.hstack(dataList).max()

        nVecsList = []
        anySouthern = False
        for omeEdges, etaEdges in zip(self.omeEdges, self.etaEdges):
            if self.__nVecsPatches(nP):
                nVecs = omeEtaGridToNVecs(tTh, omeEdges, etaEdges)
            else:
                omegas = 0.5*(omeEdges[1:] + omeEdges[:-1])
                etas = 0.5*(etaEdges[1:] + etaEdges[:-1])
                nVecs = omeEtaGridToNVecs(tTh, omegas, etas)
            if rMat is not None:
                nVecs = num.dot(rMat, nVecs)
            anySouthern = anySouthern or num.any(nVecs[2,:] < -1e-5)
            nVecsList.append(nVecs)

        self.allNorthern = not anySouthern
        'need a window, make a new one'
        pw = None
        if self.drawColorbar:
            relfigsize = (6,6.3)
            if self.allNorthern:
                axesRectList = [
                    (0.15,0.15,0.6,0.6),
                    (0.85,0.15,0.05,0.75),
                    ]
            else:
                axesRectList = [
                    (0.03,0.1,0.4,0.8),
                    (0.43,0.1,0.4,0.8),
                    (0.85,0.15,0.05,0.75),
                    ]
        else:
            relfigsize = (6,6)
            if self.allNorthern:
                axesRectList = [(0.15,0.15,0.6,0.6)]
            else:
                axesRectList = [
                    (0.075,0.1,0.4,0.8),
                    (0.525,0.1,0.4,0.8),
                    ]
        kwArgs = {}
        kwArgs.update(winKWArgs)
        kwArgs.setdefault('relfigsize',relfigsize)
        kwArgs.setdefault('noAutoAxesList',True)
        win = plotwrap.PlotWin(1,2, **kwArgs)
        self.pList.append(plotwrap.PlotWrap(window=win,
                                        axesRect=axesRectList[0], # title='northern hemisphere'
                                        showByDefault=False, makeWinByDefault=True,
                                        )
                      )
        if not self.allNorthern:
            self.pList.append(plotwrap.PlotWrap(window=win,
                                                axesRect=axesRectList[1], # title='southern hemisphere'
                                                showByDefault=False, makeWinByDefault=True,
                                                )
                              )
        self.pList.append(win)
        self.p = win

        'now have pList'
        for pw in self.pList:
            if hasattr(pw,'getAxes'):
                'plotWin type thing instead of plotwrap type thing'
                continue
            pw.a.set_aspect('equal')
            pw.a.format_coord = lambda x,y:''
            pw.a.axis('off')
            pw.a.set_autoscale_on(False)
            pw.a.set_xlim(-1.05,1.05)
            pw.a.set_ylim(-1.05,1.05)
        'done with fun stuff for self.pList'

        self.colList = []

        for omeEdges, etaEdges, data, opacity, nVecs in zip(self.omeEdges, self.etaEdges, dataList, opacityList, nVecsList):
            self.__display(omeEdges, etaEdges, data, nVecs, nP, opacity, rangeVV_w)

        self.drawLines(nP, rMat=rMat)

        if self.drawColorbar:
            aCur = self.p.f.add_axes(axesRectList[-1])
            if forColorBar is None:
                forColorBar = self.colList[0]
            self.cbar = self.p.f.colorbar(forColorBar, cax=aCur)
        self.p.show()

        return
    def destroy(self):
        for p in self.pList:
            p.destroy()
        return
    def clearLines(self):
        'get rid of any existing lines and legends'
        for pw in self.pList:
            if hasattr(pw,'getAxes'):
                'plotWin type thing instead of plotwrap type thing'
                continue
            lines = pw.a.get_lines()
            for line in lines:
                line.remove()
        return
    def drawLines(self, nP, rMat=None, pointLists=None):
        """if specify a pointLists argument then it replaces self.pointLists"""
        if pointLists is not None:
            self.pointLists = pointLists

        # for pw in self.pList:
        #     if hasattr(pw,'getAxes'):
        #         'plotWin type thing instead of plotwrap type thing'
        #         continue

        auxKWArgs = {}
        if not self.__nVecsPatches(nP):
            r = 0.5 * float(nP)
            auxKWArgs = {'origin':(r,r), 'r':r}
        pw = self.pList[0]
        pfigutil.drawLines(pw, self.pointLists,
                           rMat=rMat,
                           netStyle=self.netStyle, netNDiv=self.netNDiv, netAlpha=self.netAlpha,
                           **auxKWArgs)
        if not self.allNorthern:
            pw = self.pList[1]
            pfigutil.drawLines(pw, self.pointLists,
                               rMat=rMat,
                               netStyle=self.netStyle, netNDiv=self.netNDiv, netAlpha=self.netAlpha,
                               southern=True, invertFromSouthern=self.invertFromSouthern,
                               **auxKWArgs)
        return

    def show(self):
        self.p.show()
        return
    def setProps(self, vMM=None,
                 cmap=None, pointLists=None, netStyle=None,
                 title=None,
                 doShow=True,
                 logNorm=None,
                 kwArgs={},
                 ):
        didChange = False
        if vMM is not None:
            self.vmin = vMM[0] or self.vmin
            self.vmax = vMM[1] or self.vmax
            for col in self.colList:
                col.set_clim(vmin=self.vmin, vmax=self.vmax)
            didChange = True
        if logNorm is not None:
            didChange = True
            if logNorm:
                """
                may want to do something like:
                cmap = cm.bone
                cmap.set_under([0.,0.,0.])
                cmap.set_over([1.,1.,1.])
                cmap.set_bad([0.,0.,0.])
                """
                assert self.vmin is not None, 'need vmin to have been set for logNorm'
                norm = matplotlib.colors.LogNorm(vmin=self.vmin, vmax=self.vmax, clip=False)
                for col in self.colList:
                    col.set_norm(norm)
            else:
                for col in self.colList:
                    col.set_norm(None)
        if title is not None:
            self.p.f.suptitle(title, **kwArgs)
            didChange = True
        if cmap is not None:
            self.cmap = cmap
            for col in self.colList:
                col.set_cmap(self.cmap)
            didChange = True
        if pointLists is not None or netStyle is not None:
            if pointLists is not None:
                self.pointLists = pointLists
            if netStyle is not None:
                self.netStyle = netStyle
            self.drawLines(self.__nP_cur, rMat=self.__rMat_cur)
            didChange = True
        if didChange:
            if self.drawColorbar:
                aCur = self.p.f.axes[-1]
                forColorBar = self.colList[0]
                self.cbar = self.p.f.colorbar(forColorBar, cax=aCur)
            if doShow:
                self.p.show()
        return

    def save(self, *args, **kwargs):
        self.p.save(*args, **kwargs)

class CollapseOmeEta(object):
    """
    Can pass a mask to use in addition to whatever the readers are already
    set up to do; with frames set zero where mask is True

    If pass pw: after plot is made, can do calls on self.pw to plot other things
    on top of the image

    while this takes a list of readers, it is not yet really coded for disjoint omega ranges
    """
    def __init__(self,
                 readerList,
                 planeData, hklList,
                 detectorGeom,
                 strainMag=None,
                 nEtaBins = 480,
                 mask=None,
                 threshold=None,
                 applyLorenz=True,
                 nframesLump=1,
                 debug=debugDflt,
                 computeMeanTwoTheta=False,
                 ):

        location = '  '+self.__class__.__name__+'.__init__'

        self.planeData = planeData

        if not isinstance(readerList, list): # hasattr(readerList,'pop'):
            readerList = [readerList]
        self.readerList = readerList

        self.iHKLList = num.atleast_1d(planeData.getHKLID(hklList))

        tThRanges = planeData.getTThRanges(strainMag=strainMag)

        'set up data'
        twoTheta, eta = detectorGeom.xyoToAngAll()
        # omegaMin, omegaMax = detector.getOmegaMMReaderoList(readerList, overall=True) # retain information about omega range of each reader
        # omegaMM = detector.getOmegaMMReaderList(self.readerList) # can use this is need to know omega ranges for each reader

        'the following need to be consistent'
        etaDelta      = 2.*num.pi/nEtaBins
        eta0          = -num.pi
        self.etaEdges = num.linspace(-num.pi, num.pi, nEtaBins+1)
        self.etas = 0.5*(self.etaEdges[1:] + self.etaEdges[:-1])

        'count frames'
        nFramesTot = 0
        for reader in readerList:
            nFramesTot += reader.getNFrames() / nframesLump

        self.dataStore = num.empty([len(self.iHKLList), nFramesTot, nEtaBins])
        if computeMeanTwoTheta:
            self.storeTTh = num.empty([len(self.iHKLList), nFramesTot, nEtaBins])
        else:
            self.storeTTh = None
        self.omegas   = num.empty(nFramesTot)
        self.omeEdges = num.empty(nFramesTot+1)

        indicesList = []
        if computeMeanTwoTheta:
            'compute and store iEtaBinHKL'
            iEtaBinHKL = []
        for iData, iHKL in enumerate(self.iHKLList):
            indices = num.where(num.logical_and(
                    twoTheta > tThRanges[iHKL,0],
                    twoTheta < tThRanges[iHKL,1]
                    ))
            indicesList.append(indices)
            if computeMeanTwoTheta:
                etasThese = eta[indices]
                iEtaBin = (etasThese - eta0) / etaDelta
                'protect against numerical silliness'
                iEtaBin[num.where(iEtaBin) < 0         ] = 0
                iEtaBin[num.where(iEtaBin) > nEtaBins-1] = nEtaBins-1
                iEtaBinHKL.append(iEtaBin)


        if applyLorenz:
            lorenzFrame = getLorenz(detectorGeom)
        iFrameTot = 0
        for reader in readerList:
            delta_omega = reader.getDeltaOmega(nframes=nframesLump)
            sumImg = nframesLump > 1
            nFrames = reader.getNFrames()
            #
            pbar = ProgressBar(
                widgets=[Bar('>'), ' ', ETA(), ' ', ReverseBar('<')],
                maxval=reader.getNFrames() / nframesLump
                ).start()
            for iFrame in range(reader.getNFrames() / nframesLump): # for iFrame, omega in enumerate(omegas):
                pbar.update(iFrame+1)
                if debug:
                    print location+' : working on frame %d' % (iFrame)
                    tic = time.time()
                thisframe = reader.read(nframes=nframesLump, sumImg=sumImg)
                omega = reader.getFrameOmega()
                self.omegas[iFrameTot] = omega
                self.omeEdges[iFrameTot] = omega-delta_omega*0.5

                if not mask is None:
                    thisframe[mask] = 0

                if threshold is not None:
                    thisframe[thisframe < threshold] = 0

                for iData, iHKL in enumerate(self.iHKLList):
                    indices = indicesList[iData]
                    'make valsThese into float so that do not overrun max int value'
                    # valsThese = num.array(thisframe[indices], dtype=float) # problematic for masked arrays!
                    valsThese = thisframe[indices].astype(float)
                    if applyLorenz:
                        valsThese = valsThese / lorenzFrame[indices]
                    if num.ma.is_masked(valsThese):
                        keepThese = num.logical_not(valsThese.mask)
                        valsThese = valsThese.compressed()
                    else:
                        keepThese = None
                    if computeMeanTwoTheta:
                        ''' use scipy sparse matrices because
                        coo_matrix allows multiple values to be
                        additively assigned to an entry; surely there
                        is a better (and still easy) way to do this,
                        but I have not found it yet
                        '''
                        tThsThese = twoTheta[indices]
                        iEtaBin = iEtaBinHKL[iData]
                        if keepThese is not None:
                            iEtaBin   = iEtaBin[keepThese]
                            tThsThese = tThsThese[keepThese]
                        iRZ = num.zeros( valsThese.size, dtype=int )

                        integIntens_s = sparse.coo_matrix(
                            (valsThese, (iRZ, iEtaBin) ),
                            shape=(1,nEtaBins)
                            )
                        integIntens = integIntens_s.todense()
                        #
                        weightedTTh_s = sparse.coo_matrix(
                            (valsThese*tThsThese, (iRZ, iEtaBin) ),
                            shape=(1,nEtaBins)
                            )
                        weightedTTh = weightedTTh_s.todense()
                        #
                        nzIntegIntens = num.where(integIntens > 0.)
                        averageTTh = num.zeros( weightedTTh.shape )
                        averageTTh[nzIntegIntens] = weightedTTh[nzIntegIntens] / integIntens[nzIntegIntens]

                        self.dataStore[iData, iFrameTot, :] = integIntens[:]
                        self.storeTTh [iData, iFrameTot, :] = averageTTh[:]

                    else:
                        etasThese = eta[indices]
                        if keepThese is not None:
                            etasThese = etasThese[keepThese]
                        hist, bin_edges = num.histogram(etasThese, bins=self.etaEdges, weights=valsThese)
                        self.dataStore[iData, iFrameTot, :] = hist[:]
                'done with iHKLList'

                if debug:
                    toc = time.time()
                    elapsed = toc - tic
                    print location+' : frame %d took %g seconds' % (iFrameTot, elapsed)
                iFrameTot += 1
            'done with frames'
            pbar.finish()
        'done with readerList'
        self.omeEdges[nFramesTot] = omega+delta_omega*0.5

        return
    def getPfig(self, **kwargs):
        retval = OmeEtaPfig(self.omeEdges, self.etaEdges, **kwargs)
        return retval
    def display(self,
                iData = 0,
                rangeVV = None,
                cmap = None,
                pw  = None,
                debug = debugDflt,
                pfig = False,
                comment = '',
                tTh = False,
                rangeVV_w = None,
                winKWArgs = {},
                pfigKWArgs = {}
                ):
        """
        iData is index into hklList passed on initialization, NOT into
        planeData

        pointList, if specified is a list of tuples of the form (3xn
        ndarray, style) where style gets passed to plotwrap

        can set tTh to 'withOpacity' if the 2-theta plot should be
        made with opacity (alpha) constructed from the intensity
        weights; so far this only works for pfig=False

        """

        if tTh:
            assert self.storeTTh is not None, 'do not have tThs stored'
            data = self.storeTTh [iData,:,:]
        else:
            data = self.dataStore[iData,:,:]

        # vmin, vmax = detector.Framer2DRC.getVMM(data)
        vMM = self.readerList[0].getVMM(data, range=rangeVV)

        hklStr = self.planeData.getHKLs(asStr=True)[self.iHKLList[iData]]
        winTitle = 'hkl: '+str(hklStr)+' '+comment
        if pfig:

            assert pw is None, \
                'do not support input pw for pfig plots'
            #retval = OmeEtaPfig(self.omeEdges, self.etaEdges, vMM=vMM, **pfigKWArgs)
            retval = self.getPfig(vMM=vMM, cmap=cmap, **pfigKWArgs)
            tThNominal = self.planeData.getTTh()[self.iHKLList[iData]]
            kwArgs = {}
            kwArgs.update(winKWArgs)
            kwArgs.setdefault('title', winTitle)
            if tTh == 'withOpacity':
                retval.display(data, tThNominal, nP=pfig,
                               opacity=self.dataStore[iData,:,:],
                               rangeVV_w=rangeVV_w,
                               winKWArgs=kwArgs)
            else:
                retval.display(data, tThNominal, nP=pfig, winKWArgs=kwArgs)

        else: # pfig
            if pw is None:
                pw = plotwrap.PlotWrap(
                    winTitle=winTitle,
                    showByDefault=False, makeWinByDefault=True,
                    **winKWArgs
                    )

                pw.a.format_coord = FormatEtaOme(
                    0.5*(self.etaEdges[1:]+self.etaEdges[:-1]),
                    self.omegas,
                    data
                    )
            retval = pw
            if cmap is None:
                cmap = getCMap(True)
            if tTh == 'withOpacity':
                norm = matplotlib.colors.Normalize(vmin=vMM[0], vmax=vMM[1])
                # data.T here instead of ijAsXY=True
                cData = cmap(norm(data.T,clip=True))

                wData = self.dataStore[iData,:,:]
                vMM_w = self.readerList[0].getVMM(wData, range=rangeVV_w)
                norm_w = matplotlib.colors.Normalize(
                    vmin=vMM_w[0], vmax=vMM_w[1]
                    )

                cData[:,:,3] = norm_w(wData.T, clip=True)

                pw(cData, ijAsXY=False)
                'for colorbar, make a mappable so range shown is correct'
                mappable = cm.ScalarMappable(cmap=cmap, norm=norm)
                mappable.set_array(data)
                pw.colorbar(thing=mappable)

            else:
                pw(data, vmin=vMM[0], vmax=vMM[1], cmap=cmap, ijAsXY=True)
            pw.show()
        'endif pfig'

        return retval


    def getNVecs(self, iData, edges=False):
        tThNominal = self.planeData.getTTh()[self.iHKLList[iData]]
        if edges:
            nVecs = omeEtaGridToNVecs(tThNominal, self.omeEdges, self.etaEdges)
        else:
            nVecs = omeEtaGridToNVecs(tThNominal, self.omegas, self.etas)
        return nVecs


    def getData(self, iData):
        return self.dataStore[iData,:,:]


    def getEtaOmeMaps(self):
        # this is a workaround, since CollapseOmeEta is not pickleable
        return EtaOmeMaps(self)



class EtaOmeMaps(object):

    """
    find-orientations loads pickled eta-ome data, but CollapseOmeEta is not
    pickleable, because it holds a list of ReadGE, each of which holds a
    reference to an open file object, which is not pickleable.
    """

    def __init__(self, ome_eta):
        self.dataStore = ome_eta.dataStore
        self.planeData = ome_eta.planeData
        self.iHKLList = ome_eta.iHKLList
        self.etaEdges = ome_eta.etaEdges
        self.omeEdges = ome_eta.omeEdges
        self.etas = ome_eta.etas
        self.omegas = ome_eta.omegas
        return



# not ready # class BaseEtaOme(object):
# not ready #     """
# not ready #     eta-ome map base class derived from new YAML config
# not ready #
# not ready #     ...for now...
# not ready #
# not ready #     must provide:
# not ready #
# not ready #     self.dataStore
# not ready #     self.planeData
# not ready #     self.iHKLList
# not ready #     self.etaEdges # IN RADIANS
# not ready #     self.omeEdges # IN RADIANS
# not ready #     self.etas     # IN RADIANS
# not ready #     self.omegas   # IN RADIANS
# not ready #
# not ready #     This wrapper will provide all but dataStore.
# not ready #     """
# not ready #     def __init__(self, cfg, reader=None, eta_step=None):
# not ready #         """
# not ready #         currently, reader has to be None *OLD* class type until fixed with new imageIO;
# not ready #         if None, then the frame_cache.npz specified by the config must exist
# not ready #         """
# not ready #         self.cfg = cfg
# not ready #         self.instr_cfg = get_instrument_parameters(cfg)
# not ready #
# not ready #         # currently hard-coded to do reader from npz frame cache
# not ready #         # kwarg *MUST* be 'new' style reader
# not ready #         if reader is None:
# not ready #             self.__reader = get_frames(reader, self.cfg)
# not ready #         else:
# not ready #             self.__reader = reader
# not ready #
# not ready #         # set eta_step IN DEGREES
# not ready #         if eta_step is None:
# not ready #             self._eta_step = self.cfg.image_series.omega.step
# not ready #         else:
# not ready #             self._eta_step = abs(eta_step) # just in case negative...
# not ready #
# not ready #         material_list = cPickle.load(open(cfg.material.definitions, 'r'))
# not ready #         material_names = [material_list[i].name for i in range(len(material_list))]
# not ready #         material_dict = dict(zip(material_names, material_list))
# not ready #         self.planeData = material_dict[cfg.material.active].planeData
# not ready #
# not ready #         self._iHKLList = None
# not ready #
# not ready #         self._etaEdges = None
# not ready #         self._omeEdges = None
# not ready #         self._etas = None
# not ready #         self._omegas = None
# not ready #
# not ready #         return
# not ready #
# not ready #     @property
# not ready #     def iHKLList(self):
# not ready #         return self._iHKLList
# not ready #     @iHKLList.getter
# not ready #     def iHKLList(self, ids=None):
# not ready #         """
# not ready #         ids must be a list
# not ready #         """
# not ready #         if ids is not None:
# not ready #             assert hasattr(ids, '__len__'), "ids must be a list or list-like object"
# not ready #
# not ready #         # start with all available
# not ready #         active_hkls = range(pd.hkls.shape[1])
# not ready #         # check cfg file
# not ready #         temp = cfg.find_orientations.orientation_maps.active_hkls
# not ready #         # override if spec'd explicitly in cfg
# not ready #         active_hkls = active_hkls if temp == 'all' else temp
# not ready #         # override with hkls from command line, if specified
# not ready #         return ids if ids is not None else active_hkls
# not ready #
# not ready #     @property
# not ready #     def omegas(self):
# not ready #         return self._omegas
# not ready #     @omegas.getter
# not ready #     def omegas(self):
# not ready #         """
# not ready #         forces consistency with reader
# not ready #         """
# not ready #         num_ome = len(self.__reader[0])
# not ready #         ome_start = self.__reader[1][0]
# not ready #         ome_step  = self.__reader[1][1]
# not ready #         return ome_step*(num.arange(num_ome) + 0.5) + ome_start
# not ready #
# not ready #     @property
# not ready #     def eta_step(self):
# not ready #         return self._eta_step
# not ready #
# not ready #     @property
# not ready #     def etas(self):
# not ready #         return self._etas
# not ready #     @etas.getter
# not ready #     def etas(self):
# not ready #         """
# not ready #         range is forced to be [-180, 180] for now, so step must be positive
# not ready #
# not ready #         step is same as omega unless specified (in degrees)
# not ready #         """
# not ready #         num_eta = int(360/float(abs(self.eta_step)))
# not ready #         return num.radians(self.eta_step)*(num.arange(num_eta) + 0.5) - num.pi
# not ready #
# not ready #     @property
# not ready #     def omeEdges(self):
# not ready #         return self._omeEdges
# not ready #     @omeEdges.getter
# not ready #     def omeEdges(self):
# not ready #         ome_step = self.omegas[1] - self.omegas[0] # same as self.__reader[1][1]
# not ready #         return num.hstack([self.omegas - 0.5*ome_step, self.omegas[-1] + 0.5*ome_step])
# not ready #
# not ready #     @property
# not ready #     def etaEdges(self):
# not ready #         return self._etaEdges
# not ready #     @etaEdges.getter
# not ready #     def etaEdges(self):
# not ready #         return num.hstack([self.etas - 0.5*eta_step, self.etas[-1] + 0.5*eta_step])
# not ready #
# not ready # class EtaOmeMaps(BaseEtaOme):
# not ready #     """
# not ready #     """
# not ready #     def __init__(self, cfg, reader=None, eta_step=None,
# not ready #                  omega=0., tVec_s=num.zeros(3),
# not ready #                  npdiv=2):
# not ready #
# not ready #         # first init the base class
# not ready #         super( EtaOmeMaps, self ).__init__(cfg, reader=reader, eta_step=eta_step)
# not ready #
# not ready #         # grac relevant tolerances for patches
# not ready #         tth_tol = num.degrees(self.planeData.tThWidth)
# not ready #         eta_tol = num.degrees(abs(self.etas[1]-self.etas[0]))
# not ready #
# not ready #         # grab distortion
# not ready #         if instr_cfg['detector']['distortion']['function_name'] is None:
# not ready #             distortion = None
# not ready #         else:
# not ready #             # THIS IS STILL A KLUDGE!!!!!
# not ready #             distortion = (xf.dFunc_ref,
# not ready #                           num.r_[instr_cfg['detector']['distortion']['parameters']]
# not ready #                           )
# not ready #         # stack parameters
# not ready #         detector_params = num.hstack([
# not ready #             instr_cfg['detector']['transform']['tilt_angles'],
# not ready #             instr_cfg['detector']['transform']['t_vec_d'],
# not ready #             instr_cfg['oscillation_stage']['chi'],
# not ready #             instr_cfg['oscillation_stage']['t_vec_s'],
# not ready #             ])
# not ready #         pixel_pitch = instr_cfg['detector']['pixels']['size']
# not ready #         chi = self.instr_cfg['oscillation_stage']['chi'] # in DEGREES
# not ready #
# not ready #         # 6 detector affine xform parameters
# not ready #         rMat_d = makeDetectorRotMat(detector_params[:3])
# not ready #         tVec_d = detector_params[3:6]
# not ready #
# not ready #         # 'dummy' sample frame rot mat
# not ready #         rMats_s = makeOscillRotMat(num.radians([chi, omega]))
# not ready #
# not ready #         # since making maps for all eta, must hand trivial crystal params
# not ready #         rMat_c = np.eye(3)
# not ready #         tVec_c = np.zeros(3)
# not ready #
# not ready #         # make angle arrays for patches
# not ready #         neta = len(self.etas)
# not ready #         nome = len(reader[0])
# not ready #
# not ready #         # make full angs list
# not ready #         angs = [num.vstack([tth*num.ones(neta),
# not ready #                            etas,
# not ready #                            num.zeros(nome)])
# not ready #                 for tth in self.planeData.getTTh()]
# not ready #
# not ready #         """SET MAPS CONTAINER AS ATTRIBUTE"""
# not ready #         self.dataStore = num.zeros((len(angs), nome, neta))
# not ready #         for i_ring in range(len(angs)):
# not ready #             # need xy coords and pixel sizes
# not ready #             gVec_ring_l = xfcapi.anglesToGVec(angs[i_ring].T, chi=chi, rMat_c=rMat_c)
# not ready #             xydet_ring = xfcapi.gvecToDetectorXY(gVec_ring_l,
# not ready #                                                  rMat_d, rMat_s, rMat_c,
# not ready #                                                  tVec_d, tVec_s, tVec_c)
# not ready #
# not ready #             if distortion is not None:
# not ready #                 det_xy = distortion[0](xydet_ring,
# not ready #                                        distortion[1],
# not ready #                                        invert=True)
# not ready #             ang_ps = angularPixelSize(det_xy, pixel_pitch,
# not ready #                                       rMat_d, rMat_s,
# not ready #                                       tVec_d, tVec_s, tVec_c,
# not ready #                                       distortion=distortion)
# not ready #
# not ready #             patches = make_reflection_patches(self.instr_cfg,
# not ready #                                               angs[i_ring].T[:, :2], ang_ps,
# not ready #                                               omega=None,
# not ready #                                               tth_tol=tth_tol, eta_tol=eta_tol,
# not ready #                                               distortion=distortion,
# not ready #                                               npdiv=npdiv, quiet=False,
# not ready #                                               compute_areas_func=gutil.compute_areas)
# not ready #
# not ready #             for i in range(nome):
# not ready #                 this_frame = num.array(reader[0][i].todense())
# not ready #                 for j in range(neta):
# not ready #                     ii = patches[j][-1][0]
# not ready #                     jj = patches[j][-1][1]
# not ready #                     areas = patches[j][-2]
# not ready #                     self.dataStore[i_ring, i, j] = num.sum(this_frame[ii, jj] * areas / num.sum(areas))
# not ready #                     pass
# not ready #                 pass
# not ready #             pass
# not ready #         return


def makeMeasuredScatteringVectors(tTh, eta, ome, convention='hexrd', frame='sample'):
    """
    Construct scattering vectors from angles (2theta, eta, ome)
    will do HEXRD/APS and Fable frames, sample or lab.

    for fable frame geomtery, see:

    http://sourceforge.net/apps/trac/fable/attachment/wiki/WikiStart/Geometry_version_1.0.8.pdf
    """
    ome = num.atleast_1d(ome)

    rIndex = None
    if not hasattr(convention, 'lower'):
        raise RuntimeError, "something is amiss with your keywork argument"
    else:
        if convention.lower() == 'fable':
            # must convert eta coordinate
            eta = 0.5*num.pi - eta

            'ome axis is lab Z'
            # raxis = num.c_[0, 0, 1].T
            rIndex = 2

            # the unit qVec
            retVal = num.vstack( [
                -num.sin(0.5*tTh),
                -num.cos(0.5*tTh)*num.sin(eta),
                 num.cos(0.5*tTh)*num.cos(eta) ] )

        elif convention.lower() == 'hexrd':
            'ome axis is lab Y'
            # raxis = num.c_[0, 1, 0].T
            rIndex = 1

            # the unit qVec
            retVal = num.vstack( [
                num.cos(eta)*num.cos(0.5*tTh),
                num.sin(eta)*num.cos(0.5*tTh),
                num.sin(0.5*tTh) ] )
        else:
            raise RuntimeError, "unrecognized token '%s'" % (convention)

        # convert to sample frame from lab frame (as measured)
        if frame.lower() == 'sample':
            ## for i in range(retVal.shape[1]):
            ##     retVal[:, i] = num.dot(R.rotMatOfExpMap(ome[i]*raxis).T, retVal[:, i])
            cOme = num.cos(ome)
            sOme = num.sin(ome)
            if rIndex == 1:
                retVal = num.vstack( [
                        cOme * retVal[0,:] - sOme * retVal[2,:], # Note: -sOme due to transpose
                        retVal[1,:],
                        sOme * retVal[0,:] + cOme * retVal[2,:], # Note: +sOme due to transpose
                        ] )
            elif rIndex == 2:
                retVal = num.vstack( [
                        cOme  * retVal[0,:] + sOme * retVal[1,:], # Note: +sOme due to transpose
                        -sOme * retVal[0,:] + cOme * retVal[1,:], # Note: -sOme due to transpose
                        retVal[2,:],
                        ])
            else:
                raise RuntimeError, "unrecognized rIndex %d" % (rIndex)
    return retVal

######################################################################
#
# fun with multiprocessing

reader_MP = None
func_MP = None
nPerChunk_MP = None
debug_MP = True
def doItMP(nSkip):
    location = '  doItMP'

    global reader_MP, func_MP, debug_MP
    print 'in doItMP, nPerChunk nSkip : %g %g' % (nPerChunk_MP, nSkip)
    tic = time.time()
    readerLocal = reader_MP.makeNew()
    toc = time.time(); dt = toc - tic; tic = toc
    print location+' : %g seconds to make new reader' % (dt)
    retval = []
    nLocalFrame = min(nPerChunk_MP, readerLocal.getNFrames()-nSkip)
    for iLocalFrame in range(nLocalFrame):
        frame = readerLocal.read(nskip=nSkip)
        toc = time.time(); dt = toc - tic; tic = toc
        print location+' : %g seconds to read frame' % (dt)
        retval.append(func_MP(frame))
        toc = time.time(); dt = toc - tic; tic = toc
        print location+' : %g seconds to process frame' % (dt)
        nSkip = 0 # only need to skip for first read
    return retval
def readFrameStack_multiproc(reader, func, nPerChunk=None, nCPUs=None, debug=False):
    """
    read the full frame stack using multiprocessing, applying fund
    to each frame to obtain the result;

    use makeNew for each chunk; if reader.dark is a shared memory
    array then it remains so
    """
    assert xrdbase.haveMultiProc, \
        'do not have multiprocessing available'

    nFrames = reader.getNFrames()
    nCPUs = nCPUs or xrdbase.dfltNCPU
    nPerChunk = nPerChunk or max(int(nFrames/(4*nCPUs)),1)

    global reader_MP, func_MP, nPerChunk_MP, debug_MP
    reader_MP = reader
    func_MP = func
    nPerChunk_MP = nPerChunk
    debug_MP = debug
    'if reader has a dark frame, make sure it is in shared memory'
    if reader.dark is not None:
        #dark_temp  = detector.ReadGE.readDark(fileInfo[0][0], nframes=fileInfo[0][1])
        dark_temp   = reader.dark
        dark_shmem  = multiprocessing.RawArray(ctypes.c_double, dark_temp.size)
        dark        = num.frombuffer(dark_shmem, dtype=num.float64, count=dark_temp.size)
        dark.shape  = dark_temp.shape
        dark[:,:]   = dark_temp[:,:]
        reader.dark = dark
        del dark_temp

    nSkipList = range(0,nFrames,nPerChunk)

    pool = multiprocessing.Pool(nCPUs)

    if debug:
        print 'nSkipList : '+str(nSkipList)
    tic = time.time(); results_chunked = pool.map(doItMP, nSkipList, chunksize=1); toc = time.time()
    dt = toc - tic
    print 'elapsed time running under multiprocessing pool : %g' % (dt)
    results = reduce(lambda x,y: x+y, results_chunked, [])

    pool.close()

    reader_MP = None
    func_MP = None
    nPerChunk_MP = None
    return results

def thresholdStackDisplay(data, threshold, cmap=None, pw=None,
                          detectorGeom=None, planeData=None,
                          displayKWArgs={}, drawRingsKWArgs={}
                          ):
    '''
    passes sumImg=num.maximum to dataToFrame so that if data is a
    reader then frame ends up being the maximum over the image stack
    '''
    thisframe = dataToFrame(data, sumImg=num.maximum)
    if cmap is None:
        cmap = cm.bone
        cmap.set_over('red')
    if detectorGeom is None:
        retval = detector.Framer2DRC.display(
            thisframe, cmap=cmap, range=(0,threshold), pw=pw,
            **displayKWArgs)
    else:
        retval = detectorGeom.display(
            thisframe, planeData=planeData, cmap=cmap, range=(0,threshold), pw=pw,
            **displayKWArgs)
        detectorGeom.drawRings(retval, planeData, **drawRingsKWArgs)
    return retval

class GrainPoles:
    def __init__(self, omeEtaPfigs):

        self.omeEtaPfigs = omeEtaPfigs

        self.refPointsLists = []
        for omeEtaPfig in self.omeEtaPfigs:
            self.refPointsLists.append(copy.deepcopy(omeEtaPfig.pointLists))
            # refPointsList = []
            # for refPoints, kwArgs in omeEtaPfig.pointLists:
            #     refPointsList.append(copy.deepcopy(refPoints))
            # refPointsLists.append(refPointsList)

        self.__skew = [0.,0.,0.]

        return
    def __call__(self, skew):
        self.__skew = num.copy(skew)
        mat = self.getMat()
        for omeEtaPfig, refPointsList in zip(self.omeEtaPfigs, self.refPointsLists):
            # omeEtaPfig.clearLines() 'not necessary, drawLines does this'
            pointLists = []
            for refPoints, kwArgs in refPointsList:
                points    = num.dot(mat, refPoints)
                pointLists.append((points, kwArgs))
            # print 'pointLists : '+str(pointLists)
            omeEtaPfig.drawLines(pointLists=pointLists)
            # print 'pointLists : '+str(omeEtaPfig.pointLists)
            omeEtaPfig.show()
        return
    def getMat(self):
        mat  = ors.RotInv(self.__skew).toMatrix()
        return mat

def grainPolesGUI(omeEtaPfigs):
    """
    GUI with sliders for rotating a grain's spots

    execfile('examples/feSynthSpotsPfig.py')
    gui = grainPolesGUI([pwSB])
    """
    win = plotwrap.PlotWin(-1,
                           title='rotation sliders',
                           relfigsize=(8,2),
                           )
    ax1 = win.getNextAxes(rect=[0.1, 0.1, 0.8, 0.2])
    ax2 = win.getNextAxes(rect=[0.1, 0.4, 0.8, 0.2])
    ax3 = win.getNextAxes(rect=[0.1, 0.7, 0.8, 0.2])
    s1  = Slider(ax1, 'r1', -pi, pi, 0., dragging=False)
    s2  = Slider(ax2, 'r2', -pi, pi, 0., dragging=False)
    s3  = Slider(ax3, 'r3', -pi, pi, 0., dragging=False)

    grainPoles = GrainPoles(omeEtaPfigs)

    def update_self(val):
        skew = [s1.val, s2.val, s3.val]
        grainPoles(skew)
        print 'angles are now : %24.16e %24.16e %24.16e' % \
            (skew[0], skew[1], skew[2], )
        # print 'rotation matrix is: '+str(mat)
        win.show()
    s1.on_changed(update_self)
    s2.on_changed(update_self)
    s3.on_changed(update_self)

    win.show()
    matplotlib.interactive(True)
    return win, grainPoles

class MultiSlopeFunc:
    """
    function that transitions smoothly from slope of m1 to slope of m2 in the vacinity of xcrit, with the smoothness of the transition dictated by a specified power;
    for large values of power, might eventually want to put in code to protect against numerical overflow
    """
    def __init__(self, m1, m2, xcrit, power=0.2):
        self.m1 = m1
        self.m2 = m2
        self.power = power
        self.power_inv = 1.0/power
        self.xcrit = xcrit
        return
    def _f1(self,x):
        retval = x * self.m1
        return retval
    def _f2(self,x):
        if x > self.xcrit:
            retval = (x - self.xcrit) * self.m2
        else:
            retval = 0.
        return retval
    def __call__(self,x):
        xa = math.fabs(x)
        f1 = self._f1(xa)
        f2 = self._f2(xa)
        retval = (f1**self.power_inv + f2**self.power_inv)**self.power
        if x < 0:
            retval = -retval
        return retval

class MultiSlopeFuncSmooth:
    """
    function that transitions smoothly from slope of m1 to slope of m2 in the vacinity of xcrit, with the smoothness of the transition dictated by a specified power;
    """
    def __init__(self, m1, w1, p1, m2, xcrit, power=0.2):
        self.m1 = m1
        self.w1 = w1
        self.p1 = p1
        self.m2 = m2
        self.power = power
        self.power_inv = 1.0/power
        self.xcrit = xcrit
        return
    def _f1(self,x):
        if x > self.xcrit:
            retval = ((x - self.xcrit)/self.w1)  ** self.p1
        else:
            retval = 0.
        retval += x * self.m1
        return retval
    def _f2(self,x):
        retval = x * self.m2
        return retval
    def __call__(self,x):
        xa = math.fabs(x)
        f1 = self._f1(xa)
        f2 = self._f2(xa)
        if f1 == 0 or f2 == 0:
            return 0.0
        retval = (f1**(-self.power_inv) + f2**(-self.power_inv))**(-self.power)
        if x < 0:
            retval = -retval
        return retval

def darkFromStack(reader, nFrames=0, nChunk=4,
                  medianSize=None, medianRange=(-15,15),
                  cutMinFactor=None,
                  checkIntensityResolution=False):
    """
    If nFrames == 0, read all frames.

    If medianSize is specified then a median filter of the given size is used to find
    dead pixels, with pixels outside of medianRange marked as dead.
    """
    nChop = 1
    nRow, nCol = reader.getSize()
    if nFrames == 0:
        nFrames = reader.getNFrames()
    if nChunk is not None:
        nChop = max(1, int(nFrames / nChunk))

    # would be perhaps more efficient to just read what is wanted each time
    darkFrame  = reader.frame()
    stdFrame   = num.empty(darkFrame.shape,dtype=float)
    if checkIntensityResolution:
        meanDFrame  = reader.frame() # num.empty(darkFrame.shape,dtype=float)
    deadPixels = num.zeros(darkFrame.shape,dtype=bool)
    iRU = 0
    for iChop in range(nChop):
        iRL = iRU
        iRU = int(nRow*(float(iChop+1)/float(nChop)))
        thisReader = reader.getRawReader()
        allThisChop = num.empty((iRU-iRL,nCol,nFrames), dtype=darkFrame.dtype)
        for iFrame in range(nFrames): # for iFrame, omega in enumerate(omegas):
            print >> sys.stdout, '+',
            thisframe = thisReader.read()
            allThisChop[:,:,iFrame] = thisframe[iRL:iRU,:]
        print >> sys.stdout, ''
        thisReader.close()
        if cutMinFactor is not None:
            mins = num.min(allThisChop, axis=2)
            # mask = allThisChop > num.tile(mins.flatten()*cutMinFactor, (allThisChop.shape[2],1)).T.reshape(allThisChop.shape)
            allThisChopMedian = num.empty((iRU-iRL,nCol), dtype=darkFrame.dtype)
            for iThis in range(allThisChop.shape[0]):
                for jThis in range(allThisChop.shape[1]):
                    pStack = allThisChop[iThis,jThis,:]
                    allThisChopMedian[iThis,jThis] = num.median(pStack[pStack < mins[iThis,jThis] * cutMinFactor])
            darkFrame[iRL:iRU,:] = allThisChopMedian[:,:]
        else:
            darkFrame[iRL:iRU,:] = num.median(allThisChop, axis=2)
        std = num.std(allThisChop.astype('float'),axis=2)
        stdFrame[iRL:iRU,:] = std
        deadPixels[iRL:iRU,:] = std == 0.
        if checkIntensityResolution:
            # num.unique does not support an axis argument
            for iRowChop in range(allThisChop.shape[0]):
                iRow = iRowChop + iRL
                for iCol in range(allThisChop.shape[1]):
                    pUnique = num.unique(allThisChop[iRowChop,iCol,:])
                    if len(pUnique) > 1:
                        # meanDFrame[iRow,iCol] = num.mean(pUnique[1:] - pUnique[:-1])
                        meanDFrame[iRow,iCol] = num.min(pUnique[1:] - pUnique[:-1])
                    else:
                        meanDFrame[iRow,iCol] = 0
            # perhaps mark as dead if meanDFrame > 1.75
        # whereDead = num.where(std == 0.)
    print >> sys.stdout, 'number of dead pixels with 0 std : %d' % (num.sum(deadPixels))

    if medianSize is not None:
        darkFrameMF = ndimage.median_filter(darkFrame, size=medianSize)
        darkDiff = darkFrame - darkFrameMF
        print >> sys.stdout, 'number of dead pixels with below median filter by %g : %d' % \
            (medianRange[0], num.sum(darkDiff < medianRange[0]))
        print >> sys.stdout, 'number of dead pixels with above median filter by %g : %d' % \
            (medianRange[1], num.sum(darkDiff > medianRange[1]))
        deadPixels = num.logical_or(deadPixels, num.logical_or(
                darkDiff < medianRange[0], darkDiff > medianRange[1]
                ) )

    if checkIntensityResolution:
        deadPixels = num.logical_or(deadPixels, meanDFrame > checkIntensityResolution)

    if checkIntensityResolution:
        retval = darkFrame, deadPixels, stdFrame, meanDFrame
    else:
        retval = darkFrame, deadPixels, stdFrame
    return retval

def tryFromShelf(shelfFileName, thingName):
    """
    try to pull the thing from the shelf and return None if it does not work
    """
    try:
        shelf = shelve.open(shelfFileName, 'r')
        retval = shelf[thingName]
        shelf.close()
    except:
        retval = None
    return retval

def putInShelf(shelfFileName, thingName, thing):
    shelf = shelve.open(shelfFileName, 'c')
    shelf[thingName] = thing
    shelf.close()
    return

def pullFromStack(reader, detectorGeom, tThMM, angWidth, angCen,
                  threshold=20,
                  distInAng=False, padSpot=True,
                  mask3D=None, exitOnFail=False
                  ):
    """
    angWidth is distance from angCen, so actually half-width

    do not yet deal with wrap-around (eg, reader that spans 2*pi)
    """
    omeStep = reader.getDeltaOmega()
    etaStep = getEtaResolution(detectorGeom, angCen[0])
    dr_Eta, dr_Ome, dA = drEtaOme(angCen, etaStep, omeStep)

    tThMin, tThMax = tThMM
    tthPM = 0.5 * (tThMax - tThMin)
    etaPM = angWidth*etaStep/dr_Eta
    omePM = angWidth*omeStep/dr_Ome
    angPM = [tthPM, etaPM, omePM]
    print 'angWidth %g mapped to eta ome widths of %g %g' % (angWidth, etaPM, omePM)

    'use xyf instead of xyo to reinforce that is in frame instead of omega coordinates'
    xyfCen  = num.array(detectorGeom.angToXYO(*angCen, units='pixels')) # omega is in angles
    xyfCen[2] = reader.omegaToFrame(xyfCen[2], float=True)

    xyfBBox = detectorGeom.angToXYOBBox(angCen, angPM, units='pixels', reader=reader, forSlice=True, doWrap=False) # omega is in frame -- passed the reader
    xyfBBox_0 = num.array([sl[0] for sl in xyfBBox])

    pixelData = reader.readBBox(xyfBBox, raw=False)
    #
    # pw = detector.Framer2DRC.display(num.max(pixelData,axis=2), range=(0,400))

    if mask3D is not None:
        maskThis = mask3D[slice(*xyfBBox[0]), slice(*xyfBBox[1]), slice(*xyfBBox[2])]
        if hasattr(pixelData, 'mask'):
            mask = num.logical_or( pixelData.mask, maskThis )
        else:
            mask = maskThis
        pixelData = num.ma.masked_array(pixelData, mask=mask, hard_mask=True, copy=False)

    # ndimage.watershed_ift may be worth trying at some point
    bin = spotfinder.getBin(pixelData, threshold, padSpot)
    labelStructure = ndimage.generate_binary_structure(pixelData.ndim,1)
    labels, numSpots = ndimage.label(bin, labelStructure)
    # labels may include masked pixels, but left them in on purpose so that spots would not get sliced by rows of bad pixels
    # masked pixels should get excluded by getIndices as appropriate
    objs = ndimage.find_objects(labels)
    if distInAng:
        'find spot based on distance in angular space'
        com  = num.empty([numSpots,3])
        vSum = num.empty(numSpots)
        if numSpots <= 0:
            iSpot = -1
        else:
            for iSpot in range(numSpots):
                index = iSpot+1
                'this com is with respect to pixelData box, so add in xyfBBox_0'
                comThis, vSumThis = spotfinder.getImCOM(pixelData, labels, objs, index, floor=0, getVSum=True)
                vSum[iSpot] = vSumThis
                com[iSpot,:] = comThis + xyfBBox_0
            comTTh, comEta, comOme = detectorGeom.xyoToAng(com[:,0], com[:,1], reader.frameToOmega(com[:,2]))
            dTTh = (comTTh - angCen[0])/tthPM
            dEta = (comEta - angCen[1])/etaPM
            dOme = (comOme - angCen[2])/omePM
            dSq = dTTh*dTTh + dEta*dEta + dOme*dOme
            iSpot = dSq.argmin()
    else:
        'get spot in which xyfCen falls'
        # okay if this lands in a masked pixel -- still associated with labeled spot
        index = labels[tuple(num.round(xyfCen).astype(int) - xyfBBox_0)]
        if index < 1:
            if exitOnFail:
                raise RuntimeError, 'no spot found at '+str(xyfCen)
            else:
                iSpot = -1
        else:
            iSpot = index-1

    return iSpot, labels, objs, pixelData, xyfBBox

def grainSpotsFromStack(g,
                        reader, detectorGeom, angWidth, threshold,
                        **kwargs):
    """
    wrapper around spotFromStack; takes a grain and
    returns a dictionary of spots for the grain, with
    keys (hklID, iThisHKL)

    angWidth is for orientation spread; for 2-theta, g.planeData
    2-theta ranges are used

    can specify hklIDs to look for just a subset of spots

    set distInAng=False if want the spots to have to contain the predicted angles,
    otherwise, the closest spots in the bounding boxes will be returned
    """

    fout   = kwargs.pop('fout', sys.stdout)
    hklIDs = kwargs.pop('hklIDs', num.arange(len(g.planeData.getHKLs())))
    #
    debug  = kwargs.setdefault('debug',True)
    #
    kwargs.setdefault('fullBackground',False)
    kwargs.setdefault('asFrame',False)
    kwargs.setdefault('exitOnFail',True)
    kwargs.setdefault('distInAng',True)

    deltaOmega = reader.getDeltaOmega()

    retval = {}
    #
    for hklID in hklIDs:
        tThMM = g.planeData.getTThRanges()[hklID]
        predAnglesHKL = g.getPredAngles(iHKL=hklID)
        for iThisHKL, predAngs in enumerate(predAnglesHKL):
            if not detectorGeom.angOnDetector(*predAngs):
                if debug: print >> fout, 'spot %d for hklID %d has its center off the detector, skipping' % (iThisHKL, hklID)
                continue
            key = (hklID, iThisHKL)

            spotData = spotFromStack(reader, detectorGeom, tThMM, angWidth, predAngs, threshold, **kwargs)

            if spotData is None:
                if debug: print >> fout, 'spot %d for hklID %d got no data from spotFromStack' % (iThisHKL, hklID)
            else:
                retval[key] = spotfinder.Spot(key, deltaOmega, spotData, detectorGeom=detectorGeom)
                if debug: print >> fout, 'made spot %d for hklID %d' % (iThisHKL, hklID)

    return retval

def spotFromStack(reader, detectorGeom, tThMM, angWidth, angCen, threshold,
                  fullBackground=False,
                  asFrame=False, exitOnFail=True,
                  distInAng=False,
                  debug=True,
                  ):
    '''
    if asFrame, then omegas come out as frame indices; note that
    angCen should still be specified as omega, not a frame index
    '''
    iSpot, labels, objs, pixelData, xyfBBox = pullFromStack(reader, detectorGeom, tThMM, angWidth, angCen,
                                                            threshold=threshold,
                                                            distInAng=distInAng, exitOnFail=exitOnFail)
    if iSpot < 0:
        retval = None
    else:
        xyfBBox_0 = num.array([sl[0] for sl in xyfBBox])

        # grab pixel data
        index = iSpot+1
        obj = objs[iSpot]
        # indices = list(num.where(labels[obj] == index))
        indices = list(spotfinder.getIndices(pixelData, labels, objs[index-1], index)) # convert tuple to list so that can modify it
        for iX in range(len(indices)):
            indices[iX] = indices[iX] + obj[iX].start
        xAll = []
        for iX, xL in enumerate(indices):
            xAll.append( xL + xyfBBox_0[iX] )
        if not asFrame:
            xAll[2] = reader.frameToOmega(xAll[2]) # convert from frame to omega
        vAll = pixelData[indices]
        # note that num.sum(vAll) may not agree with vSumThis above due to floor=0 setting
        if hasattr(vAll, 'mask'):
            numMasked = num.sum(vAll.mask)
            if numMasked > 0:
                raise RuntimeError, 'got %d masked pixels' % (numMasked)
            vAll =vAll.shrink_mask()
        data = xAll
        data.append(vAll)
        retval = data

        if fullBackground:
            'add in pixels that are inside angWidth and are below background'
            # indicesBkg = list(spotfinder.getIndices(pixelData, labels, None, 0)) # convert tuple to list so that can modify it
            indicesBkg = spotfinder.getIndices(pixelData, labels, None, 0)
            'no need to add in obj[iX].start -- did full pixelData'
            xAllBkg = []
            for iX, xL in enumerate(indicesBkg):
                xAllBkg.append( xL + xyfBBox_0[iX] )
            if not asFrame:
                xAllBkg[2] = reader.frameToOmega(xAllBkg[2]) # convert from frame to omega
            'could check to see which pixels are within angWidth of angCen, but they should more or less all be'
            vAllBkg = pixelData[indicesBkg]
            # note that num.sum(vAll) may not agree with vSumThis above due to floor=0 setting
            if hasattr(vAllBkg, 'mask'):
                numMasked = num.sum(vAllBkg.mask)
                if numMasked > 0:
                    raise RuntimeError, 'got %d masked pixels' % (numMasked)
                vAllBkg = vAllBkg.shrink_mask()
            if debug:
                print 'have %d foreground and %d background spots' % (len(vAll), len(vAllBkg))
            dataBkg = xAllBkg
            dataBkg.append(vAllBkg)
            retval = map(num.hstack, zip(data, dataBkg))
            pass
        pass
    # spot = spotfinder.Spot(key, reader.getDeltaOmega(), data=data)
    return retval

def collapse(vAll, eta, ome,
             nOme=None, nEta=None,
             weightedList=[], averagedList=[], auxList=[],
             debug=False,
             ):
    """
    Returns a sparse matrix, with zeros where no intensity falls;

    pass nEta and nOme to control the number of eta and omega bins,
    otherwise they are determined automatically, with the omega
    binning assuming that omegas fall on frames at regular intervals
    with no gaps

    for each entry in weightedList, also returns that data collapsed and
    weighted by vAll; similarly for averagedList
    """

    'make vAll into float data so that summing does not overrun int storage'
    vAll = num.asarray(vAll).astype(float)

    ome = num.asarray(ome)
    eta = num.asarray(eta)

    if nOme is None:
        omegas = num.unique(ome)
        dOme = num.min(omegas[1:]-omegas[:-1])
        nOme = len(omegas) # assume omega frames are adjacent -- some data on each frame
        omeLo = omegas.min()-0.5*dOme
    else:
        if not hasattr(nOme,'__len__'): # or len(nOme) == 1:
            dOme = (ome.max() - ome.min())/max(1., nOme-1.)
            omeLo = ome.min()-0.5*dOme
        elif len(nOme) == 3:
            nOme, omeMin, omeMax = nOme
            omeLo = omeMin
            if nOme is None:
                omegas = num.unique(ome)
                dOme = num.min(omegas[1:]-omegas[:-1])
                nOme = int(round((omeMax - omeMin)/dOme))
            else:
                dOme = (omeMax - omeMin)/nOme
        else:
            raise RuntimeError, 'nOme is funny'
    if debug:
        print 'ome n, d, lo : %d %g %g' % (nOme, dOme, omeLo)

    if nEta is None:
        nEta = int(0.5*num.sqrt(eta.size/nOme))
        dEta = (eta.max() - eta.min())/max(nEta-1., 1.)
        etaLo = eta.min()-0.5*dEta
    else:
        if not hasattr(nEta,'__len__'):
            dEta = (eta.max() - eta.min())/max(nEta-1., 1.)
            etaLo = eta.min()-0.5*dEta
        elif len(nEta) == 3:
            nEta, etaMin, etaMax = nEta
            assert nEta is not None, 'nEta is None'
            etaLo = etaMin
            dEta = (etaMax - etaMin)/nEta
        else:
            raise RuntimeError, 'nEta is funny'
    if debug:
        print 'eta n, d, lo : %d %g %g' % (nEta, dEta, etaLo)


    # use sparse.coo_matrix to do summing
    # could instead use num.histogram2d

    nX, nY = nEta, nOme
    xI = ((eta - etaLo)/dEta).astype(int)
    yJ = ((ome - omeLo)/dOme).astype(int)
    a = sparse.coo_matrix( (vAll, (xI, yJ)),  shape=(nX,nY) ) # overlapped entries get summed
    a = a.tocsr() # to sum duplicate entries

    etas = num.linspace(etaLo+0.5*dEta, etaLo+(nEta-1)*dEta+0.5*dEta, nEta)
    omes = num.linspace(omeLo+0.5*dOme, omeLo+(nOme-1)*dOme+0.5*dOme, nOme)

    retval = [a, etas, omes]

    for thisData in weightedList:
        thisWeighted = vAll * thisData
        b = sparse.coo_matrix( (thisWeighted, (xI, yJ)),  shape=(nX,nY) ) # overlapped entries get summed
        b = b.tocsr() # to sum duplicate entries
        retval.append(b)
    if len(averagedList)>0 :
        xNZ, yNZ = a.nonzero() # not the same as (xI,yJ) due to overlaps
    for thisData in averagedList:
        thisWeighted = vAll * thisData
        b = sparse.coo_matrix( (thisWeighted, (xI, yJ)),  shape=(nX,nY) ) # overlapped entries get summed
        b = b.tocsr() # to sum duplicate entries
        for x, y in zip(xNZ,yNZ):
            axy = a[x,y]
            if axy > 0:
                b[x,y] = b[x,y] / axy
            else:
                b[x,y] = 0.
        retval.append(b)
    for vAll, eta, ome in auxList:
        xI = ((eta - etaLo)/dEta).astype(int)
        yJ = ((ome - omeLo)/dOme).astype(int)
        b = sparse.coo_matrix( (vAll, (xI, yJ)),  shape=(nX,nY) ) # overlapped entries get summed
        b = b.tocsr()
        retval.append(b)

    return tuple(retval)

def displaySparse(a,
                  vmin = None, vmax = None,
                  cmap = None,
                  fmt = None,
                  markersize = 3,
                  colorUnder = None,
                  ijNZ = None,
                  **kwargs):

    cmap   = cmap or detector.getCMap(False)

    pw = kwargs.pop('pw',None)
    if pw is None:
        pwKWArgs = plotwrap.PlotWrap.popKeyArgs(kwargs)
        pw = plotwrap.PlotWrap(**pwKWArgs)
    retval = pw
    #
    if len(kwargs) > 0:
        raise RuntimeError, 'unparsed keyword arguments : '+str(kwargs.keys())

    # xNZ, yNZ, vNZ = sparse.extract.find(a)
    if ijNZ is None:
        xNZ, yNZ = a.nonzero()
    else:
        xNZ, yNZ = ijNZ

    if sparse.issparse(a):
        A = a.todense()
    else:
        A = a
    if colorUnder is not None:
        vmin = vmin or 0
        B = - 10. * max(num.max(num.abs(A)), vmax) * num.ones(A.shape, dtype=A.dtype)
        B[(xNZ,yNZ)] = num.array(A[(xNZ,yNZ)]).reshape(len(xNZ))
        cmap.set_under(colorUnder)
        pw(B, vmin=vmin, vmax=vmax, cmap=cmap)
    else:
        pw(A, vmin=vmin, vmax=vmax, cmap=cmap)
        Z = num.ones(A.shape, dtype=int)
        Z[xNZ,yNZ] = 0
        B = sparse.coo_matrix(Z)
        pw.a.spy(B, markersize=markersize)

    if fmt is not None:
        fmt.A = A
        pw.a.format_coord = fmt

    pw.show()

    return retval

def displayEtaOme(eta, ome, vAll,
                  nEta = None, nOme = None,
                  **kwargs):

    vCollapsed, etas, omes = collapse(vAll, eta, ome, nEta=nEta, nOme=nOme)
    fmt = FormatEtaOme(etas, omes, None)
    pw = displaySparse(vCollapsed, fmt=fmt, **kwargs)
    retval = pw

    return retval

def getLorenz(detectorGeom, *args):
    if len(args) == 2:
        tTh, eta = args
    elif len(args) == 0:
        tTh, eta = detectorGeom.xyoToAngAll()
    else:
        raise RuntimeError, 'pass either detectorGeom only for full frame or (detectorGeom, tth, eta)'
    theta  = num.asarray(0.5 * tTh)
    eta    = num.asarray(eta)
    sTh    = num.sin(theta)
    sTTh   = num.sin(tTh)
    cTh    = num.cos(theta)
    cTTh   = num.cos(tTh)
    cEt    = num.cos(eta)
    lorenz = ( 1.0 + cTTh*cTTh ) / (2.0 * sTTh) / num.sqrt( sTh*sTh + cEt*cEt * cTh*cTh )
    return lorenz

def getEtaResolution(detectorGeom, tTh):
    "angular resolution along eta"
    radius = num.linalg.norm(
        num.array(detectorGeom.angToXYO(tTh, 0.)) - num.array(detectorGeom.angToXYO(0., 0.))
        )
    'have 2*pi radians over 2*pi*radius pixels'
    etaRes = 1./radius
    return etaRes

def getTThResolution(detectorGeom, tTh):
    detectorGeom.angToXYO
    x0, y0 = detectorGeom.angToXYO(tTh, 0., units='pixels')
    tThP, eta = detectorGeom.xyoToAng(x0, y0+1., units='pixels')
    tThRes = tThP - tTh
    return tThRes

def drEtaOme(angCen, dEta, dOme):
    "compute true angular changes and dA corresponding to steps in eta and omega"
    tThNominal, eta, ome = angCen
    nVecsPatch = makeNVecs( # 3xN
        num.tile(tThNominal, 3),
        num.array([eta, eta+dEta, eta]),
        num.array([ome, ome, ome+dOme]),
        )
    dr_Eta = num.arccos(num.dot(nVecsPatch[:,0], nVecsPatch[:,1])) # * r, but r==1
    dr_Ome = num.arccos(num.dot(nVecsPatch[:,0], nVecsPatch[:,2])) # * r, but r==1
    # dA_cen = dr_Eta * dr_Ome # neglects cross-product factor
    dA_cen = num.linalg.norm(num.cross((nVecsPatch[:,1]-nVecsPatch[:,0]), (nVecsPatch[:,2]-nVecsPatch[:,0])))
    return dr_Eta, dr_Ome, dA_cen

def omeEtaGridToDA(tThNominal, etaEdges, omeEdges):
    """
    get grid patch areas, in the sense of solid angle (pole figure) coverage;
    """
    tTh = num.tile(tThNominal, len(etaEdges)*len(omeEdges))
    omeGrid, etaGrid = num.meshgrid(omeEdges, etaEdges)
    nVecs = makeNVecs(tTh, etaGrid, omeGrid) # 3xN
    nVecs = nVecs.reshape((3,  len(etaEdges), len(omeEdges)))
    nEta = len(etaEdges)-1
    nOme = len(omeEdges)-1
    dA = num.zeros((nEta, nOme))
    for iEta in range(nEta):
        for iOme in range(nOme):
            n0 = nVecs[:,iEta  ,iOme  ]
            n1 = nVecs[:,iEta+1,iOme  ]
            n2 = nVecs[:,iEta  ,iOme+1]
            # 'the following neglects the cross product factor'
            # dr_Eta = num.arccos(num.dot(n0, n1)) # * r, but r==1
            # dr_Ome = num.arccos(num.dot(n0, n2)) # * r, but r==1
            # dA[iEta, iOme] = dr_Eta * dr_Ome
            dA[iEta, iOme] = num.linalg.norm( num.cross( n1-n0, n2-n0 ) )
    return dA

def bboxIntersect3D(b1, b2):
    '''
    0-tolerance bounding box intersection in 3d
    '''
    (b1xmin, b1xmax), (b1ymin, b1ymax), (b1zmin,b1zmax) = b1
    (b2xmin, b2xmax), (b2ymin, b2ymax), (b2zmin,b2zmax) = b2

    if ((((b1xmin >= b2xmin) and (b1xmin <= b2xmax)) or
         ((b1xmax >= b2xmin) and (b1xmax <= b2xmax)) or
         ((b2xmin >= b1xmin) and (b2xmin <= b1xmax)) or
         ((b2xmax >= b1xmin) and (b2xmax <= b1xmax)))
        and
        (((b1ymin >= b2ymin) and (b1ymin <= b2ymax)) or
         ((b1ymax >= b2ymin) and (b1ymax <= b2ymax)) or
         ((b2ymin >= b1ymin) and (b2ymin <= b1ymax)) or
         ((b2ymax >= b1ymin) and (b2ymax <= b1ymax)))
        and
        (((b1zmin >= b2zmin) and (b1zmin <= b2zmax)) or
         ((b1zmax >= b2zmin) and (b1zmax <= b2zmax)) or
         ((b2zmin >= b1zmin) and (b2zmin <= b1zmax)) or
         ((b2zmax >= b1zmin) and (b2zmax <= b1zmax)))):
        retval = True
    else:
        retval = False
    return retval

def pfigFromSpots(spots, iHKL, phaseID=None,
                  nOme=None, nEta=None,
                  tThTol=None, etaExcl=0.1,
                  plot=False, plotPrefix=None, debug=False):
    """
    probably want to have collected spots without discarding those at boundaries (discardAtBounds=False)

    depending on the context, may need to have done something like iHKL = hklIDs.index(hklID)

    if nEta is negative, it is treated as the target lumping of pixels

    etaExcl is in radians -- etas within this range of +-pi/2 degrees are left out;
    can set to None to turn this behavior off

    can use tThTol to tighten down the two-theta tolerance
    """
    nEta = nEta or -3
    plot = plot or plotPrefix is not None

    planeData = spots.getPlaneData(phaseID=phaseID)
    hklTuple = tuple(planeData.getHKLs()[iHKL])
    tThNominal = planeData.getTTh()[iHKL]
    crystalVector = planeData.hklDataList[iHKL]['latPlnNrmls'][:,0]

    lorenz = getLorenz(spots.detectorGeom)
    tThAll, etaAll = spots.detectorGeom.xyoToAngAll()

    tThList, etaList, omeList, valList = [], [], [], []
    #
    for iSpot, angCoords in spots.getIterHKL(hklTuple, phaseID=phaseID):
        spot = spots.getSpotObj(iSpot)
        if tThTol is not None:
            relErr = abs(angCoords[0] - tThNominal) / tThTol
            keepThis = relErr < 1.
            if debug:
                print 'keep is %6s for spot %4d of size %9d intensity %9g due to tThTol, tTh relative error is %g' % (
                    str(keepThis), iSpot, len(spot), spot.vAll.sum(), relErr,
                    )
            if not keepThis:
                continue
        # print 'contributing spot '+str(iSpot)
        key, deltaOmega, (xAll, yAll, oAll, vAll) = spot.getDataMinimal()
        tThList.append(tThAll[xAll,yAll])
        etaList.append(etaAll[xAll,yAll])
        omeList.append(oAll)
        # 'apply Lorenz correction'
        vAllByL = vAll / lorenz[xAll,yAll]
        valList.append(vAllByL)

    if etaExcl is None:
        etaRanges = [( (-num.pi, num.pi) , (-num.pi, num.pi) )]
    else:
        e1 = 0.5*num.pi - etaExcl
        e2 = 0.5*num.pi + etaExcl
        e3 = 0.5*num.pi + num.pi - etaExcl
        etaRanges = [
            ( (-e1, e1), (-num.pi, num.pi) ),
            ( ( e2, e3), (0., 2.0*num.pi) ),
            ]

    tThList = num.hstack(tThList)
    etaList = num.hstack(etaList)
    omeList = num.hstack(omeList)
    valList = num.hstack(valList)

    valLow = min(1.0e-8, 1.0e-12*valList.max())
    valList[valList < valLow] = valLow

    retval = []
    for iRange, (etaRange, etaMM) in enumerate(etaRanges):

        if nEta < 0:
            radius = 1.0 / getEtaResolution(spots.detectorGeom, tThNominal)
            nEta   = int(((etaRange[1]-etaRange[0]) * radius) / abs(nEta))

        etaTemp = mapAngle(etaList, etaMM)
        indices = num.logical_and( etaTemp > etaRange[0], etaTemp < etaRange[1] )
        intensVals, etasCen, omesCen = \
            collapse(valList[indices],
                     etaTemp[indices],
                     omeList[indices],
                     nOme = ( nOme, spots.getOmegaMins().min(), spots.getOmegaMaxs().max() ),
                     nEta = ( nEta, etaRange[0], etaRange[1] ),
                     debug=debug
                     # averagedList=[tThList[indices]],
                     )

        if plot:
            fmt = FormatEtaOme(etasCen, omesCen, intensVals.todense())
            #pw = plotwrap.PlotWrap()
            #pw(intensVals.todense())
            pw = displaySparse(intensVals, fmt=fmt, colorUnder=(0.5,0.5,0.5), cmap=cm.jet)
            if plotPrefix is not None:
                pw.save(filename=str(plotPrefix)+'_omeEtaIntensVals_iHKL_%d_%d.png'%(iHKL,iRange))
                pw.destroy()

        dEta = num.mean(etasCen[1:]-etasCen[:-1])
        dOme = num.mean(omesCen[1:]-omesCen[:-1])
        etaEdges = num.hstack((etasCen[0] - 0.5*dEta, etasCen + 0.5*dEta))
        omeEdges = num.hstack((omesCen[0] - 0.5*dOme, omesCen + 0.5*dOme))
        dA = omeEtaGridToDA(tThNominal, etaEdges, omeEdges)
        'covert to dense and then (from matrix) to array, so that flatten works properly'
        pVals = num.array(intensVals.todense() / dA) # all missing points converted to zero
        nVecs = makeNVecs(
            num.tile( tThNominal, pVals.size ),
            etasCen, omesCen, asGrid=True)
        if debug:
            print 'making pfig dict with pVals nVecs shape %s and pVals size %s' % (str(nVecs.shape), str(pVals.size))
        if havePfigPkg:
            pfigDict = pfigPkg.makePfigDict(hklTuple, crystalVector=crystalVector, nVecs=nVecs, pVals=pVals)
        else:
            pfigDict = None
            print >> sys.stderr, "WARNING: do not have pfigPkg, returned results are incomplete"
        retval.append( (
                pfigDict,
                omeEdges,
                etaEdges,
                intensVals,
                ) )

        return retval


def mapAngCen(ang, angCen):
    """
    map angle ang into equivalent value that is closest to angCen
    """
    shift = num.pi-angCen
    retval = num.mod(ang + shift, 2.0*num.pi) - shift
    return retval

def makeSynthFrames(spotParamsList, detectorGeom, omegas,
                    intensityFunc=spotfinder.IntensityFuncGauss3D(),
                    asSparse=None,
                    output=None,
                    cutoffMult=4.0,
                    debug=1,
                    ):
    """
    intensityFunc is an instance of a class that works as an intensity
    fuction.

    spotParamsList should be a list with each entry being a list of
    arguments appropriate to the intensityFunc.constructParams
    function. For intensityFunc=spotfinder.IntensityFuncGauss3D(),
    each spotParamsList entry should be (center, fwhm, A), with center
    being the 3D spot center in angular coordinates (radians), fwhm
    being the (2-theta, eta, omega) widths in 3D, and A being an
    intensity scaling.

    If output is specified as a string, then the frames with the given
    prefix are dumped to files instead of being accumulated in
    memory. If output is callable then frames are passed to output().

    If asSparse is true then sparse matrices are used to reduce memory
    footprint. The asSparse option is currently not coded for the case
    of output having been specied.

    cutoffMult is the multiplier on the FWHM to determine the angular
    cutoff range for evaluating intensity for each spot.
    """

    nFrames = len(omegas)

    'might eventually want to add a check for constant delta-omega'
    omegaDelta = num.mean(omegas[1:]-omegas[:-1])

    # nParams = intensityFunc.getNParams(noBkg=False) # not needed

    spotList = []
    #
    for iSpot, spotParams in enumerate(spotParamsList):
        xVec = intensityFunc.constructParams(*spotParams)

        'bbox from center and widths'
        'do not worry about excessive pixel coverage for spots at eta around 45 degrees and the like?'
        angCen = intensityFunc.getCenter(xVec)
        fwhm   = intensityFunc.getFWHM(xVec)
        angPM  = fwhm * cutoffMult
        xyfBBox = detectorGeom.angToXYOBBox(angCen, angPM, units='pixels', omegas=omegas, forSlice=True, doWrap=True)
        # xyfBBox_0 = num.array([sl[0] for sl in xyfBBox])
        # stack[slice(*xyfBBox[0]), slice(*xyfBBox[1]), slice(*xyfBBox[2])]

        'make spot instance, set up for just a single omega frame slice'
        xM, yM = num.meshgrid(num.arange(*xyfBBox[0]), num.arange(*xyfBBox[1]))
        xAll = xM.flatten(); yAll = yM.flatten();
        if len(xAll) > 0:
            data = ( xAll, yAll, num.zeros_like(xAll), num.ones_like(xAll) )
            spot = spotfinder.Spot(iSpot, omegaDelta, data=data, detectorGeom=detectorGeom)
            if spot.doMap:
                'this changes xVec to be mapped for non-standard branch cut'
                angCen[1] = detector.mapAngs(angCen[1], doMap=spot.doMap)
            spot.setupQuardFromFWHM(fwhm)
            spotList.append( (spot, xyfBBox, xVec) )
            if debug: print 'created spot %d at %s bbox %s' % ( iSpot, str(angCen), str(xyfBBox) )
        else:
            if debug:
                print 'spot at %s is off the detector' % (str(angCen))
    if debug: print 'created %d spots'%(len(spotList))

    if asSparse is None:
        asSparse = output is None

    if output is None:
        if asSparse:
            stack = [] # sparse.coo_matrix( (detectorGeom.nrows, detectorGeom.ncols), float )
        else:
            'this can eat up a big chunk of memory'
            stack = num.zeros( (nFrames, detectorGeom.nrows, detectorGeom.ncols), dtype=float)
    else:
        if asSparse:
            raise NotImplementedError, 'have not implemented output to file in sparse format'
        stack = None
    #
    for iFrame, omega in enumerate(omegas):

        if output is None:
            if asSparse:
                vThese = []
                xThese = []
                yThese = []
            else:
                frame = stack[iFrame,:,:]
        else:
            frame = detectorGeom.frame()

        for spot, xyfBBox, xVec in spotList:

            if not detector.frameInRange(iFrame, xyfBBox[2]):
                if debug>2: print 'spot %s not on frame %d' % (spot.key, iFrame)
                continue

            """
            calculate intensities at the omega for this frame
            shift omega in case spot is near branch cut
            """
            angCen = intensityFunc.getCenter(xVec)
            spot.oAll[:] = mapAngCen(omega, angCen[2])
            vCalc = spot.getVCalc(intensityFunc, xVec, noBkg=True)
            if debug>1:print 'frame %d spot %s max %g' % ( iFrame, spot.key, vCalc.max() )

            'put intensity on frames'
            if asSparse:
                vThese.append(vCalc)
                xThese.append(spot.xAll)
                yThese.append(spot.yAll)
            else:
                frame[spot.xAll, spot.yAll] += vCalc
        'done with spot loop'

        if output is None:
            if asSparse:
                if len(vThese) > 0:
                    vThese = num.hstack(vThese)
                    xThese = num.hstack(xThese)
                    yThese = num.hstack(yThese)
                    if debug>1: print 'frame %d will have up to %d nonzeros' % (iFrame,len(vThese))
                    frame = sparse.coo_matrix( ( vThese , (xThese,yThese) ) ,
                                               shape=(detectorGeom.nrows, detectorGeom.ncols) )
                    frame = frame.tocsr() # note that coo->csr sums entries as desired for overlapped spots
                else:
                    'just make an empty matrix'
                    frame = sparse.csr_matrix( (detectorGeom.nrows, detectorGeom.ncols) )
                stack.append(frame)
            else:
                'nothing to do here'
                pass
        else:
            if hasattr(output, 'lower'):
                'assume output is a str or something like it'
                frame.tofile(output+'_%04d.dat'%iFrame)
            elif hasattr(output,'__call__'):
                output(frame)
            else:
                raise RuntimeError, 'do not know what to do with output of type %s' % (type(output))


        if debug: print 'created frame %d'%(iFrame)

    'done with loop over frames'

    return stack # may be None

def validateAngleRanges(angList, startAngs, stopAngs, ccw=True):
    """
    A better way to go.  find out if an angle is in the range
    CCW or CW from start to stop

    There is, of course an ambigutiy if the start and stop angle are
    the same; we treat them as implying 2*pi
    """
    angList   = num.atleast_1d(angList).flatten()   # needs to have len
    startAngs = num.atleast_1d(startAngs).flatten() # needs to have len
    stopAngs  = num.atleast_1d(stopAngs).flatten()  # needs to have len

    n_ranges = len(startAngs)
    assert len(stopAngs) == n_ranges, "length of min and max angular limits must match!"

    # to avoid warnings in >=, <= later down, mark nans;
    # need these to trick output to False in the case of nan input
    nan_mask = num.isnan(angList)

    reflInRange = num.zeros(angList.shape, dtype=bool)

    # anonynmous func for zProjection
    zProj = lambda x, y: num.cos(x) * num.sin(y) - num.sin(x) * num.cos(y)

    # bin length for chunking
    binLen = num.pi / 2.

    # in plane vectors defining wedges
    x0 = num.vstack([num.cos(startAngs), num.sin(startAngs)])
    x1 = num.vstack([num.cos(stopAngs), num.sin(stopAngs)])

    # dot products
    dp = num.sum(x0 * x1, axis=0)
    if num.any(dp >= 1. - sqrt_epsf) and n_ranges > 1:
        # ambiguous case
        raise RuntimeError, "Improper usage; at least one of your ranges is alread 360 degrees!"
    elif dp[0] >= 1. - sqrt_epsf and n_ranges == 1:
        # trivial case!
        reflInRange = num.ones(angList.shape, dtype=bool)
        reflInRange[nan_mask] = False
    else:
        # solve for arc lengths
        # ...note: no zeros should have made it here
        a   = x0[0, :]*x1[1, :] - x0[1, :]*x1[0, :]
        b   = x0[0, :]*x1[0, :] + x0[1, :]*x1[1, :]
        phi = num.arctan2(b, a)

        arclen = 0.5*num.pi - phi          # these are clockwise
        cw_phis = arclen < 0
        arclen[cw_phis] = 2*num.pi + arclen[cw_phis]   # all positive (CW) now
        if not ccw:
            arclen= 2*num.pi - arclen

        if sum(arclen) > 2*num.pi:
            raise RuntimeWarning, "Specified angle ranges sum to > 360 degrees, which is suspect..."

        # check that there are no more thandp = num.zeros(n_ranges)
        for i in range(n_ranges):
            # number or subranges using 'binLen'
            numSubranges = int(num.ceil(arclen[i]/binLen))

            # check remaider
            binrem = num.remainder(arclen[i], binLen)
            if binrem == 0:
                finalBinLen = binLen
            else:
                finalBinLen = binrem

            # if clockwise, negate bin length
            if not ccw:
                 binLen      = -binLen
                 finalBinLen = -finalBinLen

            # Create sub ranges on the fly to avoid ambiguity in dot product
            # for wedges >= 180 degrees
            subRanges = num.array(\
                [startAngs[i] + binLen*j for j in range(numSubranges)] + \
                    [startAngs[i] + binLen*(numSubranges - 1) + finalBinLen])

            for k in range(numSubranges):
                zStart = zProj(angList, subRanges[k])
                zStop  = zProj(angList, subRanges[k + 1])
                if ccw:
                    zStart[nan_mask] =  999.
                    zStop[nan_mask]  = -999.
                    reflInRange = reflInRange | num.logical_and(zStart <= 0, zStop >= 0)
                else:
                    zStart[nan_mask] = -999.
                    zStop[nan_mask]  =  999.
                    reflInRange = reflInRange | num.logical_and(zStart >= 0, zStop <= 0)
    return reflInRange

def simulateOmeEtaMaps(omeEdges, etaEdges, planeData, expMaps,
                       chi=0.,
                       etaTol=None, omeTol=None,
                       etaRanges=None, omeRanges=None,
                       bVec=xf.bVec_ref, eVec=xf.eta_ref, vInv=xf.vInv_ref):
    """
    all angular info is entered in degrees

    expMaps are (3, n)

    ...might want to creat module-level angluar unit flag
    ...might want to allow resvers delta omega

    """
    # convert to radians
    etaEdges = num.radians(num.sort(etaEdges))
    omeEdges = num.radians(num.sort(omeEdges))

    omeIndices = range(len(omeEdges))
    etaIndices = range(len(etaEdges))

    i_max = omeIndices[-1]
    j_max = etaIndices[-1]

    etaMin = etaEdges[0]; etaMax = etaEdges[-1]
    omeMin = omeEdges[0]; omeMax = omeEdges[-1]
    if omeRanges is None:
        omeRanges = [[omeMin, omeMax], ]

    if etaRanges is None:
        etaRanges = [[etaMin, etaMax], ]

    # signed deltas IN RADIANS
    del_ome = omeEdges[1] - omeEdges[0]
    del_eta = etaEdges[1] - etaEdges[0]

    delOmeSign = num.sign(del_eta)

    # tolerances are in degrees (easier)
    if omeTol is None:
        omeTol = abs(del_ome)
    else:
        omeTol = num.radians(omeTol)
    if etaTol is None:
        etaTol = abs(del_eta)
    else:
        etaTol = num.radians(etaTol)

    # pixel dialtions
    dpix_ome = round( omeTol / abs(del_ome) )
    dpix_eta = round( etaTol / abs(del_eta) )

    i_dil, j_dil = num.meshgrid(num.arange(-dpix_ome, dpix_ome + 1),
                                num.arange(-dpix_eta, dpix_eta + 1))

    # get symmetrically expanded hkls from planeData
    sym_hkls = planeData.getSymHKLs()
    nhkls = len(sym_hkls)

    # make things C-contiguous for use in xfcapi functions
    expMaps = num.array(expMaps.T, order='C')
    nOrs    = len(expMaps)

    bMat = num.array(planeData.latVecOps['B'], order='C')
    wlen = planeData.wavelength

    bVec = num.array(bVec.flatten(), order='C')
    eVec = num.array(eVec.flatten(), order='C')
    vInv = num.array(vInv.flatten(), order='C')

    eta_ome = num.zeros((nhkls, max(omeIndices), max(etaIndices)), order='C')
    for iHKL in range(nhkls):
        these_hkls = num.ascontiguousarray(sym_hkls[iHKL].T, dtype=float)
        for iOr in range(nOrs):
            rMat_c = xfcapi.makeRotMatOfExpMap(expMaps[iOr, :])
            angList  = num.vstack(
                xfcapi.oscillAnglesOfHKLs(these_hkls, chi, rMat_c, bMat, wlen,
                                          beamVec=bVec, etaVec=eVec, vInv=vInv)
                )
            if not num.all(num.isnan(angList)):
                #
                angList[:, 1] = xf.mapAngle(angList[:, 1], [etaEdges[0], etaEdges[0]+2*num.pi])
                angList[:, 2] = xf.mapAngle(angList[:, 2], [omeEdges[0], omeEdges[0]+2*num.pi])
                #
                # do eta ranges
                angMask_eta = num.zeros(len(angList), dtype=bool)
                for etas in etaRanges:
                    angMask_eta = num.logical_or(angMask_eta, xf.validateAngleRanges(angList[:, 1], etas[0], etas[1]))

                # do omega ranges
                ccw=True
                angMask_ome = num.zeros(len(angList), dtype=bool)
                for omes in omeRanges:
                    if omes[1] - omes[0] < 0:
                        ccw=False
                    angMask_ome = num.logical_or(angMask_ome, xf.validateAngleRanges(angList[:, 2], omes[0], omes[1], ccw=ccw))

                # mask angles list, hkls
                angMask = num.logical_and(angMask_eta, angMask_ome)

                culledTTh  = angList[angMask, 0]
                culledEta  = angList[angMask, 1]
                culledOme  = angList[angMask, 2]

                for iTTh in range(len(culledTTh)):
                    culledEtaIdx = num.where(etaEdges - culledEta[iTTh] > 0)[0]
                    if len(culledEtaIdx) > 0:
                        culledEtaIdx = culledEtaIdx[0] - 1
                        if culledEtaIdx < 0:
                            culledEtaIdx = None
                    else:
                        culledEtaIdx = None
                    culledOmeIdx = num.where(omeEdges - culledOme[iTTh] > 0)[0]
                    if len(culledOmeIdx) > 0:
                        if delOmeSign > 0:
                            culledOmeIdx = culledOmeIdx[0] - 1
                        else:
                            culledOmeIdx = culledOmeIdx[-1]
                        if culledOmeIdx < 0:
                            culledOmeIdx = None
                    else:
                        culledOmeIdx = None

                    if culledEtaIdx is not None and culledOmeIdx is not None:
                        if dpix_ome > 0 or dpix_eta > 0:
                            i_sup = omeIndices[culledOmeIdx] + num.array([i_dil.flatten()], dtype=int)
                            j_sup = etaIndices[culledEtaIdx] + num.array([j_dil.flatten()], dtype=int)

                            # catch shit that falls off detector...
                            # maybe make this fancy enough to wrap at 2pi?
                            idx_mask = num.logical_and(num.logical_and(i_sup >= 0, i_sup < i_max),
                                                       num.logical_and(j_sup >= 0, j_sup < j_max))
                            eta_ome[ iHKL, i_sup[idx_mask], j_sup[idx_mask] ] = 1.
                        else:
                            eta_ome[ iHKL, omeIndices[culledOmeIdx], etaIndices[culledEtaIdx] ] = 1.
                            pass # close conditional on pixel dilation
                        pass # close conditional on ranges
                    pass # close for loop on valid reflections
                pass # close conditional for valid angles
    return eta_ome



_memo_hkls = {}
def _fetch_hkls_from_planedata(pd):
    if pd not in _memo_hkls:
        _memo_hkls[pd] = num.ascontiguousarray(num.hstack(pd.getSymHKLs(withID=True)).T,
                                               dtype=float)

    return _memo_hkls[pd]


def _filter_hkls_eta_ome(hkls, angles, eta_range, ome_range):
    """
    given a set of hkls and angles, filter them by the
    eta and omega ranges
    """
    # do eta ranges
    angMask_eta = num.zeros(len(angles), dtype=bool)
    for etas in eta_range:
        angMask_eta = num.logical_or(angMask_eta, xf.validateAngleRanges(angles[:, 1], etas[0], etas[1]))

    # do omega ranges
    ccw=True
    angMask_ome = num.zeros(len(angles), dtype=bool)
    for omes in ome_range:
        if omes[1] - omes[0] < 0:
            ccw=False
        angMask_ome = num.logical_or(angMask_ome, xf.validateAngleRanges(angles[:, 2], omes[0], omes[1], ccw=ccw))

    # mask angles list, hkls
    angMask = num.logical_and(angMask_eta, angMask_ome)

    allAngs = angles[angMask, :]
    allHKLs = num.vstack([hkls, hkls])[angMask, :]

    return allAngs, allHKLs


def _project_on_detector_plane(allAngs,
                               rMat_d, rMat_c, chi,
                               tVec_d, tVec_c, tVec_s, distortion):
    # hkls not needed # gVec_cs = num.dot(bMat, allHKLs.T)
    gVec_cs = xfcapi.anglesToGVec(
        allAngs, chi=chi, rMat_c=rMat_c
        )
    rMat_ss = xfcapi.makeOscillRotMatArray(
        chi, num.ascontiguousarray(allAngs[:,2])
        )
    tmp_xys = xfcapi.gvecToDetectorXYArray(
        gVec_cs, rMat_d, rMat_ss, rMat_c,
        tVec_d, tVec_s, tVec_c
        )
    valid_mask = ~(num.isnan(tmp_xys[:,0]) | num.isnan(tmp_xys[:,1]))

    if distortion is None or len(distortion) == 0:
        det_xy = tmp_xys[valid_mask]
    else:
        det_xy = distortion[0](tmp_xys[valid_mask],
                               distortion[1],
                               invert=True)
    return det_xy, rMat_ss[-1]


def simulateGVecs(pd, detector_params, grain_params,
                  ome_range=[(-num.pi, num.pi), ],
                  ome_period=(-num.pi, num.pi),
                  eta_range=[(-num.pi, num.pi), ],
                  panel_dims=[(-204.8, -204.8), (204.8, 204.8)],
                  pixel_pitch=(0.2, 0.2),
                  distortion=(dFunc_ref, dParams_ref)):
    """
    returns valid_ids, valid_hkl, valid_ang, valid_xy, ang_ps

    panel_dims are [(xmin, ymin), (xmax, ymax)] in mm

    pixel_pitch is [row_size, column_size] in mm

    simulate the monochormatic scattering for a specified

        - space group
        - wavelength
        - orientation
        - strain
        - position
        - detector parameters
        - oscillation axis tilt (chi)

    subject to

        - omega (oscillation) ranges (list of (min, max) tuples)
        - eta (azimuth) ranges

    pd................a hexrd.xrd.crystallography.PlaneData instance
    detector_params...a (10,) ndarray containing the tilt angles (3),
                      translation (3), chi (1), and sample frame translation
                      (3) parameters
    grain_params......a (12,) ndarray containing the exponential map (3),
                      translation (3), and inverse stretch tensor compnents
                      in Mandel-Voigt notation (6).

    * currently only one panel is supported, but this will likely change soon
    """
    bMat      = pd.latVecOps['B']
    wlen      = pd.wavelength
    full_hkls = _fetch_hkls_from_planedata(pd)

    # extract variables for convenience
    rMat_d = xfcapi.makeDetectorRotMat(detector_params[:3])
    tVec_d = num.ascontiguousarray(detector_params[3:6])
    chi    = detector_params[6]
    tVec_s = num.ascontiguousarray(detector_params[7:10])
    rMat_c = xfcapi.makeRotMatOfExpMap(grain_params[:3])
    tVec_c = num.ascontiguousarray(grain_params[3:6])
    vInv_s = num.ascontiguousarray(grain_params[6:12])

    # first find valid G-vectors
    angList = num.vstack(
        xfcapi.oscillAnglesOfHKLs(
            full_hkls[:, 1:], chi, rMat_c, bMat, wlen, vInv=vInv_s
            )
        )
    allAngs, allHKLs = _filter_hkls_eta_ome(
        full_hkls, angList, eta_range, ome_range
        )

    if len(allAngs) == 0:
        valid_ids = []
        valid_hkl = []
        valid_ang = []
        valid_xy = []
        ang_ps = []
    else:
        #...preallocate for speed...?
        det_xy, rMat_s = _project_on_detector_plane(
            allAngs,
            rMat_d, rMat_c, chi,
            tVec_d, tVec_c, tVec_s,
            distortion
            )
        #
        on_panel_x = num.logical_and(
            det_xy[:, 0] >= panel_dims[0][0],
            det_xy[:, 0] <= panel_dims[1][0]
            )
        on_panel_y = num.logical_and(
            det_xy[:, 1] >= panel_dims[0][1],
            det_xy[:, 1] <= panel_dims[1][1]
            )
        on_panel = num.logical_and(on_panel_x, on_panel_y)
        #
        op_idx = num.where(on_panel)[0]
        #
        valid_ang = allAngs[op_idx, :]
        valid_ang[:, 2] = xf.mapAngle(valid_ang[:, 2], ome_period)
        valid_ids = allHKLs[op_idx, 0]
        valid_hkl = allHKLs[op_idx, 1:]
        valid_xy = det_xy[op_idx, :]
        ang_ps = angularPixelSize(valid_xy, pixel_pitch,
                                  rMat_d, rMat_s,
                                  tVec_d, tVec_s, tVec_c,
                                  distortion=distortion)

    return valid_ids, valid_hkl, valid_ang, valid_xy, ang_ps



def simulateLauePattern(hkls, bMat,
                        rmat_d, tvec_d,
                        panel_dims, panel_buffer=5,
                        minEnergy=8, maxEnergy=24,
                        rmat_s=num.eye(3),
                        grain_params=None,
                        distortion=None,
                        beamVec=None):

    if beamVec is None:
        beamVec = xfcapi.bVec_ref

    # parse energy ranges
    multipleEnergyRanges = False
    if hasattr(maxEnergy, '__len__'):
        assert len(maxEnergy) == len(minEnergy), \
            'energy cutoff ranges must have the same length'
        multipleEnergyRanges = True; lmin = []; lmax = []
        for i in range(len(maxEnergy)):
            lmin.append(processWavelength(maxEnergy[i]))
            lmax.append(processWavelength(minEnergy[i]))
    else:
        lmin = processWavelength(maxEnergy)
        lmax = processWavelength(minEnergy)

    # process crystal rmats and inverse stretches
    if grain_params is None:
        grain_params = num.atleast_2d(
            [0., 0., 0.,
             0., 0., 0.,
             1., 1., 1., 0., 0., 0.
             ]
        )

    n_grains = len(grain_params)

    # dummy translation vector... make input
    tvec_s = num.zeros((3, 1))

    # number of hkls
    nhkls_tot = hkls.shape[1]

    # unit G-vectors in crystal frame
    ghat_c = mutil.unitVector(num.dot(bMat, hkls))

    # pre-allocate output arrays
    xy_det = num.nan*num.ones((n_grains, nhkls_tot, 2))
    hkls_in = num.nan*num.ones((n_grains, 3, nhkls_tot))
    angles = num.nan*num.ones((n_grains, nhkls_tot, 2))
    dspacing = num.nan*num.ones((n_grains, nhkls_tot))
    energy = num.nan*num.ones((n_grains, nhkls_tot))

    """
    LOOP OVER GRAINS
    """

    for iG, gp in enumerate(grain_params):
        rmat_c = xfcapi.makeRotMatOfExpMap(gp[:3])
        tvec_c = gp[3:6].reshape(3, 1)
        vInv_s = mutil.vecMVToSymm(gp[6:].reshape(6, 1))


        # stretch them: V^(-1) * R * Gc
        ghat_s_str = mutil.unitVector(
            num.dot( vInv_s, num.dot( rmat_c, ghat_c ) ) )
        ghat_c_str = num.dot(rmat_c.T, ghat_s_str)

        # project
        dpts = xfcapi.gvecToDetectorXY(ghat_c_str.T,
                                       rmat_d, rmat_s, rmat_c,
<<<<<<< HEAD
                                       tvec_d, tvec_s, tvec_c,
                                       beamVec=beamVec).T
=======
                                       tvec_d, tvec_s, tvec_c).T
>>>>>>> 5e32606b



        #print dpts

        # check intersections with detector plane
        canIntersect = ~num.isnan(dpts[0, :])
        npts_in = sum(canIntersect)


        if num.any(canIntersect):
            dpts = dpts[:, canIntersect].reshape(2, npts_in)
            dhkl = hkls[:, canIntersect].reshape(3, npts_in)


            # back to angles
            tth_eta, gvec_l = xfcapi.detectorXYToGvec(
                dpts.T,
                rmat_d, rmat_s,
                tvec_d, tvec_s, tvec_c,
                beamVec=beamVec)
            tth_eta = num.vstack(tth_eta).T

            # warp measured points
            if distortion is not None:
                if len(distortion) == 2:
                    dpts = distortion[0](dpts, distortion[1], invert=True)

            # plane spacings and energies
            dsp = 1. / mutil.columnNorm(num.dot(bMat, dhkl))
            wlen  = 2*dsp*num.sin(0.5*tth_eta[:, 0])

            #print wlen

            # find on spatial extent of detector
            xTest = num.logical_and(dpts[0, :] >= -0.5*panel_dims[1] + panel_buffer,
                                    dpts[0, :] <=  0.5*panel_dims[1] - panel_buffer)
            yTest = num.logical_and(dpts[1, :] >= -0.5*panel_dims[0] + panel_buffer,
                                    dpts[1, :] <=  0.5*panel_dims[0] - panel_buffer)

            onDetector  = num.logical_and(xTest, yTest)
            if multipleEnergyRanges:
                validEnergy = num.zeros(len(wlen), dtype=bool)
                for i in range(len(lmin)):
                    validEnergy = validEnergy | num.logical_and(wlen >= lmin[i], wlen <= lmax[i])
                    pass
            else:
                validEnergy = num.logical_and(wlen >= lmin, wlen <= lmax)
                pass

            # index for valid reflections
            keepers = num.where(num.logical_and(onDetector, validEnergy))[0]

            # assign output arrays
            xy_det[iG][keepers, :] = dpts[:, keepers].T
            hkls_in[iG][:, keepers] = dhkl[:, keepers]
            angles[iG][keepers, :] = tth_eta[keepers, :]
            dspacing[iG, keepers] = dsp[keepers]
            energy[iG, keepers] = processWavelength(wlen[keepers])

            pass
        pass



    return xy_det, hkls_in, angles, dspacing, energy



if USE_NUMBA:
    @numba.njit
    def _expand_pixels(original, w, h, result):
        hw = 0.5 * w
        hh = 0.5 * h
        for el in range(len(original)):
            x, y = original[el, 0], original[el,1]
            result[el*4 + 0, 0] = x - hw
            result[el*4 + 0, 1] = y - hh
            result[el*4 + 1, 0] = x + hw
            result[el*4 + 1, 1] = y - hh
            result[el*4 + 2, 0] = x + hw
            result[el*4 + 2, 1] = y + hh
            result[el*4 + 3, 0] = x - hw
            result[el*4 + 3, 1] = y + hh

        return result

    @numba.jit
    def _compute_max(tth, eta, result):
        period = 2.0 * num.pi
        hperiod = num.pi
        for el in range(0, len(tth), 4):
            max_tth = num.abs(tth[el + 0] - tth[el + 3])
            eta_diff = eta[el + 0] - eta[el + 3]
            max_eta = num.abs(num.remainder(eta_diff + hperiod, period) - hperiod)
            for i in range(3):
                curr_tth = num.abs(tth[el + i] - tth[el + i + 1])
                eta_diff = eta[el + i] - eta[el + i + 1]
                curr_eta = num.abs(num.remainder(eta_diff + hperiod, period) - hperiod)
                max_tth = num.maximum(curr_tth, max_tth)
                max_eta = num.maximum(curr_eta, max_eta)
            result[el//4, 0] = max_tth
            result[el//4, 1] = max_eta

        return result

    def angularPixelSize(xy_det, xy_pixelPitch,
                 rMat_d, rMat_s,
                 tVec_d, tVec_s, tVec_c,
                 distortion=None, beamVec=None, etaVec=None):
        """
        * choices to beam vector and eta vector specs have been supressed
        * assumes xy_det in UNWARPED configuration
        """
        xy_det = num.atleast_2d(xy_det)
        if distortion is not None and len(distortion) == 2:
            xy_det = distortion[0](xy_det, distortion[1])
        if beamVec is None: beamVec = xfcapi.bVec_ref
        if etaVec is None: etaVec = xfcapi.eta_ref

        xy_expanded = num.empty((len(xy_det) * 4, 2), dtype=xy_det.dtype)
        xy_expanded = _expand_pixels(
            xy_det,
            xy_pixelPitch[0], xy_pixelPitch[1],
            xy_expanded)
        gvec_space, _ = xfcapi.detectorXYToGvec(
            xy_expanded,
            rMat_d, rMat_s,
            tVec_d, tVec_s, tVec_c,
            beamVec=beamVec, etaVec=etaVec)
        result = num.empty_like(xy_det)
        return _compute_max(gvec_space[0], gvec_space[1], result)
else:
    def angularPixelSize(xy_det, xy_pixelPitch,
                         rMat_d, rMat_s,
                         tVec_d, tVec_s, tVec_c,
                         distortion=None, beamVec=None, etaVec=None):
        """
        * choices to beam vector and eta vector specs have been supressed
        * assumes xy_det in UNWARPED configuration
        """

        xy_det = num.atleast_2d(xy_det)
        if distortion is not None and len(distortion) == 2:
            xy_det = distortion[0](xy_det, distortion[1])
        if beamVec is None: beamVec = xfcapi.bVec_ref
        if etaVec is None: etaVec = xfcapi.eta_ref

        xp = num.r_[-0.5,  0.5,  0.5, -0.5] * xy_pixelPitch[0]
        yp = num.r_[-0.5, -0.5,  0.5,  0.5] * xy_pixelPitch[1]

        diffs = num.array([[3, 3, 2, 1],
                           [2, 0, 1, 0]])

        ang_pix = num.zeros((len(xy_det), 2))

        for ipt, xy in enumerate(xy_det):
            xc = xp + xy[0]
            yc = yp + xy[1]

            tth_eta, gHat_l = xfcapi.detectorXYToGvec(
                num.vstack([xc, yc]).T,
                rMat_d, rMat_s,
                tVec_d, tVec_s, tVec_c,
                beamVec=beamVec, etaVec=etaVec)
            delta_tth = num.zeros(4)
            delta_eta = num.zeros(4)
            for j in range(4):
                delta_tth[j] = abs(tth_eta[0][diffs[0, j]] - tth_eta[0][diffs[1, j]])
                delta_eta[j] = xf.angularDifference(tth_eta[1][diffs[0, j]], tth_eta[1][diffs[1, j]])

            ang_pix[ipt, 0] = num.amax(delta_tth)
            ang_pix[ipt, 1] = num.amax(delta_eta)
        return ang_pix



if USE_NUMBA:
    @numba.njit
    def _coo_build_window_jit(frame_row, frame_col, frame_data,
                              min_row, max_row, min_col, max_col,
                              result):
        n = len(frame_row)
        for i in range(n):
            if ((min_row <= frame_row[i] <= max_row) and
                    (min_col <= frame_col[i] <= max_col)):
                new_row = frame_row[i] - min_row
                new_col = frame_col[i] - min_col
                result[new_row, new_col] = frame_data[i]

        return result


    def _coo_build_window(frame_i, min_row, max_row, min_col, max_col):
        window = num.zeros(((max_row - min_row + 1), (max_col- min_col + 1)),
                           dtype=num.int16)

        return _coo_build_window_jit(frame_i.row, frame_i.col, frame_i.data,
                                     min_row, max_row, min_col, max_col,
                                     window)
else: # not USE_NUMBA
    def _coo_build_window(frame_i, min_row, max_row, min_col, max_col):
        mask = ((min_row <= frame_i.row) & (frame_i.row <= max_row) &
                (min_col <= frame_i.col) & (frame_i.col <= max_col))
        new_row = frame_i.row[mask] - min_row
        new_col = frame_i.col[mask] - min_col
        new_data = frame_i.data[mask]
        window = num.zeros(((max_row - min_row + 1), (max_col - min_col + 1)),
                           dtype=num.int16)
        window[new_row, new_col] = new_data

        return window


def make_reflection_patches(instr_cfg, tth_eta, ang_pixel_size,
                            omega=None,
                            tth_tol=0.2, eta_tol=1.0,
                            rMat_c=num.eye(3), tVec_c=num.zeros((3, 1)),
                            distortion=None,
                            npdiv=1, quiet=False, compute_areas_func=gutil.compute_areas,
                            beamVec=None):
    """
    prototype function for making angular patches on a detector

    panel_dims are [(xmin, ymin), (xmax, ymax)] in mm

    pixel_pitch is [row_size, column_size] in mm

    DISTORTION HANDING IS STILL A KLUDGE

    patches are:

                 delta tth
   d  ------------- ... -------------
   e  | x | x | x | ... | x | x | x |
   l  ------------- ... -------------
   t                 .
   a                 .
                     .
   e  ------------- ... -------------
   t  | x | x | x | ... | x | x | x |
   a  ------------- ... -------------

    """
    npts = len(tth_eta)

    # detector frame
    rMat_d = xfcapi.makeDetectorRotMat(
        instr_cfg['detector']['transform']['tilt_angles']
        )
    tVec_d = num.r_[instr_cfg['detector']['transform']['t_vec_d']]
    pixel_size = instr_cfg['detector']['pixels']['size']

    frame_nrows = instr_cfg['detector']['pixels']['rows']
    frame_ncols = instr_cfg['detector']['pixels']['columns']

    panel_dims = (
        -0.5*num.r_[frame_ncols*pixel_size[1], frame_nrows*pixel_size[0]],
         0.5*num.r_[frame_ncols*pixel_size[1], frame_nrows*pixel_size[0]]
        )
    row_edges = num.arange(frame_nrows + 1)[::-1]*pixel_size[1] + panel_dims[0][1]
    col_edges = num.arange(frame_ncols + 1)*pixel_size[0] + panel_dims[0][0]

    # sample frame
    chi = instr_cfg['oscillation_stage']['chi']
    tVec_s = num.r_[instr_cfg['oscillation_stage']['t_vec_s']]

    # beam vector
    if beamVec is None:
        beamVec = xfcapi.bVec_ref
    
    # data to loop
    # ...WOULD IT BE CHEAPER TO CARRY ZEROS OR USE CONDITIONAL?
    if omega is None:
        full_angs = num.hstack([tth_eta, num.zeros((npts, 1))])
    else:
        full_angs = num.hstack([tth_eta, omega.reshape(npts, 1)])

    patches = []
    for angs, pix in zip(full_angs, ang_pixel_size):
        ndiv_tth = npdiv*num.ceil( tth_tol/num.degrees(pix[0]) )
        ndiv_eta = npdiv*num.ceil( eta_tol/num.degrees(pix[1]) )

        tth_del = num.arange(0, ndiv_tth+1)*tth_tol/float(ndiv_tth) - 0.5*tth_tol
        eta_del = num.arange(0, ndiv_eta+1)*eta_tol/float(ndiv_eta) - 0.5*eta_tol

        # store dimensions for convenience
        #   * etas and tths are bin vertices, ome is already centers
        sdims = [ len(eta_del)-1, len(tth_del)-1 ]

        # meshgrid args are (cols, rows), a.k.a (fast, slow)
        m_tth, m_eta = num.meshgrid(tth_del, eta_del)
        npts_patch   = m_tth.size

        # calculate the patch XY coords from the (tth, eta) angles
        # * will CHEAT and ignore the small perturbation the different
        #   omega angle values causes and simply use the central value
        gVec_angs_vtx = num.tile(angs, (npts_patch, 1)) \
                        + num.radians(
                            num.vstack([m_tth.flatten(),
                                        m_eta.flatten(),
                                        num.zeros(npts_patch)
                                       ]).T
                                     )

        # FOR ANGULAR MESH
        conn = gutil.cellConnectivity( sdims[0], sdims[1], origin='ll')

        rMat_s = xfcapi.makeOscillRotMat([chi, angs[2]])

        # make G-vectors
        gVec_c = xfcapi.anglesToGVec(
            gVec_angs_vtx,
            chi=chi,
            rMat_c=rMat_c,
            bHat_l=beamVec)
        xy_eval_vtx = xfcapi.gvecToDetectorXY(
            gVec_c,
            rMat_d, rMat_s, rMat_c,
            tVec_d, tVec_s, tVec_c,
            beamVec=beamVec)
        if distortion is not None and len(distortion) == 2:
            xy_eval_vtx = distortion[0](xy_eval_vtx, distortion[1], invert=True)
            pass

        areas = compute_areas_func(xy_eval_vtx, conn)

        # EVALUATION POINTS
        #   * for lack of a better option will use centroids
        tth_eta_cen = gutil.cellCentroids( num.atleast_2d(gVec_angs_vtx[:, :2]), conn )
        gVec_angs  = num.hstack([tth_eta_cen,
                                 num.tile(angs[2], (len(tth_eta_cen), 1))])
        gVec_c = xfcapi.anglesToGVec(
            gVec_angs,
            chi=chi,
            rMat_c=rMat_c,
            bHat_l=beamVec)
        xy_eval = xfcapi.gvecToDetectorXY(
            gVec_c,
            rMat_d, rMat_s, rMat_c,
            tVec_d, tVec_s, tVec_c,
            beamVec=beamVec)
        if distortion is not None and len(distortion) == 2:
            xy_eval = distortion[0](xy_eval, distortion[1], invert=True)
            pass
        row_indices   = gutil.cellIndices(row_edges, xy_eval[:, 1])
        col_indices   = gutil.cellIndices(col_edges, xy_eval[:, 0])

        # append patch data to list
        patches.append(((gVec_angs_vtx[:, 0].reshape(m_tth.shape),
                         gVec_angs_vtx[:, 1].reshape(m_tth.shape)),
                        (xy_eval_vtx[:, 0].reshape(m_tth.shape),
                         xy_eval_vtx[:, 1].reshape(m_tth.shape)),
                        conn,
                        areas.reshape(sdims[0], sdims[1]),
                        (row_indices.reshape(sdims[0], sdims[1]),
                         col_indices.reshape(sdims[0], sdims[1]))
                        )
                    )
        pass
    return patches

def pullSpots(pd, detector_params, grain_params, reader,
              ome_period=(-num.pi, num.pi),
              eta_range=[(-num.pi, num.pi), ],
              panel_dims=[(-204.8, -204.8), (204.8, 204.8)],
              panel_buff=[20, 20],
              pixel_pitch=(0.2, 0.2),
              distortion=(dFunc_ref, dParams_ref),
              tth_tol=0.15, eta_tol=1., ome_tol=1.,
              npdiv=1, threshold=10,
              doClipping=False, filename=None,
              save_spot_list=False, use_closest=True,
              quiet=True):
    """
    Function for pulling spots from a reader object for
    specific detector panel and crystal specifications

    panel_dims are [(xmin, ymin), (xmax, ymax)] in mm

    pixel_pitch is [row_size, column_size] in mm
    """
    # steal ref beam and eta from transforms.py
    bVec   = xf.bVec_ref
    eVec   = xf.eta_ref

    # for vertex numbering and dilation
    virow = [1, 1, 0, 0]
    vjcol = [0, 1, 1, 0]
    i_dil_3by3, j_dil_3by3 = num.meshgrid([-1, 0, 1], [-1, 0, 1])

    rMat_d = xfcapi.makeDetectorRotMat(detector_params[:3])
    tVec_d = num.ascontiguousarray(detector_params[3:6])
    chi    = detector_params[6]
    tVec_s = num.ascontiguousarray(detector_params[7:10])
    rMat_c = xfcapi.makeRotMatOfExpMap(grain_params[:3])
    tVec_c = num.ascontiguousarray(grain_params[3:6])

    reader_as_list = False
    if hasattr(reader, '__len__'):
        """
        HAVE READER INFO LIST INSTEAD OF OLD READER CLASS

        [ [frame_list], [ome_start, del_ome] ]
        """
        reader_as_list = True
        #
        nframes = len(reader[0])
        #
        del_ome   = reader[1][1]
        ome_edges = [reader[1][0] + i*del_ome for i in range(nframes + 1)]
        ome_range = num.sort([ome_edges[0], ome_edges[-1]])
        #
        frame_nrows = reader[0][0].shape[0]
        frame_ncols = reader[0][0].shape[1]
        #
        row_edges = num.arange(frame_nrows + 1)[::-1]*pixel_pitch[1] + panel_dims[0][1]
        col_edges = num.arange(frame_ncols + 1)*pixel_pitch[0] + panel_dims[0][0]
    else:
        """
        HAVE OLD READER CLASS
        """
        nframes = reader.getNFrames()
        #
        del_ome   = reader.getDeltaOmega() # this one is in radians!
        ome_range = num.array( reader.getOmegaMinMax() )
        ome_edges = num.hstack([reader.omegas - 0.5*abs(del_ome),
                                reader.omegas[-1] + 0.5*abs(del_ome)
                                ])
        #
        frame_nrows = reader.get_nrows()
        frame_ncols = reader.get_ncols()
        #
        row_edges = num.arange(frame_nrows + 1)[::-1]*pixel_pitch[1] + panel_dims[0][1]
        col_edges = num.arange(frame_ncols + 1)*pixel_pitch[0] + panel_dims[0][0]
        pass

    iframe  = num.arange(0, nframes)

    full_range = xf.angularDifference(ome_range[0], ome_range[1])

    if ome_tol <= 0.5*r2d*abs(del_ome):
        ndiv_ome = 1
        ome_del  = num.zeros(1)
    else:
        ome_tol  = num.ceil(ome_tol/r2d/abs(del_ome))*r2d*abs(del_ome)
        ndiv_ome = abs(int(ome_tol/r2d/del_ome))
        ome_del  = (num.arange(0, 2*ndiv_ome+1) - ndiv_ome)*del_ome*r2d

    # generate structuring element for connected component labeling
    if len(ome_del) == 1:
        labelStructure = ndimage.generate_binary_structure(2,2)
    else:
        labelStructure = ndimage.generate_binary_structure(3,3)

    pdim_buffered = [(panel_dims[0][0] + panel_buff[0], panel_dims[0][1] + panel_buff[1]),
                     (panel_dims[1][0] - panel_buff[0], panel_dims[1][1] - panel_buff[1])]
    # results: hkl, ang, xy, pix
    sim_g = simulateGVecs(pd, detector_params, grain_params,
                          ome_range=[ome_range, ], ome_period=ome_period,
                          eta_range=eta_range,
                          panel_dims=pdim_buffered,
                          pixel_pitch=pixel_pitch,
                          distortion=distortion)
    # CHECKED TO HERE OK # pdb.set_trace()
    if filename is not None:
        if isinstance(filename, file):
            fid = filename
        else:
            fid = open(filename, 'w')
        print >> fid, "#\n# ID\tPID\t"                  + \
                      "H\tK\tL\t"                       + \
                      "sum(int)\tmax(int)\t"            + \
                      "pred tth          \tpred eta          \t pred ome          \t" + \
                      "meas tth          \tmeas eta          \t meas ome          \t" + \
                      "meas X            \tmeas Y            \t meas ome\n#"
    iRefl = 0
    spot_list = []
    for hklid, hkl, angs, xy, pix in zip(*sim_g):
        ndiv_tth = npdiv*num.ceil( tth_tol/(pix[0]*r2d) )
        ndiv_eta = npdiv*num.ceil( eta_tol/(pix[1]*r2d) )

        tth_del = num.arange(0, ndiv_tth+1)*tth_tol/float(ndiv_tth) - 0.5*tth_tol
        eta_del = num.arange(0, ndiv_eta+1)*eta_tol/float(ndiv_eta) - 0.5*eta_tol

        tth_edges = angs[0] + d2r*tth_del
        eta_edges = angs[1] + d2r*eta_del

        delta_tth = tth_edges[1] - tth_edges[0]
        delta_eta = eta_edges[1] - eta_edges[0]

        ome_centers = angs[2] + d2r*ome_del
        delta_ome   = ome_centers[1] - ome_centers[0] # in radians... sanity check here?

        # store dimensions for convenience
        #   * etas and tths are bin vertices, ome is already centers
        sdims = [ len(ome_del), len(eta_del)-1, len(tth_del)-1 ]

        # meshgrid args are (cols, rows), a.k.a (fast, slow)
        m_tth, m_eta = num.meshgrid(tth_del, eta_del)
        npts_patch   = m_tth.size

        # calculate the patch XY coords from the (tth, eta) angles
        # * will CHEAT and ignore the small perturbation the different
        #   omega angle values causes and simply use the central value
        gVec_angs_vtx = num.tile(angs, (npts_patch, 1)) \
                        + d2r*num.vstack([m_tth.flatten(),
                                          m_eta.flatten(),
                                          num.zeros(npts_patch)
                                         ]).T

        # connectivity
        conn = gutil.cellConnectivity( sdims[1], sdims[2], origin='ll')

        rMat_s = xfcapi.makeOscillRotMat([chi, angs[2]])

        if doClipping:
            gVec_c = xfcapi.anglesToGVec(gVec_angs_vtx,
                                         bHat_l=bVec,
                                         eHat_l=eVec,
                                         chi=chi,
                                         rMat_c=rMat_c)
        else:
            # evaluation points...
            #   * for lack of a better option will use centroids
            tth_eta_cen = gutil.cellCentroids( num.atleast_2d(gVec_angs_vtx[:, :2]), conn )
            gVec_angs  = num.hstack([tth_eta_cen,
                                     num.tile(angs[2], (len(tth_eta_cen), 1))])
            gVec_c = xfcapi.anglesToGVec(gVec_angs,
                                         bHat_l=bVec,
                                         eHat_l=eVec,
                                         chi=chi,
                                         rMat_c=rMat_c)
            pass
        xy_eval = xfcapi.gvecToDetectorXY(gVec_c,
                                          rMat_d, rMat_s, rMat_c,
                                          tVec_d, tVec_s, tVec_c)
        if distortion is not None and len(distortion) == 2:
            xy_eval = distortion[0](xy_eval, distortion[1], invert=True)
            pass
        row_indices   = gutil.cellIndices(row_edges, xy_eval[:, 1])
        if num.any(row_indices < 0) or num.any(row_indices >= frame_nrows):
            # CHECKED OK # pdb.set_trace()
            if not quiet:
                print "(%d, %d, %d): window falls off detector; skipping..." % tuple(hkl)
            continue
        col_indices   = gutil.cellIndices(col_edges, xy_eval[:, 0])
        if num.any(col_indices < 0) or num.any(col_indices >= frame_ncols):
            # CHECKED OK # pdb.set_trace()
            if not quiet:
                print "(%d, %d, %d): window falls off detector; skipping..." % tuple(hkl)
            continue
        frame_indices = gutil.cellIndices(ome_edges, angs[2] + d2r*ome_del)

        patch_j, patch_i = num.meshgrid( range(sdims[2]), range(sdims[1]) )
        patch_i = patch_i.flatten(); patch_j = patch_j.flatten()

        # read frame in, splitting reader if necessary
        split_reader = False
        if min(frame_indices) < 0:
            if full_range > 0:
                reidx = num.where(frame_indices >= 0)[0]
                sdims[0] = len(reidx)
                frame_indices = frame_indices[reidx]
            elif full_range == 0:
                split_reader = True
                reidx1 = num.where(frame_indices <  0)[0]
                reidx2 = num.where(frame_indices >= 0)[0]
                oidx1  = iframe[frame_indices[reidx1]]
                oidx2  = frame_indices[reidx2]
        if max(frame_indices) >= nframes:
            if full_range > 0:
                reidx = num.where(frame_indices < nframes)[0]
                sdims[0] = len(reidx)
                frame_indices = frame_indices[reidx]
            elif full_range == 0:
                split_reader = True
                reidx1 = num.where(frame_indices <  nframes)[0]
                reidx2 = num.where(frame_indices >= nframes)[0]
                oidx1  = frame_indices[reidx1]
                oidx2  = iframe[frame_indices[reidx2] - nframes]

        if reader_as_list:
            if split_reader:
                f1 = reader[0][oidx1[0]:oidx1[0]+len(oidx1)]
                f2 = reader[0][oidx2[0]:oidx2[0]+len(oidx2)]
                frames = num.hstack([f1, f2])
            else:
                frames = reader[0][frame_indices[0]:sdims[0]+frame_indices[0]]

        else:
            rdr = reader.makeNew()
            if split_reader:
                f1 = rdr.read(nframes=len(oidx1), nskip=oidx1[0])
                r2 = rdr.makeNew()
                f2 = r2.read(nframes=len(oidx2), nskip=oidx2[0])
                frames = num.zeros(sdims, dtype=f1.dtype)
                frames[:len(oidx1), :, :] = f1
                frames[len(oidx1):, :, :] = f2
            else:
                frames = rdr.read(nframes=sdims[0], nskip=int(frame_indices[0]))

        # brute force way...
        spot_data = num.zeros(sdims)
        if not doClipping:
            # ...normalize my bin area ratio?
            if reader_as_list:
                min_row, max_row = num.min(row_indices), num.max(row_indices)
                min_col, max_col = num.min(col_indices), num.max(col_indices)
                for i in range(sdims[0]):
                    # complains for older scipy...
                    # spot_data[i, :, :] = frames[i][row_indices, col_indices].todense().reshape(sdims[1], sdims[2])
                    #spot_data[i, :, :] = frames[i].todense()[row_indices, col_indices].reshape(sdims[1], sdims[2])
                    # Extract the window into the matrix we need, then just do the fancy indexing to
                    # grab the spot_data there.
                    frame_i = frames[i]
                    if sparse.isspmatrix_coo(frame_i):
                        # coo_matrix doesn't support slicing, so do it manually
                        window = _coo_build_window(frame_i, min_row, max_row,
                                                   min_col, max_col)
                    else:
                        window = frame_i[min_row:max_row+1, min_col:max_col+1].todense()
                    spot_data[i, :, :] = window[row_indices - min_row, col_indices - min_col].reshape(sdims[1], sdims[2])
            else:
                for i in range(sdims[0]):
                    spot_data[i, :, :] = frames[i][row_indices, col_indices].reshape(sdims[1], sdims[2])
        else:
            for iPix in range(len(conn)):
                clipVertices = xy_eval[conn[iPix], :]
                clipArea_xy = gutil.computeArea(clipVertices)
                dilatationList = []
                for vertex in clipVertices:
                    irow = gutil.cellIndices(row_edges, vertex[1]) + i_dil_3by3.flatten()
                    jcol = gutil.cellIndices(col_edges, vertex[0]) + j_dil_3by3.flatten()
                    dilatationList.append(num.vstack([irow, jcol]))
                    pass
                testPixels = mutil.uniqueVectors(num.hstack(dilatationList)).T
                binSum     = num.zeros(sdims[0])
                for pixel in testPixels:
                    subjectVertices = num.vstack([col_edges[pixel[1] + vjcol],
                                                  row_edges[pixel[0] + virow]]).T
                    clipped = gutil.sutherlandHodgman(subjectVertices, clipVertices)
                    if len(clipped) > 0:
                        if reader_as_list:
                            binSum += num.array([frames[i][pixel[0], pixel[1]] for i in range(len(frames))]) * gutil.computeArea(clipped)/clipArea_xy
                        else:
                            binSum += frames[:, pixel[0], pixel[1]]*gutil.computeArea(clipped)/clipArea_xy
                            pass
                        pass
                    pass
                spot_data[:, patch_i[iPix], patch_j[iPix]] = binSum
                pass # have spot data now
            pass

        labels, numPeaks = ndimage.label(spot_data > threshold, structure=labelStructure)

        if numPeaks > 0:
            if numPeaks > 1:
                """
                for multiple spots, apply hueristic to see if one in MUCH brigher than the others...
                this can happen for low backgrounds where a few zingers sneak through, or for spots
                with a lot of weakly scattering substructure.

                Arbitrarily setting cutting of 10% integrated intensity.

                This will NOT help if a strong reflection is close to a weak reflection that happens
                to be the one associated with the grain of interest...
                """
                slabels  = num.arange(1, numPeaks+1)
                if use_closest:
                    coms     = ndimage.center_of_mass(spot_data, labels=labels, index=slabels)
                    ang_diff = []
                    for i in range(numPeaks):
                        com_angs = num.array([tth_edges[0] + (0.5 + coms[i][2])*delta_tth,
                                              eta_edges[0] + (0.5 + coms[i][1])*delta_eta,
                                              ome_centers[0] + coms[i][0]*delta_ome], order='C')
                        ang_diff.append(xf.angularDifference(angs, com_angs))
                    closest_peak_idx = num.argmin(mutil.rowNorm(num.array(ang_diff)))
                    #
                    peakId = iRefl
                    coms   = coms[closest_peak_idx]
                    #
                    spot_intensity = num.sum(spot_data[labels == slabels[closest_peak_idx]])
                    max_intensity  = num.max(spot_data[labels == slabels[closest_peak_idx]])
                else:
                    spot_intensity = num.array([num.sum(spot_data[labels == i]) for i in slabels])
                    maxi_idx = num.argmax(spot_intensity)
                    sidx = num.ones(numPeaks, dtype=bool); sidx[maxi_idx] = False
                    if num.any(spot_intensity[sidx] / num.max(spot_intensity) > 0.1):
                        peakId = -222
                        coms   = None
                        #
                        spot_intensity = num.nan
                        max_intensity  = num.nan
                    else:
                        peakId = iRefl
                        coms   = ndimage.center_of_mass(spot_data, labels=labels, index=slabels[maxi_idx])
                        #
                        spot_intensity = num.sum(spot_data[labels == slabels[maxi_idx]])
                        max_intensity  = num.max(spot_data[labels == slabels[maxi_idx]])
            else:
                peakId = iRefl
                coms   = ndimage.center_of_mass(spot_data, labels=labels, index=1)
                #
                spot_intensity = num.sum(spot_data[labels == 1])
                max_intensity  = num.max(spot_data[labels == 1])
                pass
            if coms is not None:
                com_angs = num.array([tth_edges[0] + (0.5 + coms[2])*delta_tth,
                                      eta_edges[0] + (0.5 + coms[1])*delta_eta,
                                      ome_centers[0] + coms[0]*delta_ome],
                                      order='C')
                rMat_s = xfcapi.makeOscillRotMat([chi, com_angs[2]])
                gVec_c = xf.anglesToGVec(num.atleast_2d(com_angs), bVec, eVec,
                                         rMat_s=rMat_s, rMat_c=rMat_c)
                # these are on ``ideal'' detector
                new_xy = xfcapi.gvecToDetectorXY(gVec_c.T,
                                                 rMat_d, rMat_s, rMat_c,
                                                 tVec_d, tVec_s, tVec_c).flatten()
                if distortion is not None and len(distortion) == 2:
                    new_xy = distortion[0](num.atleast_2d(new_xy), distortion[1], invert=True).flatten()
        else:
            peakId   = -999
            com_angs = None
            #
            spot_intensity = num.nan
            max_intensity  = num.nan
            pass
        #
        # OUTPUT
        #
        # output dictionary
        if save_spot_list:
            w_dict = {}
            w_dict['peakID']        = peakID
            w_dict['hkl']           = hkl
            w_dict['dims']          = sdims
            w_dict['points']        = ( angs[2] + d2r*ome_del,
                                        angs[1] + d2r*eta_del,
                                        angs[0] + d2r*tth_del )
            w_dict['spot_data']     = spot_data
            w_dict['crd']           = xy_eval
            w_dict['con']           = conn
            w_dict['refl_ang_com']  = com_angs
            if peakID >= 0:
                w_dict['refl_xyo']  = (new_xy[0], new_xy[1], com_angs[2])
            else:
                w_dict['refl_xyo']  = tuple(num.nan*num.ones(3))
            w_dict['angles']        = angs
            w_dict['ang_grid']      = gVec_angs
            w_dict['row_indices']   = row_indices
            w_dict['col_indices']   = col_indices
            w_dict['frame_indices'] = frame_indices
            spot_list.append(w_dict)
            pass
        if filename is not None:
            if peakId >= 0:
                print >> fid, "%d\t%d\t"                 % (peakId, hklid)                     + \
                              "%d\t%d\t%d\t"             % tuple(hkl)                          + \
                              "%1.6e\t%1.6e\t"           % (spot_intensity, max_intensity)     + \
                              "%1.12e\t%1.12e\t%1.12e\t" % tuple(angs)                         + \
                              "%1.12e\t%1.12e\t%1.12e\t" % tuple(com_angs)                     + \
                              "%1.12e\t%1.12e\t%1.12e"   % (new_xy[0], new_xy[1], com_angs[2])
            else:
                print >> fid, "%d\t%d\t"                 % (peakId, hklid)            + \
                              "%d\t%d\t%d\t"             % tuple(hkl)                 + \
                              "%f         \t%f         \t"                 % tuple(num.nan*num.ones(2)) + \
                              "%1.12e\t%1.12e\t%1.12e\t" % tuple(angs)                + \
                              "%f               \t%f               \t%f" % tuple(num.nan*num.ones(3)) + \
                              "               \t%f               \t%f               \t%f"   % tuple(num.nan*num.ones(3))
                pass
            pass
        iRefl += 1
        pass
    fid.close()

    return spot_list

def extract_detector_transformation(detector_params):
    """
    goes from 10 vector of detector parames OR instrument config dictionary
    (from YAML spec) to affine transformation arrays
    """    # extract variables for convenience
    if isinstance(detector_params, dict):
        rMat_d = xfcapi.makeDetectorRotMat(
            instr_cfg['detector']['transform']['tilt_angles']
            )
        tVec_d = num.r_[instr_cfg['detector']['transform']['t_vec_d']]
        chi = instr_cfg['oscillation_stage']['chi']
        tVec_s = num.r_[instr_cfg['oscillation_stage']['t_vec_s']]
    else:
        assert len(detector_params >= 10), \
            "list of detector parameters must have length >= 10"
        rMat_d = xfcapi.makeDetectorRotMat(detector_params[:3])
        tVec_d = num.ascontiguousarray(detector_params[3:6])
        chi    = detector_params[6]
        tVec_s = num.ascontiguousarray(detector_params[7:10])
    return rMat_d, tVec_d, chi, tVec_s<|MERGE_RESOLUTION|>--- conflicted
+++ resolved
@@ -3547,16 +3547,8 @@
         # project
         dpts = xfcapi.gvecToDetectorXY(ghat_c_str.T,
                                        rmat_d, rmat_s, rmat_c,
-<<<<<<< HEAD
                                        tvec_d, tvec_s, tvec_c,
                                        beamVec=beamVec).T
-=======
-                                       tvec_d, tvec_s, tvec_c).T
->>>>>>> 5e32606b
-
-
-
-        #print dpts
 
         # check intersections with detector plane
         canIntersect = ~num.isnan(dpts[0, :])
