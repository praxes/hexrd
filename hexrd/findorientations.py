--- conflicted
+++ resolved
@@ -27,14 +27,7 @@
 
 from hexrd.fitgrains import get_instrument_parameters
 
-<<<<<<< HEAD
-logger = logging.getLogger(__name__)
-
-save_as_ascii = False  # FIXME LATER...
-method = 'blob_dog'  # FIXME LATER...
-=======
 from skimage.feature import blob_dog, blob_log
->>>>>>> 943fb178
 
 # just require scikit-learn?
 have_sklearn = False
@@ -99,19 +92,11 @@
     numSpots = []
     coms = []
     for i in seed_hkl_ids:
-<<<<<<< HEAD
-        if method == "label":
-            # First apply filter
-            this_map_f = -ndimage.filters.gaussian_laplace(
-                eta_ome.dataStore[i], filt_stdev)
-
-=======
         if method == 'label':
             # First apply filter
             this_map_f = -ndimage.filters.gaussian_laplace(
                 eta_ome.dataStore[i], filt_stdev)
             
->>>>>>> 943fb178
             labels_t, numSpots_t = ndimage.label(
                 this_map_f > threshold,
                 structureNDI_label
@@ -123,11 +108,7 @@
                     index=np.arange(1, np.amax(labels_t) + 1)
                     )
                 )
-<<<<<<< HEAD
-        elif method in ["blob_log", "blob_dog"]:
-=======
         elif method in ['blob_log', 'blob_dog']:
->>>>>>> 943fb178
             # must scale map
             this_map = eta_ome.dataStore[i]
             this_map[np.isnan(this_map)] = 0.
@@ -135,11 +116,7 @@
             scl_map = 2*this_map/np.max(this_map) - 1.
 
             # FIXME: need to expose the parameters to config options.
-<<<<<<< HEAD
-            if method == "blob_log":
-=======
             if method == 'blob_log':
->>>>>>> 943fb178
                 blobs = np.atleast_2d(
                     blob_log(scl_map, min_sigma=0.5, max_sigma=5,
                              num_sigma=10, threshold=0.01, overlap=0.1)
@@ -148,11 +125,7 @@
                 blobs = np.atleast_2d(
                     blob_dog(scl_map, min_sigma=0.5, max_sigma=5,
                              sigma_ratio=1.6, threshold=0.01, overlap=0.1)
-<<<<<<< HEAD
-                )
-=======
-                    )
->>>>>>> 943fb178
+                )
             numSpots_t = len(blobs)
             coms_t = blobs[:, :2]
         numSpots.append(numSpots_t)
