from __future__ import print_function

import cPickle
import logging
import multiprocessing as mp
import os
import time

import yaml

import numpy as np
#np.seterr(over='ignore', invalid='ignore')

import scipy.cluster as cluster
from scipy import ndimage

from hexrd import matrixutil as mutil
from hexrd.xrd import indexer as idx
from hexrd.xrd import rotations as rot
from hexrd.xrd import symmetry as sym
from hexrd.xrd import transforms as xf
from hexrd.xrd import transforms_CAPI as xfcapi

from hexrd.xrd import xrdutil

from hexrd.xrd.detector import ReadGE
from hexrd.xrd.xrdutil import GenerateEtaOmeMaps, EtaOmeMaps, simulateGVecs

from hexrd.xrd.xrdutil import simulateGVecs

from hexrd.xrd import distortion as dFuncs

from hexrd.fitgrains import get_instrument_parameters

logger = logging.getLogger(__name__)

save_as_ascii = False # FIX LATER...

# just require scikit-learn?
have_sklearn = False
try:
    import sklearn
    vstring = sklearn.__version__.split('.')
    if vstring[0] == '0' and int(vstring[1]) >= 14:
        from sklearn.cluster import dbscan
        from sklearn.metrics.pairwise import pairwise_distances
        have_sklearn = True
except ImportError:
    pass


def generate_orientation_fibers(eta_ome, chi, threshold, seed_hkl_ids, fiber_ndiv, filt_stdev=0.8, ncpus=1):
    """
    From ome-eta maps and hklid spec, generate list of
    quaternions from fibers
    """
    # seed_hkl_ids must be consistent with this...
    pd_hkl_ids = eta_ome.iHKLList[seed_hkl_ids]

    # grab angular grid infor from maps
    del_ome = eta_ome.omegas[1] - eta_ome.omegas[0]
    del_eta = eta_ome.etas[1] - eta_ome.etas[0]

    # labeling mask
    structureNDI_label = ndimage.generate_binary_structure(2, 1)

    # crystallography data from the pd object
    pd = eta_ome.planeData
    hkls = pd.hkls
    tTh  = pd.getTTh()
    bMat = pd.latVecOps['B']
    csym = pd.getLaueGroup()

    params = {
        'bMat':bMat,
<<<<<<< HEAD
        'chi':chi,
=======
        'chi':chi,   
>>>>>>> 12c3eb9e
        'csym':csym,
        'fiber_ndiv':fiber_ndiv,
         }

    ############################################
    ##    Labeling of spots from seed hkls    ##
    ############################################

    qfib     = []
    input_p  = []
    numSpots = []
    coms     = []
    for i in seed_hkl_ids:
        # First apply filter
        this_map_f = -ndimage.filters.gaussian_laplace(eta_ome.dataStore[i], filt_stdev)

        labels_t, numSpots_t = ndimage.label(
            this_map_f > threshold,
            structureNDI_label
            )
        coms_t = np.atleast_2d(
            ndimage.center_of_mass(
                this_map_f,
                labels=labels_t,
                index=np.arange(1, np.amax(labels_t)+1)
                )
            )
        #labels.append(labels_t)
        numSpots.append(numSpots_t)
        coms.append(coms_t)
        pass

    for i in range(len(pd_hkl_ids)):
        for ispot in range(numSpots[i]):
            if not np.isnan(coms[i][ispot][0]):
                ome_c = eta_ome.omeEdges[0] + (0.5 + coms[i][ispot][0])*del_ome
                eta_c = eta_ome.etaEdges[0] + (0.5 + coms[i][ispot][1])*del_eta
                input_p.append(
                    np.hstack(
<<<<<<< HEAD
                        [hkls[:, pd_hkl_ids[i]],
=======
                        [hkls[:, pd_hkl_ids[i]], 
>>>>>>> 12c3eb9e
                         tTh[pd_hkl_ids[i]], eta_c, ome_c]
                    )
                )
                pass
            pass
        pass

    # do the mapping
    start = time.time()
    qfib = None
    if ncpus > 1:
        # multiple process version
        pool = mp.Pool(ncpus, discretefiber_init, (params, ))
        qfib = pool.map(discretefiber_reduced, input_p) # chunksize=chunksize)
        pool.close()
    else:
        # single process version.
        global paramMP
        discretefiber_init(params) # sets paramMP
        qfib = map(discretefiber_reduced, input_p)
        paramMP = None # clear paramMP
    elapsed = (time.time() - start)
    logger.info("fiber generation took %.3f seconds", elapsed)
<<<<<<< HEAD

=======
    
>>>>>>> 12c3eb9e
    return np.hstack(qfib)


def discretefiber_init(params):
    global paramMP
    paramMP = params


def discretefiber_reduced(params_in):
    """
    input parameters are [hkl_id, com_ome, com_eta]
    """
    bMat       = paramMP['bMat']
    chi        = paramMP['chi']
    csym       = paramMP['csym']
    fiber_ndiv = paramMP['fiber_ndiv']

    hkl = params_in[:3].reshape(3, 1)
<<<<<<< HEAD

=======
        
>>>>>>> 12c3eb9e
    gVec_s = xfcapi.anglesToGVec(
        np.atleast_2d(params_in[3:]),
        chi=chi,
        ).T

    tmp = mutil.uniqueVectors(
        rot.discreteFiber(
            hkl,
            gVec_s,
            B=bMat,
            ndiv=fiber_ndiv,
            invert=False,
            csym=csym
            )[0]
        )
    return tmp


def run_cluster(compl, qfib, qsym, cfg, min_samples=None, compl_thresh=None, radius=None):
    """
    """
    algorithm = cfg.find_orientations.clustering.algorithm

    cl_radius = cfg.find_orientations.clustering.radius
    min_compl = cfg.find_orientations.clustering.completeness

    # check for override on completeness threshold
    if compl_thresh is not None:
        min_compl = compl_thresh

    # check for override on radius
    if radius is not None:
        cl_radius = radius

    start = time.clock() # time this

    num_above = sum(np.array(compl) > min_compl)
    if num_above == 0:
        # nothing to cluster
        qbar = cl = np.array([])
    elif num_above == 1:
        # short circuit
        qbar = qfib[:, np.array(compl) > min_compl]
        cl = [1]
    else:
        # use compiled module for distance
        # just to be safe, must order qsym as C-contiguous
        qsym  = np.array(qsym.T, order='C').T
        def quat_distance(x, y):
            return xfcapi.quat_distance(np.array(x, order='C'), np.array(y, order='C'), qsym)

        qfib_r = qfib[:, np.array(compl) > min_compl]

        num_ors = qfib_r.shape[1]

        if num_ors > 25000:
            if algorithm == 'sph-dbscan' or algorithm == 'fclusterdata':
                logger.info("falling back to euclidean DBSCAN")
                algorithm = 'ort-dbscan'
            #raise RuntimeError, \
            #    "Requested clustering of %d orientations, which would be too slow!" %qfib_r.shape[1]

        logger.info(
            "Feeding %d orientations above %.1f%% to clustering",
            num_ors, 100*min_compl
            )

        if algorithm == 'dbscan' and not have_sklearn:
            algorithm = 'fclusterdata'
            logger.warning(
                "sklearn >= 0.14 required for dbscan; using fclusterdata"
                )

        if algorithm == 'dbscan' or algorithm == 'ort-dbscan' or algorithm == 'sph-dbscan':
            # munge min_samples according to options
            if min_samples is None or cfg.find_orientations.use_quaternion_grid is not None:
                min_samples = 1

            if algorithm == 'sph-dbscan':
                logger.info("using spherical DBSCAN")
                # compute distance matrix
                pdist = pairwise_distances(
                    qfib_r.T, metric=quat_distance, n_jobs=1
                    )

                # run dbscan
                core_samples, labels = dbscan(
                    pdist,
                    eps=np.radians(cl_radius),
                    min_samples=min_samples,
                    metric='precomputed'
                    )
            else:
                if algorithm == 'ort-dbscan':
                    logger.info("using euclidean orthographic DBSCAN")
                    pts = qfib_r[1:, :].T
                    eps = 0.25*np.radians(cl_radius)
                else:
                    logger.info("using euclidean DBSCAN")
                    pts = qfib_r.T
                    eps = 0.5*np.radians(cl_radius)

                # run dbscan
                core_samples, labels = dbscan(
                    pts,
                    eps=eps,
                    min_samples=min_samples,
                    metric='minkowski', p=2,
                    )

            # extract cluster labels
            cl = np.array(labels, dtype=int) # convert to array
            noise_points = cl == -1 # index for marking noise
            cl += 1 # move index to 1-based instead of 0
            cl[noise_points] = -1 # re-mark noise as -1
            logger.info("dbscan found %d noise points", sum(noise_points))
        elif algorithm == 'fclusterdata':
            logger.info("using spherical fclusetrdata")
            cl = cluster.hierarchy.fclusterdata(
                qfib_r.T,
                np.radians(cl_radius),
                criterion='distance',
                metric=quat_distance
                )
        else:
            raise RuntimeError(
                "Clustering algorithm %s not recognized" % algorithm
                )

        # extract number of clusters
        if np.any(cl == -1):
            nblobs = len(np.unique(cl)) - 1
        else:
            nblobs = len(np.unique(cl))

        """ PERFORM AVERAGING TO GET CLUSTER CENTROIDS """
        qbar = np.zeros((4, nblobs))
        for i in range(nblobs):
            npts = sum(cl == i + 1)
            qbar[:, i] = rot.quatAverageCluster(
                qfib_r[:, cl == i + 1].reshape(4, npts), qsym
            ).flatten()
            pass
        pass

    if (algorithm == 'dbscan' or algorithm == 'ort-dbscan') \
      and qbar.size/4 > 1:
        logger.info("\tchecking for duplicate orientations...")
        cl = cluster.hierarchy.fclusterdata(
            qbar.T,
            np.radians(cl_radius),
            criterion='distance',
            metric=quat_distance)
        nblobs_new = len(np.unique(cl))
        if nblobs_new < nblobs:
            logger.info("\tfound %d duplicates within %f degrees" \
                        %(nblobs-nblobs_new, cl_radius))
            tmp = np.zeros((4, nblobs_new))
            for i in range(nblobs_new):
                npts = sum(cl == i + 1)
                tmp[:, i] = rot.quatAverageCluster(
                    qbar[:, cl == i + 1].reshape(4, npts), qsym
                ).flatten()
                pass
            qbar = tmp
            pass
        pass

    logger.info("clustering took %f seconds", time.clock() - start)
    logger.info(
        "Found %d orientation clusters with >=%.1f%% completeness"
        " and %2f misorientation",
        qbar.size/4,
        100.*min_compl,
        cl_radius
        )

    return np.atleast_2d(qbar), cl


def load_eta_ome_maps(cfg, pd, image_series, hkls=None, clean=False):
    fn = os.path.join(
        cfg.working_dir,
        cfg.find_orientations.orientation_maps.file
        )

    # ...necessary?
    if fn.split('.')[-1] != 'npz':
        fn = fn + '.npz'

    if not clean:
        try:
            res = EtaOmeMaps(fn)
            pd = res.planeData
            available_hkls = pd.hkls.T
            logger.info('loaded eta/ome orientation maps from %s', fn)
            hkls = [str(i) for i in available_hkls[res.iHKLList]]
            logger.info(
                'hkls used to generate orientation maps: %s', hkls)
            return res
        except (AttributeError, IOError):
            return generate_eta_ome_maps(cfg, pd, image_series, hkls)
    else:
        logger.info('clean option specified; recomputing eta/ome orientation maps')
        return generate_eta_ome_maps(cfg, pd, image_series, hkls)

def generate_eta_ome_maps(cfg, pd, image_series, hkls=None):

    available_hkls = pd.hkls.T
    # default to all hkls defined for material
    active_hkls = range(available_hkls.shape[0])
    # override with hkls from config, if specified
    temp = cfg.find_orientations.orientation_maps.active_hkls
    active_hkls = active_hkls if temp == 'all' else temp
    # override with hkls from command line, if specified
    active_hkls = hkls if hkls is not None else active_hkls

    logger.info(
        "using hkls to generate orientation maps: %s",
        ', '.join([str(i) for i in available_hkls[active_hkls]])
        )

    bin_frames = cfg.find_orientations.orientation_maps.bin_frames
    ome_step = cfg.image_series.omega.step*bin_frames
    instrument_params = yaml.load(open(cfg.instrument.parameters, 'r'))

    # generate maps
    eta_ome = GenerateEtaOmeMaps(
        image_series, instrument_params, pd, active_hkls,
        ome_step=ome_step,
        threshold=cfg.find_orientations.orientation_maps.threshold
        )

    fn = os.path.join(
        cfg.working_dir,
        cfg.find_orientations.orientation_maps.file
        )
    fd = os.path.split(fn)[0]
    if not os.path.isdir(fd):
        os.makedirs(fd)
    eta_ome.save(fn)
    logger.info("saved eta/ome orientation maps to %s", fn)
    return eta_ome


def find_orientations(cfg, hkls=None, clean=False, profile=False):
    """
    Takes a config dict as input, generally a yml document

    NOTE: single cfg instance, not iterator!
    """

    # ...make this an attribute in cfg?
    analysis_id = '%s_%s' %(
        cfg.analysis_name.strip().replace(' ', '-'),
        cfg.material.active.strip().replace(' ', '-'),
        )

    # grab planeData object
    matl = cPickle.load(open('materials.cpl', 'r'))
    md = dict(zip([matl[i].name for i in range(len(matl))], matl))
    pd = md[cfg.material.active].planeData

    # make image_series
    image_series = cfg.image_series.omegaseries

    # need instrument cfg later on down...
    instr_cfg = get_instrument_parameters(cfg)
    detector_params = np.hstack([
        instr_cfg['detector']['transform']['tilt_angles'],
        instr_cfg['detector']['transform']['t_vec_d'],
        instr_cfg['oscillation_stage']['chi'],
        instr_cfg['oscillation_stage']['t_vec_s'],
        ])
    rdim = cfg.instrument.detector.pixels.size[0]*cfg.instrument.detector.pixels.rows
    cdim = cfg.instrument.detector.pixels.size[1]*cfg.instrument.detector.pixels.columns
    panel_dims = ((-0.5*cdim, -0.5*rdim),
                  ( 0.5*cdim,  0.5*rdim),
                  )
    # UGH! hard-coded distortion...
    if instr_cfg['detector']['distortion']['function_name'] == 'GE_41RT':
        distortion = (dFuncs.GE_41RT,
                      instr_cfg['detector']['distortion']['parameters'],
                      )
    else:
        distortion = None

    min_compl = cfg.find_orientations.clustering.completeness

    # start logger
    logger.info("beginning analysis '%s'", cfg.analysis_name)

    # load the eta_ome orientation maps
    eta_ome = load_eta_ome_maps(cfg, pd, image_series, hkls=hkls, clean=clean)

    ome_range = (
        np.min(eta_ome.omeEdges),
        np.max(eta_ome.omeEdges)
        )
    try:
        # are we searching the full grid of orientation space?
        qgrid_f = cfg.find_orientations.use_quaternion_grid
        quats = np.load(qgrid_f)
        logger.info("Using %s for full quaternion search", qgrid_f)
        hkl_ids = None
    except (IOError, ValueError, AttributeError):
        # or doing a seeded search?
        logger.info("Defaulting to seeded search")
        hkl_seeds = cfg.find_orientations.seed_search.hkl_seeds
        hkl_ids = [eta_ome.planeData.hklDataList[i]['hklID'] for i in hkl_seeds]
        hklseedstr = ', '.join(
            [str(i) for i in eta_ome.planeData.hkls.T[hkl_seeds]]
            )
        logger.info(
            "Seeding search using hkls from %s: %s",
            cfg.find_orientations.orientation_maps.file,
            hklseedstr
            )
        quats = generate_orientation_fibers(
            eta_ome,
            detector_params[6],
            cfg.find_orientations.threshold,
            cfg.find_orientations.seed_search.hkl_seeds,
            cfg.find_orientations.seed_search.fiber_ndiv,
            ncpus=cfg.multiprocessing,
            )
        if save_as_ascii:
            np.savetxt(
                os.path.join(cfg.working_dir, 'trial_orientations.dat'),
                quats.T,
                fmt="%.18e",
                delimiter="\t"
                )
            pass
        pass # close conditional on grid search
    
    # generate the completion maps
    logger.info("Running paintgrid on %d trial orientations", quats.shape[1])
    if profile:
        logger.info("Profiling mode active, forcing ncpus to 1")
        ncpus = 1
    else:
        ncpus = cfg.multiprocessing
        logger.info(
            "%d of %d available processors requested", ncpus, mp.cpu_count()
            )
    compl = idx.paintGrid(
        quats,
        eta_ome,
        etaRange=np.radians(cfg.find_orientations.eta.range),
        omeTol=np.radians(cfg.find_orientations.omega.tolerance),
        etaTol=np.radians(cfg.find_orientations.eta.tolerance),
        omePeriod=np.radians(cfg.find_orientations.omega.period),
        threshold=cfg.find_orientations.threshold,
        doMultiProc=ncpus > 1,
        nCPUs=ncpus
        )

    if save_as_ascii:
        np.savetxt(os.path.join(cfg.working_dir, 'completeness.dat'), compl)
    else:
        np.save(
            os.path.join(
                cfg.working_dir,
                'scored_orientations_%s.npy' %analysis_id
                ),
            np.vstack([quats, compl])
            )

    ##########################################################
    ##   Simulate N random grains to get neighborhood size  ##
    ##########################################################
    if hkl_ids is not None:
        ngrains = 100
        rand_q = mutil.unitVector(np.random.randn(4, ngrains))
        rand_e = np.tile(2.*np.arccos(rand_q[0, :]), (3, 1)) \
          * mutil.unitVector(rand_q[1:, :])
        refl_per_grain = np.zeros(ngrains)
        num_seed_refls = np.zeros(ngrains)
        print('fo: hklids = ', hkl_ids)
        for i in range(ngrains):
            grain_params = np.hstack([rand_e[:, i],
                                      xf.zeroVec.flatten(),
                                      xf.vInv_ref.flatten()
                                      ])
            sim_results = simulateGVecs(pd,
                                        detector_params,
                                        grain_params,
                                        ome_range=(ome_range,),
                                        ome_period=(ome_range[0], ome_range[0]+2*np.pi),
                                        eta_range=np.radians(cfg.find_orientations.eta.range),
                                        panel_dims=panel_dims,
                                        pixel_pitch=cfg.instrument.detector.pixels.size,
                                        distortion=distortion,
                                        )
            refl_per_grain[i] = len(sim_results[0])
            # lines below fix bug when sim_results[0] is empty
            if refl_per_grain[i] > 0:
                num_seed_refls[i] = np.sum([sum(sim_results[0] == hkl_id) for hkl_id in hkl_ids])
            else:
                num_seed_refls[i] = 0
        #min_samples = 2
        min_samples = max(
            int(np.floor(0.5*min_compl*min(num_seed_refls))),
            2
            )
        mean_rpg = int(np.round(np.average(refl_per_grain)))
    else:
        min_samples = 1
        mean_rpg = 1

    logger.info("mean number of reflections per grain is %d", mean_rpg)
    logger.info("neighborhood size estimate is %d points", min_samples)

    # cluster analysis to identify orientation blobs, the final output:
    qbar, cl = run_cluster(compl, quats, pd.getQSym(), cfg, min_samples=min_samples)

    analysis_id = '%s_%s' %(
        cfg.analysis_name.strip().replace(' ', '-'),
        cfg.material.active.strip().replace(' ', '-'),
        )

    np.savetxt(
        os.path.join(
            cfg.working_dir,
            'accepted_orientations_%s.dat' %analysis_id
            ),
        qbar.T,
        fmt="%.18e",
        delimiter="\t")

    return<|MERGE_RESOLUTION|>--- conflicted
+++ resolved
@@ -73,11 +73,7 @@
 
     params = {
         'bMat':bMat,
-<<<<<<< HEAD
         'chi':chi,
-=======
-        'chi':chi,   
->>>>>>> 12c3eb9e
         'csym':csym,
         'fiber_ndiv':fiber_ndiv,
          }
@@ -117,11 +113,7 @@
                 eta_c = eta_ome.etaEdges[0] + (0.5 + coms[i][ispot][1])*del_eta
                 input_p.append(
                     np.hstack(
-<<<<<<< HEAD
                         [hkls[:, pd_hkl_ids[i]],
-=======
-                        [hkls[:, pd_hkl_ids[i]], 
->>>>>>> 12c3eb9e
                          tTh[pd_hkl_ids[i]], eta_c, ome_c]
                     )
                 )
@@ -145,11 +137,7 @@
         paramMP = None # clear paramMP
     elapsed = (time.time() - start)
     logger.info("fiber generation took %.3f seconds", elapsed)
-<<<<<<< HEAD
-
-=======
     
->>>>>>> 12c3eb9e
     return np.hstack(qfib)
 
 
@@ -168,11 +156,7 @@
     fiber_ndiv = paramMP['fiber_ndiv']
 
     hkl = params_in[:3].reshape(3, 1)
-<<<<<<< HEAD
-
-=======
-        
->>>>>>> 12c3eb9e
+    
     gVec_s = xfcapi.anglesToGVec(
         np.atleast_2d(params_in[3:]),
         chi=chi,
