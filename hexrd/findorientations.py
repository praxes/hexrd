from __future__ import print_function

import cPickle
import logging
import multiprocessing as mp
import os
import shelve
import sys
import time

import numpy as np
#np.seterr(over='ignore', invalid='ignore')

import scipy.cluster as cluster
import scipy.optimize as opt
from scipy import ndimage

import yaml

from hexrd import matrixutil as mutil
from hexrd.xrd import experiment as expt
from hexrd.xrd import indexer as idx
from hexrd.xrd import rotations as rot
from hexrd.xrd import transforms as xf
from hexrd.xrd import transforms_CAPI as xfcapi
from hexrd.coreutil import initialize_experiment

from hexrd.xrd import xrdutil
from hexrd.xrd.detector import ReadGE

from hexrd.xrd import distortion as dFuncs


logger = logging.getLogger(__name__)


# TODO: just require scikit-learn?
have_sklearn = False
try:
    import sklearn
    vstring = sklearn.__version__.split('.')
    if vstring[0] == '0' and int(vstring[1]) >= 14:
        from sklearn.cluster import dbscan
        from sklearn.metrics.pairwise import pairwise_distances
        have_sklearn = True
except ImportError:
    pass


def generate_orientation_fibers(eta_ome, threshold, seed_hkl_ids, fiber_ndiv):
    """ From ome-eta maps and hklid spec, generate list of
    quaternions from fibers

    ** passing of BOTH pd and eta_ome object is redundant; flag for fix!
    """
    # seed_hkl_ids must be consistent with this...
    pd_hkl_ids = eta_ome.iHKLList[seed_hkl_ids]

    # grab angular grid infor from maps
    del_ome = eta_ome.omegas[1] - eta_ome.omegas[0]
    del_eta = eta_ome.etas[1] - eta_ome.etas[0]

    # labeling mask
    structureNDI_label = ndimage.generate_binary_structure(2, 2)

    # crystallography data from the pd object
    pd = eta_ome.planeData
    tTh  = pd.getTTh()
    bMat = pd.latVecOps['B']
    csym = pd.getLaueGroup()
    qsym = pd.getQSym()

    ############################################
    ##    Labeling of spots from seed hkls    ##
    ############################################

    ii       = 0
    jj       = fiber_ndiv
    qfib     = []
    labels   = []
    numSpots = []
    coms     = []
    for i in seed_hkl_ids:
        labels_t, numSpots_t = ndimage.label(
            eta_ome.dataStore[i] > threshold,
            structureNDI_label
            )
        coms_t = np.atleast_2d(
            ndimage.center_of_mass(
                eta_ome.dataStore[i],
                labels=labels_t,
                index=np.arange(1, np.amax(labels_t)+1)
                )
            )
        labels.append(labels_t)
        numSpots.append(numSpots_t)
        coms.append(coms_t)
        pass

    ############################################
    ##  Generate discrete fibers from labels  ##
    ############################################

    qfib_tmp = np.empty((4, fiber_ndiv*sum(numSpots)))

    for i in range(len(pd_hkl_ids)):
        for ispot in range(numSpots[i]):
            if not np.isnan(coms[i][ispot][0]):
                ome_c = eta_ome.omeEdges[0] \
                        + (0.5 + coms[i][ispot][0])*del_ome
                eta_c = eta_ome.etaEdges[0] \
                        + (0.5 + coms[i][ispot][1])*del_eta

                gVec_s = xrdutil.makeMeasuredScatteringVectors(
                    tTh[pd_hkl_ids[i]], eta_c, ome_c
                    )

                qfib_tmp[:, ii:jj] = rot.discreteFiber(
                    pd.hkls[:, pd_hkl_ids[i]].reshape(3, 1),
                    gVec_s,
                    B=bMat,
                    ndiv=fiber_ndiv,
                    invert=False,
                    csym=csym
                    )[0]
                ii  = jj
                jj += fiber_ndiv
                pass
            pass
        qfib.append(mutil.uniqueVectors(qfib_tmp))
        pass
    return np.hstack(qfib)


def run_cluster(compl, qfib, qsym, cfg):
    """
    """
    cl_radius = cfg.find_orientations.clustering.radius
    min_compl = cfg.find_orientations.clustering.completeness
    algorithm = cfg.find_orientations.clustering.algorithm

    start = time.clock() # time this

    num_above = sum(np.array(compl) > min_compl)
    if num_above == 0:
        # nothing to cluster
        qbar = cl = np.array([])
    elif num_above == 1:
        # short circuit
        qbar = qfib[:, np.array(compl) > min_compl]
        cl = [1]
    else:
        # use compiled module for distance
        # just to be safe, must order qsym as C-contiguous
        qsym  = np.array(qsym.T, order='C').T
        quat_distance = lambda x, y: xfcapi.quat_distance(
            np.array(x, order='C'),
            np.array(y, order='C'),
            qsym
            )

        qfib_r = qfib[:, np.array(compl) > min_compl]

        logger.info(
            "Feeding %d orientations above %.1f%% to clustering",
            qfib_r.shape[1], 100*min_compl
            )

        if algorithm == 'dbscan' and not have_sklearn:
            algorithm = 'fclusterdata'
            logger.warning(
                "sklearn >= 0.14 required for dbscan, using fclusterdata"
                )
        if algorithm == 'dbscan':
            pdist = pairwise_distances(
                qfib_r.T, metric=quat_distance, n_jobs=-1
                )
            core_samples, labels = dbscan(
                pdist,
                eps=np.radians(cl_radius),
                min_samples=1,
                metric='precomputed'
                )
            cl = np.array(labels, dtype=int) + 1
        elif algorithm == 'fclusterdata':
            cl = cluster.hierarchy.fclusterdata(
                qfib_r.T,
                np.radians(cl_radius),
                criterion='distance',
                metric=quat_distance
                )
        else:
            raise RuntimeError(
                "Clustering algorithm %s not recognized" % algorithm
                )

        nblobs = len(np.unique(cl))

        qbar = np.zeros((4, nblobs))
        for i in range(nblobs):
            npts = sum(cl == i + 1)
            qbar[:, i] = rot.quatAverage(
                qfib_r[:, cl == i + 1].reshape(4, npts), qsym
                ).flatten()

    logger.info("clustering took %f seconds", time.clock() - start)
    logger.info(
        "Found %d orientation clusters with >=%.1f%% completeness"
        " and %2f misorientation",
        qbar.size/4,
        100.*min_compl,
        cl_radius
        )

    return np.atleast_2d(qbar), cl


def load_eta_ome_maps(cfg, pd, reader, detector, hkls=None):
    fn = os.path.join(
        cfg.working_dir,
        cfg.find_orientations.orientation_maps.file
        )
    try:
        res = cPickle.load(open(fn, 'r'))
        pd = res.planeData
        available_hkls = pd.hkls.T
        logger.info('loaded eta/ome orientation maps from %s', fn)
        hkls = [str(i) for i in available_hkls[res.iHKLList]]
        logger.info(
            'hkls used to generate orientation maps: %s', hkls)
        return res
    except (AttributeError, IOError):
        return generate_eta_ome_maps(cfg, pd, reader, detector, hkls)


def generate_eta_ome_maps(cfg, pd, reader, detector, hkls=None):

    available_hkls = pd.hkls.T
    # default to all hkls defined for material
    active_hkls = range(available_hkls.shape[0])
    # override with hkls from config, if specified
    temp = cfg.find_orientations.orientation_maps.active_hkls
    active_hkls = active_hkls if temp == 'all' else temp
    # override with hkls from command line, if specified
    active_hkls = hkls if hkls is not None else active_hkls

    logger.info(
        "using hkls to generate orientation maps: %s",
        ', '.join([str(i) for i in available_hkls[active_hkls]])
        )

    bin_frames = cfg.find_orientations.orientation_maps.bin_frames
    eta_bins = np.int(2*np.pi / abs(reader.getDeltaOmega())) / bin_frames
    eta_ome = xrdutil.CollapseOmeEta(
        reader,
        pd,
        pd.hkls[:, active_hkls],
        detector,
        nframesLump=bin_frames,
        nEtaBins=eta_bins,
        debug=False,
        threshold=cfg.find_orientations.orientation_maps.threshold
        ).getEtaOmeMaps()

    fn = os.path.join(
        cfg.working_dir,
        cfg.find_orientations.orientation_maps.file
        )
    fd = os.path.split(fn)[0]
    if not os.path.isdir(fd):
        os.makedirs(fd)
    with open(fn, 'w') as f:
        cPickle.dump(eta_ome, f)
    logger.info("saved eta/ome orientation maps to %s", fn)
    return eta_ome


def find_orientations(cfg, hkls=None, profile=False):
    """Takes a config dict as input, generally a yml document"""

    # a goofy call, could be replaced with two more targeted calls
    pd, reader, detector = initialize_experiment(cfg)

    logger.info("beginning analysis '%s'", cfg.analysis_name)

    # load the eta_ome orientation maps
    eta_ome = load_eta_ome_maps(cfg, pd, reader, detector, hkls)

    try:
        # are we searching the full grid of orientation space?
        qgrid_f = cfg.find_orientations.use_quaternion_grid
        quats = np.loadtxt(qgrid_f).T
        logger.info("Using %s for full quaternion search", qgrid_f)
    except (IOError, ValueError):
        # or doing a seeded search?
        logger.info("Defaulting to seeded search")
        hkl_seeds = cfg.find_orientations.seed_search.hkl_seeds
        hklseedstr = ', '.join(
            [str(i) for i in eta_ome.planeData.hkls.T[hkl_seeds]]
            )
        logger.info(
            "Seeding search using hkls from %s: %s",
            cfg.find_orientations.orientation_maps.file,
            hklseedstr
            )
        quats = generate_orientation_fibers(
            eta_ome,
            cfg.find_orientations.threshold,
            cfg.find_orientations.seed_search.hkl_seeds,
            cfg.find_orientations.seed_search.fiber_ndiv
            )
        np.savetxt(
            os.path.join(cfg.working_dir, 'trial_orientations.dat'),
            quats.T,
            fmt="%.18e",
            delimiter="\t"
            )

    # generate the completion maps
    logger.info("Running paintgrid on %d trial orientations", (quats.shape[1]))
    if profile:
        logger.info("Profiling mode active, forcing ncpus to 1")
        ncpus = 1
    else:
        ncpus = cfg.multiprocessing
        logger.info(
            "%d of %d available processors requested", ncpus, mp.cpu_count()
            )
    compl = idx.paintGrid(
        quats,
        eta_ome,
        etaRange=np.radians(cfg.find_orientations.eta.range),
        omeTol=np.radians(cfg.find_orientations.omega.tolerance),
        etaTol=np.radians(cfg.find_orientations.eta.tolerance),
        omePeriod=np.radians(cfg.find_orientations.omega.period),
        threshold=cfg.find_orientations.threshold,
        doMultiProc=ncpus > 1,
        nCPUs=ncpus
        )
    np.savetxt(os.path.join(cfg.working_dir, 'completeness.dat'), compl)

    # cluster analysis to identify orientation blobs, the final output:
    qbar, cl = run_cluster(compl, quats, pd.getQSym(), cfg)
    np.savetxt(
        os.path.join(cfg.working_dir, 'accepted_orientations.dat'),
        qbar.T,
        fmt="%.18e",
        delimiter="\t"
<<<<<<< HEAD
        )

    # obselete # # do the peak extraction now?
    # obselete # if cfg.find_orientations.extract_measured_g_vectors:
    # obselete #     raise NotImplementedError('TODO: implement extract gvecs')
    # obselete #     #extract_measured_g_vectors(cfg)
=======
        )
>>>>>>> 12a5b733
<|MERGE_RESOLUTION|>--- conflicted
+++ resolved
@@ -346,13 +346,9 @@
         qbar.T,
         fmt="%.18e",
         delimiter="\t"
-<<<<<<< HEAD
         )
 
     # obselete # # do the peak extraction now?
     # obselete # if cfg.find_orientations.extract_measured_g_vectors:
     # obselete #     raise NotImplementedError('TODO: implement extract gvecs')
     # obselete #     #extract_measured_g_vectors(cfg)
-=======
-        )
->>>>>>> 12a5b733
