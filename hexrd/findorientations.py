
from __future__ import print_function

import cPickle
import logging
import multiprocessing as mp
import os
import shelve
import sys
import time
from collections import namedtuple

import numpy as np
#np.seterr(over='ignore', invalid='ignore')

import scipy.cluster as cluster
import scipy.optimize as opt
from scipy import ndimage

import yaml

from hexrd import matrixutil as mutil
from hexrd.xrd import experiment as expt
from hexrd.xrd import indexer as idx
from hexrd.xrd import rotations as rot
from hexrd.xrd import symmetry as sym
from hexrd.xrd import transforms as xf
from hexrd.xrd import transforms_CAPI as xfcapi
from hexrd.coreutil import initialize_experiment

from hexrd.xrd import xrdutil

from hexrd.xrd import distortion as dFuncs

from hexrd.fitgrains import get_instrument_parameters

logger = logging.getLogger(__name__)

save_as_ascii = False           # FIX LATER...

# TODO: just require scikit-learn?
have_sklearn = False
try:
    import sklearn
    vstring = sklearn.__version__.split('.')
    if vstring[0] == '0' and int(vstring[1]) >= 14:
        import sklearn.cluster
        from sklearn.metrics.pairwise import pairwise_distances
        have_sklearn = True
except ImportError:
    pass

have_parallel_dbscan = False
try:
    import parallel_dbscan
    have_parallel_dbscan = True
except ImportError:
    pass

<<<<<<< HEAD
def generate_orientation_fibers(eta_ome, threshold, seed_hkl_ids, fiber_ndiv):
=======
def generate_orientation_fibers(eta_ome, chi, threshold, seed_hkl_ids, fiber_ndiv, filt_stdev=0.8, ncpus=1):
>>>>>>> 12c3eb9e
    """
    From ome-eta maps and hklid spec, generate list of
    quaternions from fibers
    """
    # seed_hkl_ids must be consistent with this...
    pd_hkl_ids = eta_ome.iHKLList[seed_hkl_ids]

    # grab angular grid infor from maps
    del_ome = eta_ome.omegas[1] - eta_ome.omegas[0]
    del_eta = eta_ome.etas[1] - eta_ome.etas[0]

    # labeling mask
    structureNDI_label = ndimage.generate_binary_structure(2, 2)

    # crystallography data from the pd object
    pd = eta_ome.planeData
    hkls = pd.hkls
    tTh  = pd.getTTh()
    bMat = pd.latVecOps['B']
    csym = pd.getLaueGroup()
    qsym = pd.getQSym()

    params = {
        'bMat':bMat,
        'chi':chi,   
        'csym':csym,
        'fiber_ndiv':fiber_ndiv,
         }

    ############################################
    ##    Labeling of spots from seed hkls    ##
    ############################################

    qfib     = []
    input_p  = []
    numSpots = []
    coms     = []
    for i in seed_hkl_ids:
        labels_t, numSpots_t = ndimage.label(
            eta_ome.dataStore[i] > threshold,
            structureNDI_label
            )
        coms_t = np.atleast_2d(
            ndimage.center_of_mass(
                eta_ome.dataStore[i],
                labels=labels_t,
                index=np.arange(1, np.amax(labels_t)+1)
                )
            )
        #labels.append(labels_t)
        numSpots.append(numSpots_t)
        coms.append(coms_t)
        pass

    for i in range(len(pd_hkl_ids)):
        for ispot in range(numSpots[i]):
            if not np.isnan(coms[i][ispot][0]):
<<<<<<< HEAD
                ome_c = eta_ome.omeEdges[0] \
                        + (0.5 + coms[i][ispot][0])*del_ome
                eta_c = eta_ome.etaEdges[0] \
                        + (0.5 + coms[i][ispot][1])*del_eta

                #gVec_s = xrdutil.makeMeasuredScatteringVectors(
                #    tTh[pd_hkl_ids[i]], eta_c, ome_c
                #    )
                gVec_s = xfcapi.anglesToGVec(
                    np.atleast_2d(
                        [tTh[pd_hkl_ids[i]], eta_c, ome_c]
                        )
                    ).T

                tmp = mutil.uniqueVectors(
                    rot.discreteFiber(
                        pd.hkls[:, pd_hkl_ids[i]].reshape(3, 1),
                        gVec_s,
                        B=bMat,
                        ndiv=fiber_ndiv,
                        invert=False,
                        csym=csym
                        )[0]
=======
                ome_c = eta_ome.omeEdges[0] + (0.5 + coms[i][ispot][0])*del_ome
                eta_c = eta_ome.etaEdges[0] + (0.5 + coms[i][ispot][1])*del_eta
                input_p.append(
                    np.hstack(
                        [hkls[:, pd_hkl_ids[i]], 
                         tTh[pd_hkl_ids[i]], eta_c, ome_c]
>>>>>>> 12c3eb9e
                    )
                )
                pass
            pass
        pass

    # do the mapping
    start = time.time()
    qfib = None
    if ncpus > 1:
        # multiple process version
        pool = mp.Pool(ncpus, discretefiber_init, (params, ))
        qfib = pool.map(discretefiber_reduced, input_p) # chunksize=chunksize)
        pool.close()
    else:
        # single process version.
        global paramMP
        discretefiber_init(params) # sets paramMP
        qfib = map(discretefiber_reduced, input_p)
        paramMP = None # clear paramMP
    elapsed = (time.time() - start)
    logger.info("fiber generation took %.3f seconds", elapsed)
    
    return np.hstack(qfib)


<<<<<<< HEAD
_clustering_option = namedtuple('_clustering_option', 'fn')

_clustering_algorithm_dict = {}

class ClusteringError(Exception):
    """A ClusteringError that contains a reason (message) of failure as well as an
optional alternative method of clustering to use.

    """
    def __init__(self, message, alternative=None):
        super(ClusteringError, self).__init__(message)
        self.alternative = alternative


def get_supported_clustering_algorithms():
    """get a list of the supported clustering algorithms"""
    # note: this is used by the yaml parser to know available
    #       options
    return _clustering_algorithm_dict.keys()


def clustering_algorithm(key):
    """A decorator that registers clustering algorithms automagically.

    A valid cluster algorithm must return an array of [int] indices
    that map each fiber to its corresponding cluster id.

    Valid clusters id are positive integers, with 0 reserved for noise
    fibers where applicable.

    """
    def wrapper(fn):
        assert key not in _clustering_algorithm_dict
        val = _clustering_option(fn)
        _clustering_algorithm_dict.update({key: val })
        return fn

    return wrapper

def _check_dbscan():
    if not have_sklearn:
        msg = 'sklearn >= 0.14 required to use dbscan; using fclusterdata'
        raise ClusteringError(msg, alternative='fclusterdata')

def _normalize_labels_from_dbscan(labels):
    """returns labels normalized as a numpy array with 1-based indices and -1 for
    noise. Input are the labels as returned by sklearn.cluster.dbscan

    """
    cl = np.array(labels, dtype=int)
    noise_points = cl == -1
    cl += 1
    cl[noise_points] = -1 # remark it as -1
    logger.info("dbscan found %d noise points", sum(noise_points))
    return cl

def _compute_centroids_split(cl, qfib_r, qsym):
    """generic compute centroids (clusters may be split)"""
    if np.any(cl == -1):
        nblobs = len(np.unique(cl)) - 1
    else:
        nblobs = len(np.unique(cl))

    qbar = np.zeros((4, nblobs))
    for i in range(nblobs):
        cluster_indices = (cl == i + 1)
        this_cluster = qfib_r[:, cluster_indices]
        npts = sum(cluster_indices)
        this_cluster = this_cluster.reshape(4, npts)
        qbar[:, i] = rot.quatAverageCluster(this_cluster, qsym).flatten()

    return np.atleast_2d(qbar)

def _compute_centroids_dense(cl, qfib_r, qsym):
    """compute centroids when clusters are compact"""
    if np.any(cl == -1):
        nblobs = len(np.unique(cl)) - 1
    else:
        nblobs = len(np.unique(cl))

    qbar = np.zeros((4, nblobs))
    for i in range(nblobs):
        cluster_indices = (cl == i + 1)
        this_cluster = qfib_r[:, cluster_indices]
        qbar[:, i] = np.average(np.atleast_2d(this_cluster), axis=1)
    qbar = sym.toFundamentalRegion(mutil.unitVector(qbar), crysSym=qsym)
    return np.atleast_2d(qbar)
        
@clustering_algorithm('fclusterdata')
def cluster_fclusterdata(qfib_r, qsym, cl_radius, min_samples):
    num_ors = qfib_r.shape[1]
    if num_ors > 25000:
        if have_sklearn:
            msg = 'Size too big for fclusterdata. Defaulting to ort-dbscan.'
            raise ClusteringError(msg, alternative='ort-dbscan')
        else:
            msg = 'Size too big for fclusterdata and no dbscan present.'
            raise ClusteringError(msg)

    pts = qfib_r.T
    qsym = np.array(qsym.T, order='C').T
    def quat_distance(x, y):
        return xfcapi.quat_distance(np.array(x, order='C'), np.array(y, order='C'), qsym)
    labels = cluster.hierarchy.fclusterdata(pts, np.radians(cl_radius),
                                            criterion='distance', metric = quat_distance)
    return _compute_centroids_split(labels, qfib_r, qsym), labels
        
@clustering_algorithm('dbscan')
def cluster_dbscan(qfib_r, qsym, cl_radius, min_samples):
    _check_dbscan()
    dbscan = sklearn.cluster.dbscan
    pts = qfib_r.T
    _, labels = dbscan(pts, eps=0.5*np.radians(cl_radius),
                       min_samples=min_samples, metric='minkowski', p=2)
    labels = _normalize_labels_from_dbscan(labels)
    return _compute_centroids_dense(labels, qfib_r, qsym), labels
    
@clustering_algorithm('ort-dbscan')
def cluster_ort_dbscan(qfib_r, qsym, cl_radius, min_samples):
    _check_dbscan()
    dbscan = sklearn.cluster.dbscan
    pts = qfib_r[1:, :].T
    _, labels = dbscan(pts, eps=0.5*np.radians(cl_radius),
                       min_samples=min_samples, metric='minkowski', p=2)
    labels = _normalize_labels_from_dbscan(labels)
    return _compute_centroids_dense(labels, qfib_r, qsym), labels
    
@clustering_algorithm('sph-dbscan')
def cluster_sph_dbscan(qfib_r, qsym, cl_radius, min_samples):
    _check_dbscan()
    num_ors = qfib_r.shape[1]
    if num_ors > 25000:
        msg = 'Size too big for sph-dbscan. Defaulting to ort-dbscan.'
        raise ClusteringError(msg, alternative='ort-dbscan')

    dbscan = sklearn.cluster.dbscan
    pts = qfib_r.T
    qsym = np.array(qsym.T, order='C').T
    def quat_distance(x, y):
        return xfcapi.quat_distance(np.array(x, order='C'), np.array(y, order='C'), qsym)
    
    pdist = pairwise_distances(pts, metric=quat_distance, n_jobs=1)
    _, labels = dbscan(pdist, eps=np.radians(cl_radius),
                       min_samples=min_samples, metric='precomputed') 
    labels = _normalize_labels_from_dbscan(labels)
    return _compute_centroids_split(labels, qfib_r, qsym), labels
=======
def discretefiber_init(params):
    global paramMP
    paramMP = params


def discretefiber_reduced(params_in):
    """
    input parameters are [hkl_id, com_ome, com_eta]
    """
    bMat       = paramMP['bMat']
    chi        = paramMP['chi']
    csym       = paramMP['csym']
    fiber_ndiv = paramMP['fiber_ndiv']

    hkl = params_in[:3].reshape(3, 1)
        
    gVec_s = xfcapi.anglesToGVec(
        np.atleast_2d(params_in[3:]),
        chi=chi,
        ).T

    tmp = mutil.uniqueVectors(
        rot.discreteFiber(
            hkl,
            gVec_s,
            B=bMat,
            ndiv=fiber_ndiv,
            invert=False,
            csym=csym
            )[0]
        )
    return tmp

>>>>>>> 12c3eb9e

def run_cluster(compl, qfib, qsym, cfg, min_samples=None, compl_thresh=None, radius=None):
    """
    """
    algorithm = cfg.find_orientations.clustering.algorithm

    cl_radius = cfg.find_orientations.clustering.radius
    min_compl = cfg.find_orientations.clustering.completeness

    # check for override on completeness threshold
    if compl_thresh is not None:
        min_compl = compl_thresh

    # check for override on radius
    if radius is not None:
        cl_radius = radius

    t0 = time.clock() # time this

    num_above = sum(np.array(compl) > min_compl)
    if num_above == 0:
        # nothing to cluster
        qbar = cl = np.array([])
    elif num_above == 1:
        # short circuit
        qbar = qfib[:, np.array(compl) > min_compl]
        cl = [1]
    else:
<<<<<<< HEAD
        qfib_r = np.ascontiguousarray(qfib[:, np.array(compl) > min_compl])
=======
        # use compiled module for distance
        # just to be safe, must order qsym as C-contiguous
        qsym  = np.array(qsym.T, order='C').T
        def quat_distance(x, y):
            return xfcapi.quat_distance(np.array(x, order='C'), np.array(y, order='C'), qsym)

        qfib_r = qfib[:, np.array(compl) > min_compl]

        num_ors = qfib_r.shape[1]

        if num_ors > 25000:
            if algorithm == 'sph-dbscan' or algorithm == 'fclusterdata':
                logger.info("falling back to euclidean DBSCAN")
                algorithm = 'ort-dbscan'
            #raise RuntimeError, \
            #    "Requested clustering of %d orientations, which would be too slow!" %qfib_r.shape[1]
>>>>>>> 12c3eb9e

        logger.info(
            "Feeding %d orientations above %.1f%% to clustering",
            qfib_r.shape[1], 100*min_compl
            )

<<<<<<< HEAD
        cl_dict = _clustering_algorithm_dict
        if min_samples is None or cfg.find_orientations.use_quaternion_grid is not None:
            min_samples = 1
        cluster_args = [qfib_r, qsym, cl_radius, min_samples]
        while algorithm is not None:
            if algorithm not in cl_dict:
                raise RuntimeError(
                    "Clustering '{0}' not recognized".format(algorithm)
                    )
            try:
                logger.info("Trying '%s' over %d orientations",
                            algorithm, qfib_r.shape[1])
                qbar, cl = cl_dict[algorithm].fn(*cluster_args)
                algorithm_used = algorithm
                algorithm = None
            except ClusteringError as error:
                fb = error.alternative
                if fb is None:
                    msg = "Clustering '{0}' failed: {1}\n no fallback."
                    raise RuntimeError(msg.format(algorithm, error))
                msg = "Clustering '{0}' failed: {2}\ntrying '{1}'"
                logger.info(msg.format(algorithm, fb, error))
                algorithm = fb

    logger.info("clustering took %f seconds", time.clock() - t0)
=======
        if algorithm == 'dbscan' and not have_sklearn:
            algorithm = 'fclusterdata'
            logger.warning(
                "sklearn >= 0.14 required for dbscan; using fclusterdata"
                )

        if algorithm == 'dbscan' or algorithm == 'ort-dbscan' or algorithm == 'sph-dbscan':
            # munge min_samples according to options
            if min_samples is None or cfg.find_orientations.use_quaternion_grid is not None:
                min_samples = 1

            if algorithm == 'sph-dbscan':
                logger.info("using spherical DBSCAN")
                # compute distance matrix
                pdist = pairwise_distances(
                    qfib_r.T, metric=quat_distance, n_jobs=1
                    )

                # run dbscan
                core_samples, labels = dbscan(
                    pdist,
                    eps=np.radians(cl_radius),
                    min_samples=min_samples,
                    metric='precomputed'
                    )
            else:
                if algorithm == 'ort-dbscan':
                    logger.info("using euclidean orthographic DBSCAN")
                    pts = qfib_r[1:, :].T
                    eps = 0.25*np.radians(cl_radius)
                else:
                    logger.info("using euclidean DBSCAN")
                    pts = qfib_r.T
                    eps = 0.5*np.radians(cl_radius)

                # run dbscan
                core_samples, labels = dbscan(
                    pts,
                    eps=eps,
                    min_samples=min_samples,
                    metric='minkowski', p=2,
                    )

            # extract cluster labels
            cl = np.array(labels, dtype=int) # convert to array
            noise_points = cl == -1 # index for marking noise
            cl += 1 # move index to 1-based instead of 0
            cl[noise_points] = -1 # re-mark noise as -1
            logger.info("dbscan found %d noise points", sum(noise_points))
        elif algorithm == 'fclusterdata':
            logger.info("using spherical fclusetrdata")
            cl = cluster.hierarchy.fclusterdata(
                qfib_r.T,
                np.radians(cl_radius),
                criterion='distance',
                metric=quat_distance
                )
        else:
            raise RuntimeError(
                "Clustering algorithm %s not recognized" % algorithm
                )

        # extract number of clusters
        if np.any(cl == -1):
            nblobs = len(np.unique(cl)) - 1
        else:
            nblobs = len(np.unique(cl))

        """ PERFORM AVERAGING TO GET CLUSTER CENTROIDS """
        qbar = np.zeros((4, nblobs))
        for i in range(nblobs):
            npts = sum(cl == i + 1)
            qbar[:, i] = rot.quatAverageCluster(
                qfib_r[:, cl == i + 1].reshape(4, npts), qsym
            ).flatten()
            pass
        pass
    
    if (algorithm == 'dbscan' or algorithm == 'ort-dbscan') \
      and qbar.size/4 > 1:
        logger.info("\tchecking for duplicate orientations...")
        cl = cluster.hierarchy.fclusterdata(
            qbar.T,
            np.radians(cl_radius),
            criterion='distance',
            metric=quat_distance)
        nblobs_new = len(np.unique(cl)) 
        if nblobs_new < nblobs:
            logger.info("\tfound %d duplicates within %f degrees" \
                        %(nblobs-nblobs_new, cl_radius))
            tmp = np.zeros((4, nblobs_new))
            for i in range(nblobs_new):
                npts = sum(cl == i + 1)
                tmp[:, i] = rot.quatAverageCluster(
                    qbar[:, cl == i + 1].reshape(4, npts), qsym
                ).flatten()
                pass
            qbar = tmp
            pass
        pass
    
    logger.info("clustering took %f seconds", time.clock() - start)
>>>>>>> 12c3eb9e
    logger.info(
        "Found %d orientation clusters with >=%.1f%% completeness"
        " and %2f misorientation",
        qbar.size/4,
        100.*min_compl,
        cl_radius
        )

    return qbar, cl


def load_eta_ome_maps(cfg, pd, reader, detector, hkls=None, clean=False):
    fn = os.path.join(
        cfg.working_dir,
        cfg.find_orientations.orientation_maps.file
        )

    if not clean:
        try:
            res = cPickle.load(open(fn, 'r'))
            pd = res.planeData
            available_hkls = pd.hkls.T
            logger.info('loaded eta/ome orientation maps from %s', fn)
            hkls = [str(i) for i in available_hkls[res.iHKLList]]
            logger.info(
                'hkls used to generate orientation maps: %s', hkls)
            return res
        except (AttributeError, IOError):
            return generate_eta_ome_maps(cfg, pd, reader, detector, hkls)
    else:
        logger.info('clean option specified; recomputing eta/ome orientation maps')
        return generate_eta_ome_maps(cfg, pd, reader, detector, hkls)


def generate_eta_ome_maps(cfg, pd, reader, detector, hkls=None):

    available_hkls = pd.hkls.T
    # default to all hkls defined for material
    active_hkls = range(available_hkls.shape[0])
    # override with hkls from config, if specified
    temp = cfg.find_orientations.orientation_maps.active_hkls
    active_hkls = active_hkls if temp == 'all' else temp
    # override with hkls from command line, if specified
    active_hkls = hkls if hkls is not None else active_hkls

    logger.info(
        "using hkls to generate orientation maps: %s",
        ', '.join([str(i) for i in available_hkls[active_hkls]])
        )

    # not ready # eta_ome = xrdutil.EtaOmeMaps(cfg, reader=reader, eta_step=None)
    bin_frames = cfg.find_orientations.orientation_maps.bin_frames
    eta_bins = np.int(2*np.pi / abs(reader.getDeltaOmega())) / bin_frames
    eta_ome = xrdutil.CollapseOmeEta(
        reader,
        pd,
        pd.hkls[:, active_hkls],
        detector,
        nframesLump=bin_frames,
        nEtaBins=eta_bins,
        debug=False,
        threshold=cfg.find_orientations.orientation_maps.threshold
        ).getEtaOmeMaps()

    fn = os.path.join(
        cfg.working_dir,
        cfg.find_orientations.orientation_maps.file
        )
    fd = os.path.split(fn)[0]
    if not os.path.isdir(fd):
        os.makedirs(fd)
    with open(fn, 'w') as f:
        cPickle.dump(eta_ome, f)
    logger.info("saved eta/ome orientation maps to %s", fn)
    return eta_ome


def find_orientations(cfg, hkls=None, clean=False, profile=False):
    """
    Takes a config dict as input, generally a yml document

    NOTE: single cfg instance, not iterator!
    """
    # ...make this an attribute in cfg?
    analysis_id = '%s_%s' %(
        cfg.analysis_name.strip().replace(' ', '-'),
        cfg.material.active.strip().replace(' ', '-'),
        )
    
    # a goofy call, could be replaced with two more targeted calls
    pd, reader, detector = initialize_experiment(cfg)

    # need instrument cfg later on down...
    instr_cfg = get_instrument_parameters(cfg)
    detector_params = np.hstack([
        instr_cfg['detector']['transform']['tilt_angles'],
        instr_cfg['detector']['transform']['t_vec_d'],
        instr_cfg['oscillation_stage']['chi'],
        instr_cfg['oscillation_stage']['t_vec_s'],
        ])
    rdim = cfg.instrument.detector.pixels.size[0]*cfg.instrument.detector.pixels.rows
    cdim = cfg.instrument.detector.pixels.size[1]*cfg.instrument.detector.pixels.columns
    panel_dims = ((-0.5*cdim, -0.5*rdim),
                  ( 0.5*cdim,  0.5*rdim),
                  )
    # UGH! hard-coded distortion...
    if instr_cfg['detector']['distortion']['function_name'] == 'GE_41RT':
        distortion = (dFuncs.GE_41RT,
                      instr_cfg['detector']['distortion']['parameters'],
                      )
    else:
        distortion = None

    min_compl = cfg.find_orientations.clustering.completeness

    # start logger
    logger.info("beginning analysis '%s'", cfg.analysis_name)

    # load the eta_ome orientation maps
    eta_ome = load_eta_ome_maps(cfg, pd, reader, detector, hkls=hkls, clean=clean)

    ome_range = (np.min(eta_ome.omeEdges),
                 np.max(eta_ome.omeEdges)
                 )
    try:
        # are we searching the full grid of orientation space?
        qgrid_f = cfg.find_orientations.use_quaternion_grid
        quats = np.load(qgrid_f)
        logger.info("Using %s for full quaternion search", qgrid_f)
        hkl_ids = None
    except (IOError, ValueError, AttributeError):
        # or doing a seeded search?
        logger.info("Defaulting to seeded search")
        hkl_seeds = cfg.find_orientations.seed_search.hkl_seeds
        hkl_ids = [eta_ome.planeData.hklDataList[i]['hklID'] for i in hkl_seeds]
        hklseedstr = ', '.join(
            [str(i) for i in eta_ome.planeData.hkls.T[hkl_seeds]]
            )
        logger.info(
            "Seeding search using hkls from %s: %s",
            cfg.find_orientations.orientation_maps.file,
            hklseedstr
            )
        quats = generate_orientation_fibers(
            eta_ome,
            cfg.find_orientations.threshold,
            cfg.find_orientations.seed_search.hkl_seeds,
            cfg.find_orientations.seed_search.fiber_ndiv,
            ncpus=cfg.multiprocessing,
            )
        if save_as_ascii:
            np.savetxt(
                os.path.join(cfg.working_dir, 'trial_orientations.dat'),
                quats.T,
                fmt="%.18e",
                delimiter="\t"
                )
            pass
        pass # close conditional on grid search
    
    # generate the completion maps
    logger.info("Running paintgrid on %d trial orientations", quats.shape[1])
    if profile:
        logger.info("Profiling mode active, forcing ncpus to 1")
        ncpus = 1
    else:
        ncpus = cfg.multiprocessing
        logger.info(
            "%d of %d available processors requested", ncpus, mp.cpu_count()
            )
    compl = idx.paintGrid(
        quats,
        eta_ome,
        etaRange=np.radians(cfg.find_orientations.eta.range),
        omeTol=np.radians(cfg.find_orientations.omega.tolerance),
        etaTol=np.radians(cfg.find_orientations.eta.tolerance),
        omePeriod=np.radians(cfg.find_orientations.omega.period),
        threshold=cfg.find_orientations.threshold,
        doMultiProc=ncpus > 1,
        nCPUs=ncpus
        )

    if save_as_ascii:
        np.savetxt(os.path.join(cfg.working_dir, 'completeness.dat'), compl)
    else:
        np.save(
            os.path.join(
                cfg.working_dir,
                'scored_orientations_%s.npy' %analysis_id
                ),
            np.vstack([quats, compl])
            )

    ##########################################################
    ##   Simulate N random grains to get neighborhood size  ##
    ##########################################################
    if hkl_ids is not None:
        ngrains = 100
        rand_q = mutil.unitVector(np.random.randn(4, ngrains))
        rand_e = np.tile(2.*np.arccos(rand_q[0, :]), (3, 1)) \
          * mutil.unitVector(rand_q[1:, :])
        refl_per_grain = np.zeros(ngrains)
        num_seed_refls = np.zeros(ngrains)
        for i in range(ngrains):
            grain_params = np.hstack([rand_e[:, i],
                                      xf.zeroVec.flatten(),
                                      xf.vInv_ref.flatten()
                                      ])

            eta_range = np.radians(cfg.find_orientations.eta.range)
            pixel_pitch = cfg.instrument.detector.pixels.size
            sim_results = xrdutil.simulateGVecs(pd,
                                                detector_params,
                                                grain_params,
                                                ome_range=(ome_range,),
                                                ome_period=(ome_range[0],
                                                            ome_range[0]+2*np.pi),
                                                eta_range=eta_range,
                                                panel_dims=panel_dims,
                                                pixel_pitch=pixel_pitch,
                                                distortion=distortion,
                                                )
            refl_per_grain[i] = len(sim_results[0])
            num_seed_refls[i] = np.sum([sum(sim_results[0] == hkl_id) for hkl_id in hkl_ids])
            pass
<<<<<<< HEAD

        cfg_completeness = cfg.find_orientations.clustering.completeness
        min_samples = max(np.floor(cfg_completeness*np.average(num_seed_refls)), 2)
=======
        #min_samples = 2
        min_samples = max(
            int(np.floor(0.5*min_compl*min(num_seed_refls))),
            2
            )
>>>>>>> 12c3eb9e
        mean_rpg = int(np.round(np.average(refl_per_grain)))
    else:
        min_samples = 1
        mean_rpg = 1

    logger.info("mean number of reflections per grain is %d", mean_rpg)
    logger.info("neighborhood size estimate is %d points", min_samples)

    # cluster analysis to identify orientation blobs, the final output:
    qbar, cl = run_cluster(compl, quats, pd.getQSym(), cfg, min_samples=min_samples)

<<<<<<< HEAD
=======
    analysis_id = '%s_%s' %(
        cfg.analysis_name.strip().replace(' ', '-'),
        cfg.material.active.strip().replace(' ', '-'),
        )
                                
>>>>>>> 12c3eb9e
    np.savetxt(
        os.path.join(
            cfg.working_dir,
            'accepted_orientations_%s.dat' %analysis_id
            ),
        qbar.T,
        fmt="%.18e",
        delimiter="\t")

    return<|MERGE_RESOLUTION|>--- conflicted
+++ resolved
@@ -1,12 +1,9 @@
-
 from __future__ import print_function
 
 import cPickle
 import logging
 import multiprocessing as mp
 import os
-import shelve
-import sys
 import time
 from collections import namedtuple
 
@@ -14,10 +11,7 @@
 #np.seterr(over='ignore', invalid='ignore')
 
 import scipy.cluster as cluster
-import scipy.optimize as opt
 from scipy import ndimage
-
-import yaml
 
 from hexrd import matrixutil as mutil
 from hexrd.xrd import experiment as expt
@@ -27,18 +21,15 @@
 from hexrd.xrd import transforms as xf
 from hexrd.xrd import transforms_CAPI as xfcapi
 from hexrd.coreutil import initialize_experiment
-
 from hexrd.xrd import xrdutil
-
 from hexrd.xrd import distortion as dFuncs
-
 from hexrd.fitgrains import get_instrument_parameters
 
 logger = logging.getLogger(__name__)
 
-save_as_ascii = False           # FIX LATER...
-
-# TODO: just require scikit-learn?
+save_as_ascii = False # FIX LATER...
+
+# just require scikit-learn?
 have_sklearn = False
 try:
     import sklearn
@@ -57,11 +48,9 @@
 except ImportError:
     pass
 
-<<<<<<< HEAD
-def generate_orientation_fibers(eta_ome, threshold, seed_hkl_ids, fiber_ndiv):
-=======
-def generate_orientation_fibers(eta_ome, chi, threshold, seed_hkl_ids, fiber_ndiv, filt_stdev=0.8, ncpus=1):
->>>>>>> 12c3eb9e
+
+def generate_orientation_fibers(eta_ome, chi, threshold, seed_hkl_ids,
+                                fiber_ndiv, filt_stdev=0.0, ncpus=1):
     """
     From ome-eta maps and hklid spec, generate list of
     quaternions from fibers
@@ -74,7 +63,7 @@
     del_eta = eta_ome.etas[1] - eta_ome.etas[0]
 
     # labeling mask
-    structureNDI_label = ndimage.generate_binary_structure(2, 2)
+    structureNDI_label = ndimage.generate_binary_structure(2, 1)
 
     # crystallography data from the pd object
     pd = eta_ome.planeData
@@ -82,14 +71,13 @@
     tTh  = pd.getTTh()
     bMat = pd.latVecOps['B']
     csym = pd.getLaueGroup()
-    qsym = pd.getQSym()
-
-    params = {
-        'bMat':bMat,
-        'chi':chi,   
-        'csym':csym,
-        'fiber_ndiv':fiber_ndiv,
-         }
+
+    params = { 
+        'bMat': bMat,
+        'chi': chi,
+        'csym': csym,
+        'fiber_ndiv': fiber_ndiv
+    }
 
     ############################################
     ##    Labeling of spots from seed hkls    ##
@@ -100,18 +88,19 @@
     numSpots = []
     coms     = []
     for i in seed_hkl_ids:
-        labels_t, numSpots_t = ndimage.label(
-            eta_ome.dataStore[i] > threshold,
-            structureNDI_label
-            )
+        # First apply filter
+        this_map_f = -ndimage.filters.gaussian_laplace(eta_ome.dataStore[i],
+                                                       filt_stdev)
+
+        labels_t, numSpots_t = ndimage.label(this_map_f > threshold,
+                                             structureNDI_label )
         coms_t = np.atleast_2d(
             ndimage.center_of_mass(
-                eta_ome.dataStore[i],
+                this_map_f,
                 labels=labels_t,
                 index=np.arange(1, np.amax(labels_t)+1)
                 )
             )
-        #labels.append(labels_t)
         numSpots.append(numSpots_t)
         coms.append(coms_t)
         pass
@@ -119,74 +108,76 @@
     for i in range(len(pd_hkl_ids)):
         for ispot in range(numSpots[i]):
             if not np.isnan(coms[i][ispot][0]):
-<<<<<<< HEAD
-                ome_c = eta_ome.omeEdges[0] \
-                        + (0.5 + coms[i][ispot][0])*del_ome
-                eta_c = eta_ome.etaEdges[0] \
-                        + (0.5 + coms[i][ispot][1])*del_eta
-
-                #gVec_s = xrdutil.makeMeasuredScatteringVectors(
-                #    tTh[pd_hkl_ids[i]], eta_c, ome_c
-                #    )
-                gVec_s = xfcapi.anglesToGVec(
-                    np.atleast_2d(
-                        [tTh[pd_hkl_ids[i]], eta_c, ome_c]
-                        )
-                    ).T
-
-                tmp = mutil.uniqueVectors(
-                    rot.discreteFiber(
-                        pd.hkls[:, pd_hkl_ids[i]].reshape(3, 1),
-                        gVec_s,
-                        B=bMat,
-                        ndiv=fiber_ndiv,
-                        invert=False,
-                        csym=csym
-                        )[0]
-=======
                 ome_c = eta_ome.omeEdges[0] + (0.5 + coms[i][ispot][0])*del_ome
                 eta_c = eta_ome.etaEdges[0] + (0.5 + coms[i][ispot][1])*del_eta
-                input_p.append(
-                    np.hstack(
-                        [hkls[:, pd_hkl_ids[i]], 
-                         tTh[pd_hkl_ids[i]], eta_c, ome_c]
->>>>>>> 12c3eb9e
-                    )
-                )
+                input_p.append(np.hstack([hkls[:, pd_hkl_ids[i]],
+                                          tTh[pd_hkl_ids[i]],
+                                          eta_c, ome_c]))
                 pass
             pass
         pass
-
+ 
     # do the mapping
     start = time.time()
     qfib = None
     if ncpus > 1:
         # multiple process version
-        pool = mp.Pool(ncpus, discretefiber_init, (params, ))
+        pool = mp.Pool(ncpus, discrete_fiber_init, (params, ))
         qfib = pool.map(discretefiber_reduced, input_p) # chunksize=chunksize)
         pool.close()
     else:
-        # single process version.
+        # single process version
         global paramMP
-        discretefiber_init(params) # sets paramMP
+        discretefiber_init(params)
         qfib = map(discretefiber_reduced, input_p)
         paramMP = None # clear paramMP
-    elapsed = (time.time() - start)
-    logger.info("fiber generation took %.3f seconds", elapsed)
+
+    elapsed = (time.time()-start)
+    logger.info('fiber generation took %.3f seconds', elapsed)
+
+    return np.hstack(qfib)
+
+
+def discretefiber_init(params):
+    global paramMP
+    paramMP = params
+
+def discretefiber_reduced(param_in):
+    """
+    input parameters are [hkl_id, com_ome, com_eta]
+    """
+    bMat       = paramMP['bMat']
+    chi        = paramMP['chi']
+    csym       = paramMP['csym']
+    fiber_ndiv = paramMP['fiber_ndiv']
+
+    hkl = params_in[:3].reshape(3, 1)
+
+    gVec_s = xfcapi.anglesToGVec(
+        np.atleast_2d(params_in[3:]),
+        chi=chi,
+        ).T
     
-    return np.hstack(qfib)
-
-
-<<<<<<< HEAD
+    tmp = mutil.uniqueVectors(
+        rot.discreteFiber(
+            hkl,
+            gVec_s,
+            B=bMat,
+            ndiv=fiber_ndiv,
+            invert=False,
+            csym=csym)[0]
+    )
+
+    return tmp
+
+
 _clustering_option = namedtuple('_clustering_option', 'fn')
-
 _clustering_algorithm_dict = {}
+
 
 class ClusteringError(Exception):
     """A ClusteringError that contains a reason (message) of failure as well as an
-optional alternative method of clustering to use.
-
-    """
+    optional alternative method of clustering to use."""
     def __init__(self, message, alternative=None):
         super(ClusteringError, self).__init__(message)
         self.alternative = alternative
@@ -217,10 +208,12 @@
 
     return wrapper
 
+
 def _check_dbscan():
     if not have_sklearn:
         msg = 'sklearn >= 0.14 required to use dbscan; using fclusterdata'
         raise ClusteringError(msg, alternative='fclusterdata')
+
 
 def _normalize_labels_from_dbscan(labels):
     """returns labels normalized as a numpy array with 1-based indices and -1 for
@@ -233,6 +226,7 @@
     cl[noise_points] = -1 # remark it as -1
     logger.info("dbscan found %d noise points", sum(noise_points))
     return cl
+
 
 def _compute_centroids_split(cl, qfib_r, qsym):
     """generic compute centroids (clusters may be split)"""
@@ -251,6 +245,7 @@
 
     return np.atleast_2d(qbar)
 
+
 def _compute_centroids_dense(cl, qfib_r, qsym):
     """compute centroids when clusters are compact"""
     if np.any(cl == -1):
@@ -265,7 +260,37 @@
         qbar[:, i] = np.average(np.atleast_2d(this_cluster), axis=1)
     qbar = sym.toFundamentalRegion(mutil.unitVector(qbar), crysSym=qsym)
     return np.atleast_2d(qbar)
-        
+
+
+def _handle_duplicate_orientations(qbar, qsym, cl_radius):
+    """removes duplicate orienations within a tolerance"""
+
+    if qbar.size > 4:
+        logger.info('\tchecking for duplicate orientations...')
+        def quat_distance(x, y):
+            return xfcapi.quat_distance(np.array(x, order='C'), np.array(y, order='C'), qsym)
+        cl = cluster.hierarchy.fclusterdata(qbar.T, np.radians(cl_radius),
+                                            criterion='distance',
+                                            metric=quat_distance)
+        nblobs_new = len(np.unique(cl))
+        if nblobs_new < nblobs:
+            logger_info.("\tfound %d duplicates within %f degrees" 
+                         % (nblobs - nblobs_new, cl_radius)))
+
+            # if duplicates found, average the duplicates
+            tmp = np.zeros((4, nblobs_new))
+            for i in range(nblobs_new):
+                # note: this could be simplified and made faster.
+                npts = sum(cl == i + 1)
+                duplicates = qbar[:, cl == i+1].reshape(4, npts)
+                tmp[:,i] = rot.quatAverageCluster(duplicates, qsym).flatten()
+                pass
+            qbar = tmp
+            pass
+        pass
+    return qbar
+
+
 @clustering_algorithm('fclusterdata')
 def cluster_fclusterdata(qfib_r, qsym, cl_radius, min_samples):
     num_ors = qfib_r.shape[1]
@@ -284,27 +309,34 @@
     labels = cluster.hierarchy.fclusterdata(pts, np.radians(cl_radius),
                                             criterion='distance', metric = quat_distance)
     return _compute_centroids_split(labels, qfib_r, qsym), labels
-        
+
+
 @clustering_algorithm('dbscan')
 def cluster_dbscan(qfib_r, qsym, cl_radius, min_samples):
     _check_dbscan()
     dbscan = sklearn.cluster.dbscan
     pts = qfib_r.T
-    _, labels = dbscan(pts, eps=0.5*np.radians(cl_radius),
+    _, labels = dbscan(pts, eps=np.radians(cl_radius),
                        min_samples=min_samples, metric='minkowski', p=2)
     labels = _normalize_labels_from_dbscan(labels)
-    return _compute_centroids_dense(labels, qfib_r, qsym), labels
-    
+    qbar = _compute_centroids_dense(labels, qfib_r, qsym)
+    qbar = _handle_duplicate_orientations(qbar, qsym, cl_radius)
+    return qbar, labels
+
+
 @clustering_algorithm('ort-dbscan')
 def cluster_ort_dbscan(qfib_r, qsym, cl_radius, min_samples):
     _check_dbscan()
     dbscan = sklearn.cluster.dbscan
     pts = qfib_r[1:, :].T
-    _, labels = dbscan(pts, eps=0.5*np.radians(cl_radius),
+    _, labels = dbscan(pts, eps=0.9*np.radians(cl_radius),
                        min_samples=min_samples, metric='minkowski', p=2)
     labels = _normalize_labels_from_dbscan(labels)
-    return _compute_centroids_dense(labels, qfib_r, qsym), labels
-    
+    qbar = _compute_centroids_dense(labels, qfib_r, qsym)
+    qbar = _handle_duplicate_orientations(qbar, qsym, cl_radius)
+    return qbar, labels
+
+
 @clustering_algorithm('sph-dbscan')
 def cluster_sph_dbscan(qfib_r, qsym, cl_radius, min_samples):
     _check_dbscan()
@@ -318,47 +350,13 @@
     qsym = np.array(qsym.T, order='C').T
     def quat_distance(x, y):
         return xfcapi.quat_distance(np.array(x, order='C'), np.array(y, order='C'), qsym)
-    
+
     pdist = pairwise_distances(pts, metric=quat_distance, n_jobs=1)
     _, labels = dbscan(pdist, eps=np.radians(cl_radius),
-                       min_samples=min_samples, metric='precomputed') 
+                       min_samples=min_samples, metric='precomputed')
     labels = _normalize_labels_from_dbscan(labels)
     return _compute_centroids_split(labels, qfib_r, qsym), labels
-=======
-def discretefiber_init(params):
-    global paramMP
-    paramMP = params
-
-
-def discretefiber_reduced(params_in):
-    """
-    input parameters are [hkl_id, com_ome, com_eta]
-    """
-    bMat       = paramMP['bMat']
-    chi        = paramMP['chi']
-    csym       = paramMP['csym']
-    fiber_ndiv = paramMP['fiber_ndiv']
-
-    hkl = params_in[:3].reshape(3, 1)
-        
-    gVec_s = xfcapi.anglesToGVec(
-        np.atleast_2d(params_in[3:]),
-        chi=chi,
-        ).T
-
-    tmp = mutil.uniqueVectors(
-        rot.discreteFiber(
-            hkl,
-            gVec_s,
-            B=bMat,
-            ndiv=fiber_ndiv,
-            invert=False,
-            csym=csym
-            )[0]
-        )
-    return tmp
-
->>>>>>> 12c3eb9e
+
 
 def run_cluster(compl, qfib, qsym, cfg, min_samples=None, compl_thresh=None, radius=None):
     """
@@ -387,42 +385,22 @@
         qbar = qfib[:, np.array(compl) > min_compl]
         cl = [1]
     else:
-<<<<<<< HEAD
         qfib_r = np.ascontiguousarray(qfib[:, np.array(compl) > min_compl])
-=======
-        # use compiled module for distance
-        # just to be safe, must order qsym as C-contiguous
-        qsym  = np.array(qsym.T, order='C').T
-        def quat_distance(x, y):
-            return xfcapi.quat_distance(np.array(x, order='C'), np.array(y, order='C'), qsym)
-
-        qfib_r = qfib[:, np.array(compl) > min_compl]
-
-        num_ors = qfib_r.shape[1]
-
-        if num_ors > 25000:
-            if algorithm == 'sph-dbscan' or algorithm == 'fclusterdata':
-                logger.info("falling back to euclidean DBSCAN")
-                algorithm = 'ort-dbscan'
-            #raise RuntimeError, \
-            #    "Requested clustering of %d orientations, which would be too slow!" %qfib_r.shape[1]
->>>>>>> 12c3eb9e
 
         logger.info(
             "Feeding %d orientations above %.1f%% to clustering",
             qfib_r.shape[1], 100*min_compl
             )
 
-<<<<<<< HEAD
         cl_dict = _clustering_algorithm_dict
-        if min_samples is None or cfg.find_orientations.use_quaternion_grid is not None:
-            min_samples = 1
+            if min_samples is None or cfg.find_orientations.use_quaternion_grid is not None:
+                min_samples = 1
         cluster_args = [qfib_r, qsym, cl_radius, min_samples]
         while algorithm is not None:
             if algorithm not in cl_dict:
-                raise RuntimeError(
+            raise RuntimeError(
                     "Clustering '{0}' not recognized".format(algorithm)
-                    )
+                )
             try:
                 logger.info("Trying '%s' over %d orientations",
                             algorithm, qfib_r.shape[1])
@@ -439,110 +417,6 @@
                 algorithm = fb
 
     logger.info("clustering took %f seconds", time.clock() - t0)
-=======
-        if algorithm == 'dbscan' and not have_sklearn:
-            algorithm = 'fclusterdata'
-            logger.warning(
-                "sklearn >= 0.14 required for dbscan; using fclusterdata"
-                )
-
-        if algorithm == 'dbscan' or algorithm == 'ort-dbscan' or algorithm == 'sph-dbscan':
-            # munge min_samples according to options
-            if min_samples is None or cfg.find_orientations.use_quaternion_grid is not None:
-                min_samples = 1
-
-            if algorithm == 'sph-dbscan':
-                logger.info("using spherical DBSCAN")
-                # compute distance matrix
-                pdist = pairwise_distances(
-                    qfib_r.T, metric=quat_distance, n_jobs=1
-                    )
-
-                # run dbscan
-                core_samples, labels = dbscan(
-                    pdist,
-                    eps=np.radians(cl_radius),
-                    min_samples=min_samples,
-                    metric='precomputed'
-                    )
-            else:
-                if algorithm == 'ort-dbscan':
-                    logger.info("using euclidean orthographic DBSCAN")
-                    pts = qfib_r[1:, :].T
-                    eps = 0.25*np.radians(cl_radius)
-                else:
-                    logger.info("using euclidean DBSCAN")
-                    pts = qfib_r.T
-                    eps = 0.5*np.radians(cl_radius)
-
-                # run dbscan
-                core_samples, labels = dbscan(
-                    pts,
-                    eps=eps,
-                    min_samples=min_samples,
-                    metric='minkowski', p=2,
-                    )
-
-            # extract cluster labels
-            cl = np.array(labels, dtype=int) # convert to array
-            noise_points = cl == -1 # index for marking noise
-            cl += 1 # move index to 1-based instead of 0
-            cl[noise_points] = -1 # re-mark noise as -1
-            logger.info("dbscan found %d noise points", sum(noise_points))
-        elif algorithm == 'fclusterdata':
-            logger.info("using spherical fclusetrdata")
-            cl = cluster.hierarchy.fclusterdata(
-                qfib_r.T,
-                np.radians(cl_radius),
-                criterion='distance',
-                metric=quat_distance
-                )
-        else:
-            raise RuntimeError(
-                "Clustering algorithm %s not recognized" % algorithm
-                )
-
-        # extract number of clusters
-        if np.any(cl == -1):
-            nblobs = len(np.unique(cl)) - 1
-        else:
-            nblobs = len(np.unique(cl))
-
-        """ PERFORM AVERAGING TO GET CLUSTER CENTROIDS """
-        qbar = np.zeros((4, nblobs))
-        for i in range(nblobs):
-            npts = sum(cl == i + 1)
-            qbar[:, i] = rot.quatAverageCluster(
-                qfib_r[:, cl == i + 1].reshape(4, npts), qsym
-            ).flatten()
-            pass
-        pass
-    
-    if (algorithm == 'dbscan' or algorithm == 'ort-dbscan') \
-      and qbar.size/4 > 1:
-        logger.info("\tchecking for duplicate orientations...")
-        cl = cluster.hierarchy.fclusterdata(
-            qbar.T,
-            np.radians(cl_radius),
-            criterion='distance',
-            metric=quat_distance)
-        nblobs_new = len(np.unique(cl)) 
-        if nblobs_new < nblobs:
-            logger.info("\tfound %d duplicates within %f degrees" \
-                        %(nblobs-nblobs_new, cl_radius))
-            tmp = np.zeros((4, nblobs_new))
-            for i in range(nblobs_new):
-                npts = sum(cl == i + 1)
-                tmp[:, i] = rot.quatAverageCluster(
-                    qbar[:, cl == i + 1].reshape(4, npts), qsym
-                ).flatten()
-                pass
-            qbar = tmp
-            pass
-        pass
-    
-    logger.info("clustering took %f seconds", time.clock() - start)
->>>>>>> 12c3eb9e
     logger.info(
         "Found %d orientation clusters with >=%.1f%% completeness"
         " and %2f misorientation",
@@ -626,12 +500,13 @@
 
     NOTE: single cfg instance, not iterator!
     """
+
     # ...make this an attribute in cfg?
-    analysis_id = '%s_%s' %(
+    analysis_id = '%s_%s' % (
         cfg.analysis_name.strip().replace(' ', '-'),
-        cfg.material.active.strip().replace(' ', '-'),
-        )
-    
+        cfg.material.active.strip().replace(' ', '-')
+    )
+
     # a goofy call, could be replaced with two more targeted calls
     pd, reader, detector = initialize_experiment(cfg)
 
@@ -656,8 +531,6 @@
     else:
         distortion = None
 
-    min_compl = cfg.find_orientations.clustering.completeness
-
     # start logger
     logger.info("beginning analysis '%s'", cfg.analysis_name)
 
@@ -670,7 +543,7 @@
     try:
         # are we searching the full grid of orientation space?
         qgrid_f = cfg.find_orientations.use_quaternion_grid
-        quats = np.load(qgrid_f)
+        quats = np.load(qgrid_f).T
         logger.info("Using %s for full quaternion search", qgrid_f)
         hkl_ids = None
     except (IOError, ValueError, AttributeError):
@@ -688,10 +561,11 @@
             )
         quats = generate_orientation_fibers(
             eta_ome,
+            detector_params[6],
             cfg.find_orientations.threshold,
             cfg.find_orientations.seed_search.hkl_seeds,
             cfg.find_orientations.seed_search.fiber_ndiv,
-            ncpus=cfg.multiprocessing,
+            ncpus=cfg.multiprocessing
             )
         if save_as_ascii:
             np.savetxt(
@@ -702,7 +576,7 @@
                 )
             pass
         pass # close conditional on grid search
-    
+
     # generate the completion maps
     logger.info("Running paintgrid on %d trial orientations", quats.shape[1])
     if profile:
@@ -729,12 +603,10 @@
         np.savetxt(os.path.join(cfg.working_dir, 'completeness.dat'), compl)
     else:
         np.save(
-            os.path.join(
-                cfg.working_dir,
-                'scored_orientations_%s.npy' %analysis_id
-                ),
+            os.path.join(cfg.working_dir,
+                         'scored_orientations_%s.npy' % analysis_id),
             np.vstack([quats, compl])
-            )
+        )
 
     ##########################################################
     ##   Simulate N random grains to get neighborhood size  ##
@@ -754,31 +626,23 @@
 
             eta_range = np.radians(cfg.find_orientations.eta.range)
             pixel_pitch = cfg.instrument.detector.pixels.size
-            sim_results = xrdutil.simulateGVecs(pd,
-                                                detector_params,
-                                                grain_params,
-                                                ome_range=(ome_range,),
-                                                ome_period=(ome_range[0],
-                                                            ome_range[0]+2*np.pi),
-                                                eta_range=eta_range,
-                                                panel_dims=panel_dims,
-                                                pixel_pitch=pixel_pitch,
-                                                distortion=distortion,
-                                                )
+            sim_results = xrdutil.simulateGVecs(
+                pd,
+                detector_params,
+                grain_params,
+                ome_range=(ome_range,),
+                ome_period=(ome_range[0], ome_range[0]+2*np.pi),
+                eta_range=eta_range,
+                panel_dims=panel_dims,
+                pixel_pitch=pixel_pitch,
+                distortion=distortion,
+            )
             refl_per_grain[i] = len(sim_results[0])
             num_seed_refls[i] = np.sum([sum(sim_results[0] == hkl_id) for hkl_id in hkl_ids])
             pass
-<<<<<<< HEAD
 
         cfg_completeness = cfg.find_orientations.clustering.completeness
         min_samples = max(np.floor(cfg_completeness*np.average(num_seed_refls)), 2)
-=======
-        #min_samples = 2
-        min_samples = max(
-            int(np.floor(0.5*min_compl*min(num_seed_refls))),
-            2
-            )
->>>>>>> 12c3eb9e
         mean_rpg = int(np.round(np.average(refl_per_grain)))
     else:
         min_samples = 1
@@ -790,21 +654,10 @@
     # cluster analysis to identify orientation blobs, the final output:
     qbar, cl = run_cluster(compl, quats, pd.getQSym(), cfg, min_samples=min_samples)
 
-<<<<<<< HEAD
-=======
-    analysis_id = '%s_%s' %(
-        cfg.analysis_name.strip().replace(' ', '-'),
-        cfg.material.active.strip().replace(' ', '-'),
-        )
-                                
->>>>>>> 12c3eb9e
     np.savetxt(
-        os.path.join(
-            cfg.working_dir,
-            'accepted_orientations_%s.dat' %analysis_id
-            ),
+        os.path.join(cfg.working_dir, 'accepted_orientations_%s.dat' % analysis_id),
         qbar.T,
         fmt="%.18e",
-        delimiter="\t")
-
+        delimiter="\t"
+        )
     return