--- conflicted
+++ resolved
@@ -70,9 +70,5 @@
         'scipy (>=0.7.0)',
         'wxpython (>= 2.8)',
         ),
-<<<<<<< HEAD
     scripts = scripts,
-)
-=======
-)
->>>>>>> 04950286
+)