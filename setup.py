--- conflicted
+++ resolved
@@ -34,7 +34,6 @@
 np_include_dir = os.path.join(numpy.get_include(), 'numpy')
 
 
-<<<<<<< HEAD
 class test(Command):
 
     """Run the test suite."""
@@ -56,9 +55,6 @@
         import unittest
         suite = unittest.TestLoader().discover('hexrd')
         unittest.TextTestRunner(verbosity=self.verbosity+1).run(suite)
-=======
-description = "hexrd diffraction data analysis"
->>>>>>> 082346fe
 
 
 # for SgLite
@@ -81,12 +77,14 @@
 # all modules
 ext_modules = [sglite_mod, transforms_mod]
 
+
 packages = []
 for dirpath, dirnames, filenames in os.walk('hexrd'):
     if '__init__.py' in filenames:
         packages.append('.'.join(dirpath.split(os.sep)))
     else:
         del(dirnames[:])
+
 
 scripts = []
 if sys.platform.startswith('win'):
@@ -99,9 +97,11 @@
 if ('bdist_wininst' in sys.argv) or ('bdist_msi' in sys.argv):
     scripts.append('scripts/hexrd_win_post_install.py')
 
+
 # release.py contains version, authors, license, url, keywords, etc.
 repo_root = os.path.dirname(os.path.abspath(__file__))
 execfile(os.path.join(repo_root, 'hexrd','release.py'), globals())
+
 
 package_data = [
     'COPYING',
@@ -111,10 +111,14 @@
     'data/all_materials.cfg',
     ]
 
+
 data_files = [
     'share/example_config.yml',
     'share/calibrate_from_single_crystal.ipynb'
     ]
+
+
+description = "hexrd diffraction data analysis"
 
 
 setup(
